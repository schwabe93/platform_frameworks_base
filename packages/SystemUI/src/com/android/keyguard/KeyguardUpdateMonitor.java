--- conflicted
+++ resolved
@@ -154,11 +154,8 @@
     private static final int MSG_ASSISTANT_STACK_CHANGED = 335;
     private static final int MSG_FINGERPRINT_AUTHENTICATION_CONTINUE = 336;
     private static final int MSG_DEVICE_POLICY_MANAGER_STATE_CHANGED = 337;
-<<<<<<< HEAD
     private static final int MSG_PROXIMITY_CHANGE = 338;
-=======
-    private static final int MSG_TELEPHONY_CAPABLE = 338;
->>>>>>> eb71e821
+    private static final int MSG_TELEPHONY_CAPABLE = 339;
 
     /** Fingerprint state: Not listening to fingerprint. */
     private static final int FINGERPRINT_STATE_STOPPED = 0;
@@ -215,12 +212,9 @@
     private boolean mHasLockscreenWallpaper;
     private boolean mAssistantVisible;
     private boolean mKeyguardOccluded;
-<<<<<<< HEAD
     private boolean mProximitySensorCovered;
-=======
     @VisibleForTesting
     protected boolean mTelephonyCapable;
->>>>>>> eb71e821
 
     // Device provisioning state
     private boolean mDeviceProvisioned;
@@ -1669,8 +1663,6 @@
                     + slotId + ", state=" + state +")");
         }
 
-<<<<<<< HEAD
-=======
         if (!SubscriptionManager.isValidSubscriptionId(subId)) {
             Log.w(TAG, "invalid subId in handleSimStateChange()");
             /* Only handle No SIM(ABSENT) due to handleServiceStateChange() handle other case */
@@ -1680,7 +1672,6 @@
             return;
         }
 
->>>>>>> eb71e821
         SimData data = mSimDatas.get(subId);
         final boolean changed;
         if (data == null) {
