--- conflicted
+++ resolved
@@ -284,10 +284,9 @@
 
     <bool name="quick_settings_show_full_alarm">false</bool>
 
-<<<<<<< HEAD
     <bool name="config_show4gForIWlan">false</bool>
     <bool name="config_showSignalForIWlan">false</bool>
-=======
+
     <!-- Whether to show a warning notification when the device reaches a certain temperature. -->
     <integer name="config_showTemperatureWarning">0</integer>
 
@@ -295,5 +294,4 @@
          If < 0, uses the value from HardwarePropertiesManager#getDeviceTemperatures. -->
     <integer name="config_warningTemperature">-1</integer>
 
->>>>>>> 6422e8fb
 </resources>