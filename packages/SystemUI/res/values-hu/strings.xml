--- conflicted
+++ resolved
@@ -353,13 +353,8 @@
     <string name="description_target_search" msgid="3091587249776033139">"Keresés"</string>
     <string name="description_direction_up" msgid="7169032478259485180">"A(z) <xliff:g id="TARGET_DESCRIPTION">%s</xliff:g> művelethez csúsztassa felfelé."</string>
     <string name="description_direction_left" msgid="7207478719805562165">"A(z) <xliff:g id="TARGET_DESCRIPTION">%s</xliff:g> művelethez csúsztassa balra."</string>
-<<<<<<< HEAD
-    <string name="zen_priority_introduction" msgid="7577965386868311310">"Az Ön által meghatározott ébresztéseken, emlékeztetőkön, eseményeken és hívókon kívül nem fogja Önt más hang vagy rezgés megzavarni. Továbbra is lesz hangjuk azoknak a tartalmaknak, amelyeket Ön elindít, például zenék, videók és játékok."</string>
-    <string name="zen_alarms_introduction" msgid="7034415210361973827">"Az ébresztéseken kívül nem fogja Önt más hang és rezgés megzavarni. Továbbra is lesz hangjuk azoknak a tartalmaknak, amelyeket Ön elindít, például zenék, videók és játékok."</string>
-=======
     <string name="zen_priority_introduction" msgid="1149025108714420281">"Az Ön által meghatározott ébresztéseken, emlékeztetőkön, eseményeken és hívókon kívül nem fogja Önt más hang vagy rezgés megzavarni. Továbbra is lesz hangjuk azoknak a tartalmaknak, amelyeket Ön elindít, például zenék, videók és játékok."</string>
     <string name="zen_alarms_introduction" msgid="4934328096749380201">"Az ébresztéseken kívül nem fogja Önt más hang és rezgés megzavarni. Továbbra is lesz hangjuk azoknak a tartalmaknak, amelyeket Ön elindít, például zenék, videók és játékok."</string>
->>>>>>> 98e12851
     <string name="zen_priority_customize_button" msgid="7948043278226955063">"Személyre szabás"</string>
     <string name="zen_silence_introduction_voice" msgid="3948778066295728085">"Ez letiltja az ÖSSZES hangot és rezgést, beleértve az ébresztések, zeneszámok, videók és játékok hangjait is. Telefonhívást továbbra is indíthat majd."</string>
     <string name="zen_silence_introduction" msgid="3137882381093271568">"Ez letiltja az ÖSSZES hanghatást és rezgést, beleértve az ébresztések, zeneszámok, videók és játékok hangjait is."</string>
@@ -778,5 +773,4 @@
     <string name="qs_dnd_replace" msgid="8019520786644276623">"Csere"</string>
     <string name="running_foreground_services_title" msgid="381024150898615683">"A háttérben még futnak alkalmazások"</string>
     <string name="running_foreground_services_msg" msgid="6326247670075574355">"Koppintson az akkumulátor- és adathasználat részleteinek megtekintéséhez"</string>
-    <string name="data_usage_disable_mobile" msgid="5116269981510015864">"Kikapcsolja a mobiladatokat?"</string>
 </resources>