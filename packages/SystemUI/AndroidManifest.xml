--- conflicted
+++ resolved
@@ -22,16 +22,11 @@
         android:sharedUserId="android.uid.systemui"
         coreApp="true">
 
-<<<<<<< HEAD
-    <protected-broadcast android:name="com.android.systemui.action.PLUGIN_CHANGED" />
-
     <!-- SysUI must be the one to define this permission; its name is
          referenced by the core OS. -->
     <permission android:name="android.permission.systemui.IDENTITY"
         android:protectionLevel="signature" />
 
-=======
->>>>>>> a2b0b738
     <uses-permission android:name="android.permission.RECEIVE_BOOT_COMPLETED" />
     <uses-permission android:name="android.permission.READ_EXTERNAL_STORAGE" />
     <uses-permission android:name="android.permission.WRITE_EXTERNAL_STORAGE" />
