--- conflicted
+++ resolved
@@ -25,13 +25,9 @@
     libEGL \
     libGLESv1_CM \
     libgui \
-<<<<<<< HEAD
+    libOpenSLES \
     libtinyalsa \
     libregionalization
-=======
-    libOpenSLES \
-    libtinyalsa
->>>>>>> b5375056
 
 LOCAL_MODULE:= bootanimation
 
