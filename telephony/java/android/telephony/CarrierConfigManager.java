--- conflicted
+++ resolved
@@ -1704,15 +1704,8 @@
         sDefaults.putString(KEY_CARRIER_SETUP_APP_STRING, "");
         sDefaults.putStringArray(KEY_CARRIER_APP_WAKE_SIGNAL_CONFIG_STRING_ARRAY,
                 new String[]{
-<<<<<<< HEAD
-                        "com.android.carrierdefaultapp/.CarrierDefaultBroadcastReceiver:"
-                                + "com.android.internal.telephony.CARRIER_SIGNAL_REDIRECTED,"
-                                + "com.android.internal.telephony.CARRIER_SIGNAL_RESET,"
-                                + "com.android.internal.telephony.CARRIER_SIGNAL_DEFAULT_NETWORK_AVAILABLE"
-=======
                         "com.android.carrierdefaultapp/.CarrierDefaultBroadcastReceiver:" +
                                 "com.android.internal.telephony.CARRIER_SIGNAL_RESET"
->>>>>>> 6df58d8d
                 });
         sDefaults.putStringArray(KEY_CARRIER_APP_NO_WAKE_SIGNAL_CONFIG_STRING_ARRAY, null);
 
