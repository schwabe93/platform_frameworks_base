--- conflicted
+++ resolved
@@ -1170,7 +1170,17 @@
                           "android.provider.action.EXTERNAL_PROVIDER_CHANGE";
 
             /**
-<<<<<<< HEAD
+             * Same as {@link #ACTION_DEFAULT_SMS_PACKAGE_CHANGED} but it's implicit (e.g. sent to
+             * all apps) and requires
+             * {@link android.Manifest.permission#MONITOR_DEFAULT_SMS_PACKAGE} to receive.
+             *
+             * @hide
+             */
+            @SdkConstant(SdkConstantType.BROADCAST_INTENT_ACTION)
+            public static final String ACTION_DEFAULT_SMS_PACKAGE_CHANGED_INTERNAL =
+                    "android.provider.action.DEFAULT_SMS_PACKAGE_CHANGED_INTERNAL";
+
+            /**
              * Broadcast action: When SMS-MMS db is being created. If file-based encryption is
              * supported, this broadcast indicates creation of the db in credential-encrypted
              * storage. A boolean is specified in {@link #EXTRA_IS_INITIAL_CREATE} to indicate if
@@ -1178,16 +1188,10 @@
              * {@link android.Manifest.permission#READ_SMS} to receive.
              *
              * @see #EXTRA_IS_INITIAL_CREATE
-=======
-             * Same as {@link #ACTION_DEFAULT_SMS_PACKAGE_CHANGED} but it's implicit (e.g. sent to
-             * all apps) and requires
-             * {@link android.Manifest.permission#MONITOR_DEFAULT_SMS_PACKAGE} to receive.
->>>>>>> 61444e09
              *
              * @hide
              */
             @SdkConstant(SdkConstantType.BROADCAST_INTENT_ACTION)
-<<<<<<< HEAD
             public static final String ACTION_SMS_MMS_DB_CREATED =
                     "android.provider.action.SMS_MMS_DB_CREATED";
 
@@ -1203,13 +1207,8 @@
              */
             public static final String EXTRA_IS_INITIAL_CREATE =
                     "android.provider.extra.IS_INITIAL_CREATE";
-            /**
-=======
-            public static final String ACTION_DEFAULT_SMS_PACKAGE_CHANGED_INTERNAL =
-                    "android.provider.action.DEFAULT_SMS_PACKAGE_CHANGED_INTERNAL";
-
-            /**
->>>>>>> 61444e09
+
+            /**
              * Read the PDUs out of an {@link #SMS_RECEIVED_ACTION} or a
              * {@link #DATA_SMS_RECEIVED_ACTION} intent.
              *
