--- conflicted
+++ resolved
@@ -372,24 +372,16 @@
             return s & 0xffff;
         }
 
-<<<<<<< HEAD
-        private long uint32(int s) {
-            return s & 0xffffffffL;
-=======
         private long uint32(int i) {
             return i & 0xffffffffL;
->>>>>>> 0a857ee2
         }
 
         private long getUint16(ByteBuffer buffer, int position) {
             return uint16(buffer.getShort(position));
-<<<<<<< HEAD
-=======
         }
 
         private long getUint32(ByteBuffer buffer, int position) {
             return uint32(buffer.getInt(position));
->>>>>>> 0a857ee2
         }
 
         private void prefixOptionToString(StringBuffer sb, int offset) {
@@ -470,12 +462,8 @@
                 throw new IllegalArgumentException("Not an ICMP6 router advertisement");
             }
 
-
-<<<<<<< HEAD
-=======
             RaEvent.Builder builder = new RaEvent.Builder();
 
->>>>>>> 0a857ee2
             // Ignore the checksum.
             int lastNonLifetimeStart = addNonLifetime(0,
                     ICMP6_RA_CHECKSUM_OFFSET,
