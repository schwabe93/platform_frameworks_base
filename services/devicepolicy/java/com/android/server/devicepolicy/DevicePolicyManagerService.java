--- conflicted
+++ resolved
@@ -5110,19 +5110,8 @@
         }
 
         boolean legacyApp = false;
-<<<<<<< HEAD
-        if (ai != null) {
-            if (ai.targetSdkVersion <= Build.VERSION_CODES.M) {
-                legacyApp = true;
-            } else if ("com.google.android.apps.enterprise.dmagent".equals(ai.packageName)
-                    && ai.versionCode == 697) {
-                // TODO: STOPSHIP remove this (revert ag/895987) once a new prebuilt is dropped
-                legacyApp = true;
-            }
-=======
         if (ai.targetSdkVersion <= Build.VERSION_CODES.M) {
             legacyApp = true;
->>>>>>> 0a857ee2
         }
 
         final int rawStatus = getEncryptionStatus();
