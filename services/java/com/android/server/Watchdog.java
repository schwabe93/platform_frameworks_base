--- conflicted
+++ resolved
@@ -58,11 +58,6 @@
     // Set this to true to have the watchdog record kernel thread stacks when it fires
     static final boolean RECORD_KERNEL_THREADS = true;
 
-<<<<<<< HEAD
-    static final int TIME_TO_WAIT = DB ? 5*1000 : 30*1000;
-
-    static final String[] NATIVE_STACKS_OF_INTEREST = new String[] {
-=======
     static final long DEFAULT_TIMEOUT = DB ? 10*1000 : 60*1000;
     static final long CHECK_INTERVAL = DEFAULT_TIMEOUT / 2;
 
@@ -74,7 +69,6 @@
 
     // Which native processes to dump into dropbox's stack traces
     public static final String[] NATIVE_STACKS_OF_INTEREST = new String[] {
->>>>>>> bac61807
         "/system/bin/mediaserver",
         "/system/bin/sdcard",
         "/system/bin/surfaceflinger"
@@ -101,15 +95,6 @@
     public final class HandlerChecker implements Runnable {
         private final Handler mHandler;
         private final String mName;
-<<<<<<< HEAD
-        private final ArrayList<Monitor> mMonitors = new ArrayList<Monitor>();
-        private boolean mCompleted;
-        private Monitor mCurrentMonitor;
-
-        HandlerChecker(Handler handler, String name) {
-            mHandler = handler;
-            mName = name;
-=======
         private final long mWaitMax;
         private final ArrayList<Monitor> mMonitors = new ArrayList<Monitor>();
         private boolean mCompleted;
@@ -121,7 +106,6 @@
             mName = name;
             mWaitMax = waitMaxMillis;
             mCompleted = true;
->>>>>>> bac61807
         }
 
         public void addMonitor(Monitor monitor) {
@@ -139,25 +123,6 @@
                 mCompleted = true;
                 return;
             }
-<<<<<<< HEAD
-            mCompleted = false;
-            mCurrentMonitor = null;
-            mHandler.postAtFrontOfQueue(this);
-        }
-
-        public boolean isCompletedLocked() {
-            return mCompleted;
-        }
-
-        public Thread getThread() {
-            return mHandler.getLooper().getThread();
-        }
-
-        public String getName() {
-            return mName;
-        }
-
-=======
 
             if (!mCompleted) {
                 // we already have a check in flight, so no need
@@ -196,7 +161,6 @@
             return mName;
         }
 
->>>>>>> bac61807
         public String describeBlockedStateLocked() {
             if (mCurrentMonitor == null) {
                 return "Blocked in handler on " + mName + " (" + getThread().getName() + ")";
@@ -255,23 +219,12 @@
 
         // The shared foreground thread is the main checker.  It is where we
         // will also dispatch monitor checks and do other work.
-<<<<<<< HEAD
-        mMonitorChecker = new HandlerChecker(FgThread.getHandler(), "foreground thread");
-=======
         mMonitorChecker = new HandlerChecker(FgThread.getHandler(),
                 "foreground thread", DEFAULT_TIMEOUT);
->>>>>>> bac61807
         mHandlerCheckers.add(mMonitorChecker);
         // Add checker for main thread.  We only do a quick check since there
         // can be UI running on the thread.
         mHandlerCheckers.add(new HandlerChecker(new Handler(Looper.getMainLooper()),
-<<<<<<< HEAD
-                "main thread"));
-        // Add checker for shared UI thread.
-        mHandlerCheckers.add(new HandlerChecker(UiThread.getHandler(), "ui thread"));
-        // And also check IO thread.
-        mHandlerCheckers.add(new HandlerChecker(IoThread.getHandler(), "i/o thread"));
-=======
                 "main thread", DEFAULT_TIMEOUT));
         // Add checker for shared UI thread.
         mHandlerCheckers.add(new HandlerChecker(UiThread.getHandler(),
@@ -279,7 +232,6 @@
         // And also check IO thread.
         mHandlerCheckers.add(new HandlerChecker(IoThread.getHandler(),
                 "i/o thread", DEFAULT_TIMEOUT));
->>>>>>> bac61807
     }
 
     public void init(Context context, BatteryService battery,
@@ -326,22 +278,15 @@
     }
 
     public void addThread(Handler thread, String name) {
-<<<<<<< HEAD
-=======
         addThread(thread, name, DEFAULT_TIMEOUT);
     }
 
     public void addThread(Handler thread, String name, long timeoutMillis) {
->>>>>>> bac61807
         synchronized (this) {
             if (isAlive()) {
                 throw new RuntimeException("Threads can't be added once the Watchdog is running");
             }
-<<<<<<< HEAD
-            mHandlerCheckers.add(new HandlerChecker(thread, name));
-=======
             mHandlerCheckers.add(new HandlerChecker(thread, name, timeoutMillis));
->>>>>>> bac61807
         }
     }
 
@@ -354,16 +299,6 @@
         pms.reboot(false, reason, false);
     }
 
-<<<<<<< HEAD
-    private boolean haveAllCheckersCompletedLocked() {
-        for (int i=0; i<mHandlerCheckers.size(); i++) {
-            HandlerChecker hc = mHandlerCheckers.get(i);
-            if (!hc.isCompletedLocked()) {
-                return false;
-            }
-        }
-        return true;
-=======
     private int evaluateCheckerCompletionLocked() {
         int state = COMPLETED;
         for (int i=0; i<mHandlerCheckers.size(); i++) {
@@ -371,18 +306,13 @@
             state = Math.max(state, hc.getCompletionStateLocked());
         }
         return state;
->>>>>>> bac61807
     }
 
     private ArrayList<HandlerChecker> getBlockedCheckersLocked() {
         ArrayList<HandlerChecker> checkers = new ArrayList<HandlerChecker>();
         for (int i=0; i<mHandlerCheckers.size(); i++) {
             HandlerChecker hc = mHandlerCheckers.get(i);
-<<<<<<< HEAD
-            if (!hc.isCompletedLocked()) {
-=======
             if (hc.isOverdueLocked()) {
->>>>>>> bac61807
                 checkers.add(hc);
             }
         }
@@ -408,23 +338,12 @@
             final String subject;
             final boolean allowRestart;
             synchronized (this) {
-<<<<<<< HEAD
-                long timeout = TIME_TO_WAIT;
-                if (!waitedHalf) {
-                    // If we are not at the half-point of waiting, perform a
-                    // new set of checks.  Otherwise we are still waiting for a previous set.
-                    for (int i=0; i<mHandlerCheckers.size(); i++) {
-                        HandlerChecker hc = mHandlerCheckers.get(i);
-                        hc.scheduleCheckLocked();
-                    }
-=======
                 long timeout = CHECK_INTERVAL;
                 // Make sure we (re)spin the checkers that have become idle within
                 // this wait-and-check interval
                 for (int i=0; i<mHandlerCheckers.size(); i++) {
                     HandlerChecker hc = mHandlerCheckers.get(i);
                     hc.scheduleCheckLocked();
->>>>>>> bac61807
                 }
 
                 // NOTE: We use uptimeMillis() here because we do not want to increment the time we
@@ -441,14 +360,9 @@
                     timeout = CHECK_INTERVAL - (SystemClock.uptimeMillis() - start);
                 }
 
-<<<<<<< HEAD
-                if (haveAllCheckersCompletedLocked()) {
-                    // The monitors have returned.
-=======
                 final int waitState = evaluateCheckerCompletionLocked();
                 if (waitState == COMPLETED) {
                     // The monitors have returned; reset
->>>>>>> bac61807
                     waitedHalf = false;
                     continue;
                 } else if (waitState == WAITING) {
@@ -467,10 +381,7 @@
                     continue;
                 }
 
-<<<<<<< HEAD
-=======
                 // something is overdue!
->>>>>>> bac61807
                 blockedCheckers = getBlockedCheckersLocked();
                 subject = describeCheckersLocked(blockedCheckers);
                 allowRestart = mAllowRestart;
