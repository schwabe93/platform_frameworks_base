/*
 * Copyright (C) 2016 The Android Open Source Project
 *
 * Licensed under the Apache License, Version 2.0 (the "License");
 * you may not use this file except in compliance with the License.
 * You may obtain a copy of the License at
 *
 *      http://www.apache.org/licenses/LICENSE-2.0
 *
 * Unless required by applicable law or agreed to in writing, software
 * distributed under the License is distributed on an "AS IS" BASIS,
 * WITHOUT WARRANTIES OR CONDITIONS OF ANY KIND, either express or implied.
 * See the License for the specific language governing permissions and
 * limitations under the License.
 */

package com.android.server.autofill;

import static android.service.autofill.FillRequest.FLAG_MANUAL_REQUEST;
import static android.view.autofill.AutofillManager.ACTION_START_SESSION;
import static android.view.autofill.AutofillManager.NO_SESSION;

import static com.android.server.autofill.Helper.sDebug;
import static com.android.server.autofill.Helper.sVerbose;

import android.annotation.NonNull;
import android.annotation.Nullable;
import android.app.ActivityManager;
import android.app.ActivityManagerInternal;
import android.app.AppGlobals;
import android.app.IActivityManager;
import android.content.ComponentName;
import android.content.Context;
import android.content.pm.ApplicationInfo;
import android.content.pm.PackageManager;
import android.content.pm.PackageManager.NameNotFoundException;
import android.content.pm.ServiceInfo;
import android.graphics.Rect;
import android.graphics.drawable.Drawable;
import android.metrics.LogMaker;
import android.os.AsyncTask;
import android.os.Binder;
import android.os.Bundle;
import android.os.IBinder;
import android.os.Looper;
import android.os.Process;
import android.os.RemoteCallbackList;
import android.os.RemoteException;
import android.os.SystemClock;
import android.os.UserHandle;
import android.os.UserManager;
import android.provider.Settings;
import android.service.autofill.AutofillService;
import android.service.autofill.AutofillServiceInfo;
import android.service.autofill.FieldClassification.Match;
import android.service.autofill.FillEventHistory;
import android.service.autofill.FillEventHistory.Event;
import android.service.autofill.FillResponse;
import android.service.autofill.IAutoFillService;
import android.service.autofill.UserData;
import android.text.TextUtils;
import android.util.ArrayMap;
import android.util.ArraySet;
import android.util.DebugUtils;
import android.util.LocalLog;
import android.util.Slog;
import android.util.SparseArray;
import android.util.TimeUtils;
import android.view.autofill.AutofillId;
import android.view.autofill.AutofillManager;
import android.view.autofill.AutofillValue;
import android.view.autofill.IAutoFillManagerClient;

import com.android.internal.R;
import com.android.internal.annotations.GuardedBy;
import com.android.internal.logging.MetricsLogger;
import com.android.internal.logging.nano.MetricsProto.MetricsEvent;
import com.android.internal.os.HandlerCaller;
import com.android.server.LocalServices;
import com.android.server.autofill.ui.AutoFillUI;

import java.io.PrintWriter;
import java.util.ArrayList;
import java.util.Random;

/**
 * Bridge between the {@code system_server}'s {@link AutofillManagerService} and the
 * app's {@link IAutoFillService} implementation.
 *
 */
final class AutofillManagerServiceImpl {

    private static final String TAG = "AutofillManagerServiceImpl";
    private static final int MAX_SESSION_ID_CREATE_TRIES = 2048;

    /** Minimum interval to prune abandoned sessions */
    private static final int MAX_ABANDONED_SESSION_MILLIS = 30000;

    static final int MSG_SERVICE_SAVE = 1;

    private final int mUserId;
    private final Context mContext;
    private final Object mLock;
    private final AutoFillUI mUi;
    private final MetricsLogger mMetricsLogger = new MetricsLogger();

    private RemoteCallbackList<IAutoFillManagerClient> mClients;
    private AutofillServiceInfo mInfo;

    private static final Random sRandom = new Random();

    private final LocalLog mRequestsHistory;
    private final LocalLog mUiLatencyHistory;

    /**
     * Apps disabled by the service; key is package name, value is when they will be enabled again.
     */
    private ArrayMap<String, Long> mDisabledApps;

    /**
     * Activities disabled by the service; key is component name, value is when they will be enabled
     * again.
     */
    private ArrayMap<ComponentName, Long> mDisabledActivities;

    /**
     * Whether service was disabled for user due to {@link UserManager} restrictions.
     */
    private boolean mDisabled;

    /**
     * Data used for field classification.
     */
    private UserData mUserData;

    /**
     * Caches whether the setup completed for the current user.
     */
    @GuardedBy("mLock")
    private boolean mSetupComplete;

    private final HandlerCaller.Callback mHandlerCallback = (msg) -> {
        switch (msg.what) {
            case MSG_SERVICE_SAVE:
                handleSessionSave(msg.arg1);
                break;
            default:
                Slog.w(TAG, "invalid msg on handler: " + msg);
        }
    };

    private final HandlerCaller mHandlerCaller = new HandlerCaller(null, Looper.getMainLooper(),
            mHandlerCallback, true);

    /**
     * Cache of pending {@link Session}s, keyed by sessionId.
     *
     * <p>They're kept until the {@link AutofillService} finished handling a request, an error
     * occurs, or the session is abandoned.
     */
    @GuardedBy("mLock")
    private final SparseArray<Session> mSessions = new SparseArray<>();

    /** The last selection */
    @GuardedBy("mLock")
    private FillEventHistory mEventHistory;

    /** When was {@link PruneTask} last executed? */
    private long mLastPrune = 0;

    AutofillManagerServiceImpl(Context context, Object lock, LocalLog requestsHistory,
            LocalLog uiLatencyHistory, int userId, AutoFillUI ui, boolean disabled) {
        mContext = context;
        mLock = lock;
        mRequestsHistory = requestsHistory;
        mUiLatencyHistory = uiLatencyHistory;
        mUserId = userId;
        mUi = ui;
        updateLocked(disabled);
    }

    @Nullable
    CharSequence getServiceName() {
        final String packageName = getServicePackageName();
        if (packageName == null) {
            return null;
        }

        try {
            final PackageManager pm = mContext.getPackageManager();
            final ApplicationInfo info = pm.getApplicationInfo(packageName, 0);
            return pm.getApplicationLabel(info);
        } catch (Exception e) {
            Slog.e(TAG, "Could not get label for " + packageName + ": " + e);
            return packageName;
        }
    }

    private int getServiceUidLocked() {
        if (mInfo == null) {
            Slog.w(TAG,  "getServiceUidLocked(): no mInfo");
            return -1;
        }
        return mInfo.getServiceInfo().applicationInfo.uid;
    }

    @Nullable
    String getServicePackageName() {
        final ComponentName serviceComponent = getServiceComponentName();
        if (serviceComponent != null) {
            return serviceComponent.getPackageName();
        }
        return null;
    }

    ComponentName getServiceComponentName() {
        synchronized (mLock) {
            if (mInfo == null) {
                return null;
            }
            return mInfo.getServiceInfo().getComponentName();
        }
    }

    private boolean isSetupCompletedLocked() {
        final String setupComplete = Settings.Secure.getStringForUser(
                mContext.getContentResolver(), Settings.Secure.USER_SETUP_COMPLETE, mUserId);
        return "1".equals(setupComplete);
    }

    private String getComponentNameFromSettings() {
        return Settings.Secure.getStringForUser(
                mContext.getContentResolver(), Settings.Secure.AUTOFILL_SERVICE, mUserId);
    }

    void updateLocked(boolean disabled) {
        final boolean wasEnabled = isEnabled();
        if (sVerbose) {
            Slog.v(TAG, "updateLocked(u=" + mUserId + "): wasEnabled=" + wasEnabled
                    + ", mSetupComplete= " + mSetupComplete
                    + ", disabled=" + disabled + ", mDisabled=" + mDisabled);
        }
        mSetupComplete = isSetupCompletedLocked();
        mDisabled = disabled;
        ComponentName serviceComponent = null;
        ServiceInfo serviceInfo = null;
        final String componentName = getComponentNameFromSettings();
        if (!TextUtils.isEmpty(componentName)) {
            try {
                serviceComponent = ComponentName.unflattenFromString(componentName);
                serviceInfo = AppGlobals.getPackageManager().getServiceInfo(serviceComponent,
                        0, mUserId);
                if (serviceInfo == null) {
                    Slog.e(TAG, "Bad AutofillService name: " + componentName);
                }
            } catch (RuntimeException | RemoteException e) {
                Slog.e(TAG, "Error getting service info for '" + componentName + "': " + e);
                serviceInfo = null;
            }
        }
        try {
            if (serviceInfo != null) {
                mInfo = new AutofillServiceInfo(mContext.getPackageManager(),
                        serviceComponent, mUserId);
                if (sDebug) Slog.d(TAG, "Set component for user " + mUserId + " as " + mInfo);
            } else {
                mInfo = null;
                if (sDebug) {
                    Slog.d(TAG, "Reset component for user " + mUserId + " (" + componentName + ")");
                }
            }
        } catch (Exception e) {
            Slog.e(TAG, "Bad AutofillServiceInfo for '" + componentName + "': " + e);
            mInfo = null;
        }
        final boolean isEnabled = isEnabled();
        if (wasEnabled != isEnabled) {
            if (!isEnabled) {
                final int sessionCount = mSessions.size();
                for (int i = sessionCount - 1; i >= 0; i--) {
                    final Session session = mSessions.valueAt(i);
                    session.removeSelfLocked();
                }
            }
            sendStateToClients(false);
        }
    }

    boolean addClientLocked(IAutoFillManagerClient client) {
        if (mClients == null) {
            mClients = new RemoteCallbackList<>();
        }
        mClients.register(client);
        return isEnabled();
    }

    void removeClientLocked(IAutoFillManagerClient client) {
        if (mClients != null) {
            mClients.unregister(client);
        }
    }

    void setAuthenticationResultLocked(Bundle data, int sessionId, int authenticationId, int uid) {
        if (!isEnabled()) {
            return;
        }
        final Session session = mSessions.get(sessionId);
        if (session != null && uid == session.uid) {
            session.setAuthenticationResultLocked(data, authenticationId);
        }
    }

    void setHasCallback(int sessionId, int uid, boolean hasIt) {
        if (!isEnabled()) {
            return;
        }
        final Session session = mSessions.get(sessionId);
        if (session != null && uid == session.uid) {
            synchronized (mLock) {
                session.setHasCallbackLocked(hasIt);
            }
        }
    }

    int startSessionLocked(@NonNull IBinder activityToken, int uid,
            @NonNull IBinder appCallbackToken, @NonNull AutofillId autofillId,
            @NonNull Rect virtualBounds, @Nullable AutofillValue value, boolean hasCallback,
            int flags, @NonNull ComponentName componentName) {
        if (!isEnabled()) {
            return 0;
        }

        final String shortComponentName = componentName.toShortString();

        if (isAutofillDisabledLocked(componentName)) {
            if (sDebug) {
                Slog.d(TAG, "startSession(" + shortComponentName
                        + "): ignored because disabled by service");
            }

            final IAutoFillManagerClient client = IAutoFillManagerClient.Stub
                    .asInterface(appCallbackToken);
            try {
                client.setSessionFinished(AutofillManager.STATE_DISABLED_BY_SERVICE);
            } catch (RemoteException e) {
                Slog.w(TAG, "Could not notify " + shortComponentName + " that it's disabled: " + e);
            }

            return NO_SESSION;
        }

        if (sVerbose) Slog.v(TAG, "startSession(): token=" + activityToken + ", flags=" + flags);

        // Occasionally clean up abandoned sessions
        pruneAbandonedSessionsLocked();

        final Session newSession = createSessionByTokenLocked(activityToken, uid, appCallbackToken,
                hasCallback, componentName, flags);
        if (newSession == null) {
            return NO_SESSION;
        }

        final String historyItem =
                "id=" + newSession.id + " uid=" + uid + " a=" + shortComponentName
                + " s=" + mInfo.getServiceInfo().packageName
                + " u=" + mUserId + " i=" + autofillId + " b=" + virtualBounds
                + " hc=" + hasCallback + " f=" + flags;
        mRequestsHistory.log(historyItem);

        newSession.updateLocked(autofillId, virtualBounds, value, ACTION_START_SESSION, flags);

        return newSession.id;
    }

    /**
     * Remove abandoned sessions if needed.
     */
    private void pruneAbandonedSessionsLocked() {
        long now = System.currentTimeMillis();
        if (mLastPrune < now - MAX_ABANDONED_SESSION_MILLIS) {
            mLastPrune = now;

            if (mSessions.size() > 0) {
                (new PruneTask()).execute();
            }
        }
    }

    void finishSessionLocked(int sessionId, int uid) {
        if (!isEnabled()) {
            return;
        }

        final Session session = mSessions.get(sessionId);
        if (session == null || uid != session.uid) {
            if (sVerbose) {
                Slog.v(TAG, "finishSessionLocked(): no session for " + sessionId + "(" + uid + ")");
            }
            return;
        }

        session.logContextCommittedLocked();

        final boolean finished = session.showSaveLocked();
        if (sVerbose) Slog.v(TAG, "finishSessionLocked(): session finished on save? " + finished);

        if (finished) {
            session.removeSelfLocked();
        }
    }

    void cancelSessionLocked(int sessionId, int uid) {
        if (!isEnabled()) {
            return;
        }

        final Session session = mSessions.get(sessionId);
        if (session == null || uid != session.uid) {
            Slog.w(TAG, "cancelSessionLocked(): no session for " + sessionId + "(" + uid + ")");
            return;
        }
        session.removeSelfLocked();
    }

    void disableOwnedAutofillServicesLocked(int uid) {
        Slog.i(TAG, "disableOwnedServices(" + uid + "): " + mInfo);
        if (mInfo == null) return;

        final ServiceInfo serviceInfo = mInfo.getServiceInfo();
        if (serviceInfo.applicationInfo.uid != uid) {
            Slog.w(TAG, "disableOwnedServices(): ignored when called by UID " + uid
                    + " instead of " + serviceInfo.applicationInfo.uid
                    + " for service " + mInfo);
            return;
        }


        final long identity = Binder.clearCallingIdentity();
        try {
            final String autoFillService = getComponentNameFromSettings();
            final ComponentName componentName = serviceInfo.getComponentName();
            if (componentName.equals(ComponentName.unflattenFromString(autoFillService))) {
                mMetricsLogger.action(MetricsEvent.AUTOFILL_SERVICE_DISABLED_SELF,
                        componentName.getPackageName());
                Settings.Secure.putStringForUser(mContext.getContentResolver(),
                        Settings.Secure.AUTOFILL_SERVICE, null, mUserId);
                destroySessionsLocked();
            } else {
                Slog.w(TAG, "disableOwnedServices(): ignored because current service ("
                        + serviceInfo + ") does not match Settings (" + autoFillService + ")");
            }
        } finally {
            Binder.restoreCallingIdentity(identity);
        }
    }

    private Session createSessionByTokenLocked(@NonNull IBinder activityToken, int uid,
            @NonNull IBinder appCallbackToken, boolean hasCallback,
            @NonNull ComponentName componentName, int flags) {
        // use random ids so that one app cannot know that another app creates sessions
        int sessionId;
        int tries = 0;
        do {
            tries++;
            if (tries > MAX_SESSION_ID_CREATE_TRIES) {
                Slog.w(TAG, "Cannot create session in " + MAX_SESSION_ID_CREATE_TRIES + " tries");
                return null;
            }

            sessionId = sRandom.nextInt();
        } while (sessionId == NO_SESSION || mSessions.indexOfKey(sessionId) >= 0);

        assertCallerLocked(componentName);

        final Session newSession = new Session(this, mUi, mContext, mHandlerCaller, mUserId, mLock,
                sessionId, uid, activityToken, appCallbackToken, hasCallback,
                mUiLatencyHistory, mInfo.getServiceInfo().getComponentName(), componentName, flags);
        mSessions.put(newSession.id, newSession);

        return newSession;
    }

    /**
     * Asserts the component is owned by the caller.
     */
    private void assertCallerLocked(@NonNull ComponentName componentName) {
        final String packageName = componentName.getPackageName();
        final PackageManager pm = mContext.getPackageManager();
        final int callingUid = Binder.getCallingUid();
        final int packageUid;
        try {
            packageUid = pm.getPackageUidAsUser(packageName, UserHandle.getCallingUserId());
        } catch (NameNotFoundException e) {
            throw new SecurityException("Could not verify UID for " + componentName);
        }
<<<<<<< HEAD
        // TODO(b/70506888): allow all system UIDs to call it is too broad, we should call
        // something like am.isActivityRunningInProcess(componentName, callingPid), but there is
        // no such API yet.
        if (callingUid != packageUid && Process.isApplicationUid(callingUid)) {
=======
        if (callingUid != packageUid && !LocalServices.getService(ActivityManagerInternal.class)
                .hasRunningActivity(callingUid, packageName)) {
>>>>>>> ac6aaf5f
            final String[] packages = pm.getPackagesForUid(callingUid);
            final String callingPackage = packages != null ? packages[0] : "uid-" + callingUid;
            Slog.w(TAG, "App (package=" + callingPackage + ", UID=" + callingUid
                    + ") passed component (" + componentName + ") owned by UID " + packageUid);
            mMetricsLogger.write(
                    Helper.newLogMaker(MetricsEvent.AUTOFILL_FORGED_COMPONENT_ATTEMPT,
                            callingPackage, getServicePackageName())
                    .addTaggedData(MetricsEvent.FIELD_AUTOFILL_FORGED_COMPONENT_NAME,
                            componentName == null ? "null" : componentName.flattenToShortString()));

            throw new SecurityException("Invalid component: " + componentName);
        }
    }

    /**
     * Restores a session after an activity was temporarily destroyed.
     *
     * @param sessionId The id of the session to restore
     * @param uid UID of the process that tries to restore the session
     * @param activityToken The new instance of the activity
     * @param appCallback The callbacks to the activity
     */
    boolean restoreSession(int sessionId, int uid, @NonNull IBinder activityToken,
            @NonNull IBinder appCallback) {
        final Session session = mSessions.get(sessionId);

        if (session == null || uid != session.uid) {
            return false;
        } else {
            session.switchActivity(activityToken, appCallback);
            return true;
        }
    }

    /**
     * Updates a session and returns whether it should be restarted.
     */
    boolean updateSessionLocked(int sessionId, int uid, AutofillId autofillId, Rect virtualBounds,
            AutofillValue value, int action, int flags) {
        final Session session = mSessions.get(sessionId);
        if (session == null || session.uid != uid) {
            if ((flags & FLAG_MANUAL_REQUEST) != 0) {
                if (sDebug) {
                    Slog.d(TAG, "restarting session " + sessionId + " due to manual request on "
                            + autofillId);
                }
                return true;
            }
            if (sVerbose) {
                Slog.v(TAG, "updateSessionLocked(): session gone for " + sessionId
                        + "(" + uid + ")");
            }
            return false;
        }

        session.updateLocked(autofillId, virtualBounds, value, action, flags);
        return false;
    }

    void removeSessionLocked(int sessionId) {
        mSessions.remove(sessionId);
    }

    private void handleSessionSave(int sessionId) {
        synchronized (mLock) {
            final Session session = mSessions.get(sessionId);
            if (session == null) {
                Slog.w(TAG, "handleSessionSave(): already gone: " + sessionId);

                return;
            }
            session.callSaveLocked();
        }
    }

    void onPendingSaveUi(int operation, @NonNull IBinder token) {
        if (sVerbose) Slog.v(TAG, "onPendingSaveUi(" + operation + "): " + token);
        synchronized (mLock) {
            final int sessionCount = mSessions.size();
            for (int i = sessionCount - 1; i >= 0; i--) {
                final Session session = mSessions.valueAt(i);
                if (session.isSaveUiPendingForTokenLocked(token)) {
                    session.onPendingSaveUi(operation, token);
                    return;
                }
            }
        }
        if (sDebug) {
            Slog.d(TAG, "No pending Save UI for token " + token + " and operation "
                    + DebugUtils.flagsToString(AutofillManager.class, "PENDING_UI_OPERATION_",
                            operation));
        }
    }

    void destroyLocked() {
        if (sVerbose) Slog.v(TAG, "destroyLocked()");

        final int numSessions = mSessions.size();
        final ArraySet<RemoteFillService> remoteFillServices = new ArraySet<>(numSessions);
        for (int i = 0; i < numSessions; i++) {
            final RemoteFillService remoteFillService = mSessions.valueAt(i).destroyLocked();
            if (remoteFillService != null) {
                remoteFillServices.add(remoteFillService);
            }
        }
        mSessions.clear();
        for (int i = 0; i < remoteFillServices.size(); i++) {
            remoteFillServices.valueAt(i).destroy();
        }

        sendStateToClients(true);
        if (mClients != null) {
            mClients.kill();
            mClients = null;
        }
    }

    @NonNull
    CharSequence getServiceLabel() {
        return mInfo.getServiceInfo().loadLabel(mContext.getPackageManager());
    }

    @NonNull
    Drawable getServiceIcon() {
        return mInfo.getServiceInfo().loadIcon(mContext.getPackageManager());
    }

    /**
     * Initializes the last fill selection after an autofill service returned a new
     * {@link FillResponse}.
     */
    void setLastResponse(int sessionId, @NonNull FillResponse response) {
        synchronized (mLock) {
            mEventHistory = new FillEventHistory(sessionId, response.getClientState());
        }
    }

    /**
     * Resets the last fill selection.
     */
    void resetLastResponse() {
        synchronized (mLock) {
            mEventHistory = null;
        }
    }

    private boolean isValidEventLocked(String method, int sessionId) {
        if (mEventHistory == null) {
            Slog.w(TAG, method + ": not logging event because history is null");
            return false;
        }
        if (sessionId != mEventHistory.getSessionId()) {
            if (sDebug) {
                Slog.d(TAG, method + ": not logging event for session " + sessionId
                        + " because tracked session is " + mEventHistory.getSessionId());
            }
            return false;
        }
        return true;
    }

    /**
     * Updates the last fill selection when an authentication was selected.
     */
    void setAuthenticationSelected(int sessionId, @Nullable Bundle clientState) {
        synchronized (mLock) {
            if (isValidEventLocked("setAuthenticationSelected()", sessionId)) {
                mEventHistory.addEvent(
                        new Event(Event.TYPE_AUTHENTICATION_SELECTED, null, clientState, null, null,
                                null, null, null, null, null, null));
            }
        }
    }

    /**
     * Updates the last fill selection when an dataset authentication was selected.
     */
    void logDatasetAuthenticationSelected(@Nullable String selectedDataset, int sessionId,
            @Nullable Bundle clientState) {
        synchronized (mLock) {
            if (isValidEventLocked("logDatasetAuthenticationSelected()", sessionId)) {
                mEventHistory.addEvent(
                        new Event(Event.TYPE_DATASET_AUTHENTICATION_SELECTED, selectedDataset,
                                clientState, null, null, null, null, null, null, null, null));
            }
        }
    }

    /**
     * Updates the last fill selection when an save Ui is shown.
     */
    void logSaveShown(int sessionId, @Nullable Bundle clientState) {
        synchronized (mLock) {
            if (isValidEventLocked("logSaveShown()", sessionId)) {
                mEventHistory.addEvent(new Event(Event.TYPE_SAVE_SHOWN, null, clientState, null,
                        null, null, null, null, null, null, null));
            }
        }
    }

    /**
     * Updates the last fill response when a dataset was selected.
     */
    void logDatasetSelected(@Nullable String selectedDataset, int sessionId,
            @Nullable Bundle clientState) {
        synchronized (mLock) {
            if (isValidEventLocked("logDatasetSelected()", sessionId)) {
                mEventHistory.addEvent(
                        new Event(Event.TYPE_DATASET_SELECTED, selectedDataset, clientState, null,
                                null, null, null, null, null, null, null));
            }
        }
    }

    /**
     * Updates the last fill response when an autofill context is committed.
     */
    void logContextCommitted(int sessionId, @Nullable Bundle clientState,
            @Nullable ArrayList<String> selectedDatasets,
            @Nullable ArraySet<String> ignoredDatasets,
            @Nullable ArrayList<AutofillId> changedFieldIds,
            @Nullable ArrayList<String> changedDatasetIds,
            @Nullable ArrayList<AutofillId> manuallyFilledFieldIds,
            @Nullable ArrayList<ArrayList<String>> manuallyFilledDatasetIds,
            @Nullable ArrayList<AutofillId> detectedFieldIdsList,
            @Nullable ArrayList<Match> detectedMatchesList,
            @NonNull String appPackageName) {

        synchronized (mLock) {
            if (isValidEventLocked("logDatasetNotSelected()", sessionId)) {
                AutofillId[] detectedFieldsIds = null;
                Match[] detectedMatches = null;
                if (detectedFieldIdsList != null) {
                    detectedFieldsIds = new AutofillId[detectedFieldIdsList.size()];
                    detectedFieldIdsList.toArray(detectedFieldsIds);
                    detectedMatches = new Match[detectedMatchesList.size()];
                    detectedMatchesList.toArray(detectedMatches);

                    final int size = detectedMatchesList.size();
                    float totalScore = 0;
                    for (int i = 0; i < size; i++) {
                        totalScore += detectedMatches[i].getScore();
                    }
                    final int averageScore = (int) ((totalScore * 100) / size);
                    mMetricsLogger.write(
                            Helper.newLogMaker(MetricsEvent.AUTOFILL_FIELD_CLASSIFICATION_MATCHES,
                                    appPackageName, getServicePackageName())
                            .setCounterValue(size)
                            .addTaggedData(MetricsEvent.FIELD_AUTOFILL_MATCH_SCORE, averageScore));

                }
                mEventHistory.addEvent(new Event(Event.TYPE_CONTEXT_COMMITTED, null,
                        clientState, selectedDatasets, ignoredDatasets,
                        changedFieldIds, changedDatasetIds,
                        manuallyFilledFieldIds, manuallyFilledDatasetIds,
                        detectedFieldsIds, detectedMatches));
            }
        }
    }

    /**
     * Gets the fill event history.
     *
     * @param callingUid The calling uid
     *
     * @return The history or {@code null} if there is none.
     */
    FillEventHistory getFillEventHistory(int callingUid) {
        synchronized (mLock) {
            if (mEventHistory != null
                    && isCalledByServiceLocked("getFillEventHistory", callingUid)) {
                return mEventHistory;
            }
        }
        return null;
    }

    // Called by Session - does not need to check uid
    UserData getUserData() {
        synchronized (mLock) {
            return mUserData;
        }
    }

    // Called by AutofillManager
    UserData getUserData(int callingUid) {
        synchronized (mLock) {
            if (isCalledByServiceLocked("getUserData", callingUid)) {
                return mUserData;
            }
        }
        return null;
    }

    // Called by AutofillManager
    void setUserData(int callingUid, UserData userData) {
        synchronized (mLock) {
            if (isCalledByServiceLocked("setUserData", callingUid)) {
                mUserData = userData;
                // Log it
                int numberFields = mUserData == null ? 0: mUserData.getRemoteIds().length;
                mMetricsLogger.write(Helper.newLogMaker(MetricsEvent.AUTOFILL_USERDATA_UPDATED,
                        getServicePackageName(), null)
                        .setCounterValue(numberFields));
            }
        }
    }

    private boolean isCalledByServiceLocked(String methodName, int callingUid) {
        if (getServiceUidLocked() != callingUid) {
            Slog.w(TAG, methodName + "() called by UID " + callingUid
                    + ", but service UID is " + getServiceUidLocked());
            return false;
        }
        return true;
    }

    void dumpLocked(String prefix, PrintWriter pw) {
        final String prefix2 = prefix + "  ";

        pw.print(prefix); pw.print("User: "); pw.println(mUserId);
        pw.print(prefix); pw.print("UID: "); pw.println(getServiceUidLocked());
        pw.print(prefix); pw.print("Component: "); pw.println(mInfo != null
                ? mInfo.getServiceInfo().getComponentName() : null);
        pw.print(prefix); pw.print("Component from settings: ");
            pw.println(getComponentNameFromSettings());
        pw.print(prefix); pw.print("Default component: ");
            pw.println(mContext.getString(R.string.config_defaultAutofillService));
        pw.print(prefix); pw.print("Disabled: "); pw.println(mDisabled);
        pw.print(prefix); pw.print("Field classification enabled: ");
            pw.println(isFieldClassificationEnabled());
        pw.print(prefix); pw.print("Setup complete: "); pw.println(mSetupComplete);
        pw.print(prefix); pw.print("Last prune: "); pw.println(mLastPrune);

        pw.print(prefix); pw.print("Disabled apps: ");

        if (mDisabledApps == null) {
            pw.println("N/A");
        } else {
            final int size = mDisabledApps.size();
            pw.println(size);
            final StringBuilder builder = new StringBuilder();
            final long now = SystemClock.elapsedRealtime();
            for (int i = 0; i < size; i++) {
                final String packageName = mDisabledApps.keyAt(i);
                final long expiration = mDisabledApps.valueAt(i);
                 builder.append(prefix).append(prefix)
                     .append(i).append(". ").append(packageName).append(": ");
                 TimeUtils.formatDuration((expiration - now), builder);
                 builder.append('\n');
             }
             pw.println(builder);
        }

        pw.print(prefix); pw.print("Disabled activities: ");

        if (mDisabledActivities == null) {
            pw.println("N/A");
        } else {
            final int size = mDisabledActivities.size();
            pw.println(size);
            final StringBuilder builder = new StringBuilder();
            final long now = SystemClock.elapsedRealtime();
            for (int i = 0; i < size; i++) {
                final ComponentName component = mDisabledActivities.keyAt(i);
                final long expiration = mDisabledActivities.valueAt(i);
                 builder.append(prefix).append(prefix)
                     .append(i).append(". ").append(component).append(": ");
                 TimeUtils.formatDuration((expiration - now), builder);
                 builder.append('\n');
             }
             pw.println(builder);
        }

        final int size = mSessions.size();
        if (size == 0) {
            pw.print(prefix); pw.println("No sessions");
        } else {
            pw.print(prefix); pw.print(size); pw.println(" sessions:");
            for (int i = 0; i < size; i++) {
                pw.print(prefix); pw.print("#"); pw.println(i + 1);
                mSessions.valueAt(i).dumpLocked(prefix2, pw);
            }
        }

        pw.print(prefix); pw.print("Clients: ");
        if (mClients == null) {
            pw.println("N/A");
        } else {
            pw.println();
            mClients.dump(pw, prefix2);
        }

        if (mEventHistory == null || mEventHistory.getEvents() == null
                || mEventHistory.getEvents().size() == 0) {
            pw.print(prefix); pw.println("No event on last fill response");
        } else {
            pw.print(prefix); pw.println("Events of last fill response:");
            pw.print(prefix);

            int numEvents = mEventHistory.getEvents().size();
            for (int i = 0; i < numEvents; i++) {
                final Event event = mEventHistory.getEvents().get(i);
                pw.println("  " + i + ": eventType=" + event.getType() + " datasetId="
                        + event.getDatasetId());
            }
        }

        pw.print(prefix); pw.print("User data: ");
        if (mUserData == null) {
            pw.println("N/A");
        } else {
            pw.println();
            mUserData.dump(prefix2, pw);
        }
    }

    void destroySessionsLocked() {
        if (mSessions.size() == 0) {
            mUi.destroyAll(null, null, false);
            return;
        }
        while (mSessions.size() > 0) {
            mSessions.valueAt(0).forceRemoveSelfLocked();
        }
    }

    // TODO(b/64940307): remove this method if SaveUI is refactored to be attached on activities
    void destroyFinishedSessionsLocked() {
        final int sessionCount = mSessions.size();
        for (int i = sessionCount - 1; i >= 0; i--) {
            final Session session = mSessions.valueAt(i);
            if (session.isSavingLocked()) {
                if (sDebug) Slog.d(TAG, "destroyFinishedSessionsLocked(): " + session.id);
                session.forceRemoveSelfLocked();
            }
        }
    }

    void listSessionsLocked(ArrayList<String> output) {
        final int numSessions = mSessions.size();
        for (int i = 0; i < numSessions; i++) {
            output.add((mInfo != null ? mInfo.getServiceInfo().getComponentName()
                    : null) + ":" + mSessions.keyAt(i));
        }
    }

    private void sendStateToClients(boolean resetClient) {
        final RemoteCallbackList<IAutoFillManagerClient> clients;
        final int userClientCount;
        synchronized (mLock) {
            if (mClients == null) {
                return;
            }
            clients = mClients;
            userClientCount = clients.beginBroadcast();
        }
        try {
            for (int i = 0; i < userClientCount; i++) {
                final IAutoFillManagerClient client = clients.getBroadcastItem(i);
                try {
                    final boolean resetSession;
                    synchronized (mLock) {
                        resetSession = resetClient || isClientSessionDestroyedLocked(client);
                    }
                    int flags = 0;
                    if (isEnabled()) {
                        flags |= AutofillManager.SET_STATE_FLAG_ENABLED;
                    }
                    if (resetSession) {
                        flags |= AutofillManager.SET_STATE_FLAG_RESET_SESSION;
                    }
                    if (resetClient) {
                        flags |= AutofillManager.SET_STATE_FLAG_RESET_CLIENT;
                    }
                    if (sDebug) {
                        flags |= AutofillManager.SET_STATE_FLAG_DEBUG;
                    }
                    if (sVerbose) {
                        flags |= AutofillManager.SET_STATE_FLAG_VERBOSE;
                    }
                    client.setState(flags);
                } catch (RemoteException re) {
                    /* ignore */
                }
            }
        } finally {
            clients.finishBroadcast();
        }
    }

    private boolean isClientSessionDestroyedLocked(IAutoFillManagerClient client) {
        final int sessionCount = mSessions.size();
        for (int i = 0; i < sessionCount; i++) {
            final Session session = mSessions.valueAt(i);
            if (session.getClient().equals(client)) {
                return session.isDestroyed();
            }
        }
        return true;
    }

    boolean isEnabled() {
        return mSetupComplete && mInfo != null && !mDisabled;
    }

    /**
     * Called by {@link Session} when service asked to disable autofill for an app.
     */
    void disableAutofillForApp(@NonNull String packageName, long duration) {
        synchronized (mLock) {
            if (mDisabledApps == null) {
                mDisabledApps = new ArrayMap<>(1);
            }
            long expiration = SystemClock.elapsedRealtime() + duration;
            // Protect it against overflow
            if (expiration < 0) {
                expiration = Long.MAX_VALUE;
            }
            mDisabledApps.put(packageName, expiration);
            int intDuration = duration > Integer.MAX_VALUE ? Integer.MAX_VALUE : (int) duration;
            mMetricsLogger.write(Helper.newLogMaker(MetricsEvent.AUTOFILL_SERVICE_DISABLED_APP,
                    packageName, getServicePackageName())
                    .setCounterValue(intDuration));
        }
    }

    /**
     * Called by {@link Session} when service asked to disable autofill an app.
     */
    void disableAutofillForActivity(@NonNull ComponentName componentName, long duration) {
        synchronized (mLock) {
            if (mDisabledActivities == null) {
                mDisabledActivities = new ArrayMap<>(1);
            }
            long expiration = SystemClock.elapsedRealtime() + duration;
            // Protect it against overflow
            if (expiration < 0) {
                expiration = Long.MAX_VALUE;
            }
            mDisabledActivities.put(componentName, expiration);
            final int intDuration = duration > Integer.MAX_VALUE ? Integer.MAX_VALUE : (int) duration;
            // NOTE: not using Helper.newLogMaker() because we're setting the componentName instead
            // of package name
            mMetricsLogger.write(new LogMaker(MetricsEvent.AUTOFILL_SERVICE_DISABLED_ACTIVITY)
                    .setComponentName(componentName)
                    .addTaggedData(MetricsEvent.FIELD_AUTOFILL_SERVICE, getServicePackageName())
                    .setCounterValue(intDuration));
        }
    }

    /**
     * Checks if autofill is disabled by service to the given activity.
     */
    private boolean isAutofillDisabledLocked(@NonNull ComponentName componentName) {
        // Check activities first.
        long elapsedTime = 0;
        if (mDisabledActivities != null) {
            elapsedTime = SystemClock.elapsedRealtime();
            final Long expiration = mDisabledActivities.get(componentName);
            if (expiration != null) {
                if (expiration >= elapsedTime) return true;
                // Restriction expired - clean it up.
                if (sVerbose) {
                    Slog.v(TAG, "Removing " + componentName.toShortString()
                        + " from disabled list");
                }
                mDisabledActivities.remove(componentName);
            }
        }

        // Then check apps.
        final String packageName = componentName.getPackageName();
        if (mDisabledApps == null) return false;

        final Long expiration = mDisabledApps.get(packageName);
        if (expiration == null) return false;

        if (elapsedTime == 0) {
            elapsedTime = SystemClock.elapsedRealtime();
        }

        if (expiration >= elapsedTime) return true;

        // Restriction expired - clean it up.
        if (sVerbose)  Slog.v(TAG, "Removing " + packageName + " from disabled list");
        mDisabledApps.remove(packageName);
        return false;
    }

    boolean isFieldClassificationEnabled() {
        return Settings.Secure.getIntForUser(
                mContext.getContentResolver(),
                Settings.Secure.AUTOFILL_FEATURE_FIELD_CLASSIFICATION, 0,
                mUserId) == 1;
    }

    @Override
    public String toString() {
        return "AutofillManagerServiceImpl: [userId=" + mUserId
                + ", component=" + (mInfo != null
                ? mInfo.getServiceInfo().getComponentName() : null) + "]";
    }

    /** Task used to prune abandoned session */
    private class PruneTask extends AsyncTask<Void, Void, Void> {
        @Override
        protected Void doInBackground(Void... ignored) {
            int numSessionsToRemove;

            SparseArray<IBinder> sessionsToRemove;

            synchronized (mLock) {
                numSessionsToRemove = mSessions.size();
                sessionsToRemove = new SparseArray<>(numSessionsToRemove);

                for (int i = 0; i < numSessionsToRemove; i++) {
                    Session session = mSessions.valueAt(i);

                    sessionsToRemove.put(session.id, session.getActivityTokenLocked());
                }
            }

            IActivityManager am = ActivityManager.getService();

            // Only remove sessions which's activities are not known to the activity manager anymore
            for (int i = 0; i < numSessionsToRemove; i++) {
                try {
                    // The activity manager cannot resolve activities that have been removed
                    if (am.getActivityClassForToken(sessionsToRemove.valueAt(i)) != null) {
                        sessionsToRemove.removeAt(i);
                        i--;
                        numSessionsToRemove--;
                    }
                } catch (RemoteException e) {
                    Slog.w(TAG, "Cannot figure out if activity is finished", e);
                }
            }

            synchronized (mLock) {
                for (int i = 0; i < numSessionsToRemove; i++) {
                    Session sessionToRemove = mSessions.get(sessionsToRemove.keyAt(i));

                    if (sessionToRemove != null && sessionsToRemove.valueAt(i)
                            == sessionToRemove.getActivityTokenLocked()) {
                        if (sessionToRemove.isSavingLocked()) {
                            if (sVerbose) {
                                Slog.v(TAG, "Session " + sessionToRemove.id + " is saving");
                            }
                        } else {
                            if (sDebug) {
                                Slog.i(TAG, "Prune session " + sessionToRemove.id + " ("
                                    + sessionToRemove.getActivityTokenLocked() + ")");
                            }
                            sessionToRemove.removeSelfLocked();
                        }
                    }
                }
            }

            return null;
        }
    }
}<|MERGE_RESOLUTION|>--- conflicted
+++ resolved
@@ -493,15 +493,8 @@
         } catch (NameNotFoundException e) {
             throw new SecurityException("Could not verify UID for " + componentName);
         }
-<<<<<<< HEAD
-        // TODO(b/70506888): allow all system UIDs to call it is too broad, we should call
-        // something like am.isActivityRunningInProcess(componentName, callingPid), but there is
-        // no such API yet.
-        if (callingUid != packageUid && Process.isApplicationUid(callingUid)) {
-=======
         if (callingUid != packageUid && !LocalServices.getService(ActivityManagerInternal.class)
                 .hasRunningActivity(callingUid, packageName)) {
->>>>>>> ac6aaf5f
             final String[] packages = pm.getPackagesForUid(callingUid);
             final String callingPackage = packages != null ? packages[0] : "uid-" + callingUid;
             Slog.w(TAG, "App (package=" + callingPackage + ", UID=" + callingUid
