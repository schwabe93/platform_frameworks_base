--- conflicted
+++ resolved
@@ -59,11 +59,8 @@
             showingAndNotOccluded = true;
             secure = true;
             deviceHasKeyguard = true;
-<<<<<<< HEAD
             enabled = true;
-=======
             currentUser = UserHandle.USER_NULL;
->>>>>>> 16dedb79
         }
         boolean showing;
         boolean showingAndNotOccluded;
