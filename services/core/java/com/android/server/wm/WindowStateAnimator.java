/*
 * Copyright (C) 2014 The Android Open Source Project
 *
 * Licensed under the Apache License, Version 2.0 (the "License");
 * you may not use this file except in compliance with the License.
 * You may obtain a copy of the License at
 *
 *      http://www.apache.org/licenses/LICENSE-2.0
 *
 * Unless required by applicable law or agreed to in writing, software
 * distributed under the License is distributed on an "AS IS" BASIS,
 * WITHOUT WARRANTIES OR CONDITIONS OF ANY KIND, either express or implied.
 * See the License for the specific language governing permissions and
 * limitations under the License.
 */

package com.android.server.wm;

import static android.app.ActivityManager.StackId;
import static android.view.Display.DEFAULT_DISPLAY;
import static android.view.WindowManager.LayoutParams.FLAG_HARDWARE_ACCELERATED;
import static android.view.WindowManager.LayoutParams.FLAG_SCALED;
import static android.view.WindowManager.LayoutParams.TYPE_APPLICATION_STARTING;
import static android.view.WindowManager.LayoutParams.TYPE_INPUT_METHOD;
import static com.android.server.wm.AppWindowAnimator.sDummyAnimation;
import static com.android.server.wm.DragResizeMode.DRAG_RESIZE_MODE_FREEFORM;
import static com.android.server.wm.WindowManagerDebugConfig.DEBUG_ANIM;
import static com.android.server.wm.WindowManagerDebugConfig.DEBUG_LAYERS;
import static com.android.server.wm.WindowManagerDebugConfig.DEBUG_LAYOUT_REPEATS;
import static com.android.server.wm.WindowManagerDebugConfig.DEBUG_ORIENTATION;
import static com.android.server.wm.WindowManagerDebugConfig.DEBUG_STARTING_WINDOW;
import static com.android.server.wm.WindowManagerDebugConfig.DEBUG_SURFACE_TRACE;
import static com.android.server.wm.WindowManagerDebugConfig.DEBUG_VISIBILITY;
import static com.android.server.wm.WindowManagerDebugConfig.DEBUG_WALLPAPER;
import static com.android.server.wm.WindowManagerDebugConfig.DEBUG_WINDOW_CROP;
import static com.android.server.wm.WindowManagerDebugConfig.SHOW_LIGHT_TRANSACTIONS;
import static com.android.server.wm.WindowManagerDebugConfig.SHOW_SURFACE_ALLOC;
import static com.android.server.wm.WindowManagerDebugConfig.SHOW_TRANSACTIONS;
import static com.android.server.wm.WindowManagerDebugConfig.TAG_WITH_CLASS_NAME;
import static com.android.server.wm.WindowManagerDebugConfig.TAG_WM;
import static com.android.server.wm.WindowManagerService.TYPE_LAYER_MULTIPLIER;
import static com.android.server.wm.WindowManagerService.localLOGV;
import static com.android.server.wm.WindowManagerService.logWithStack;
import static com.android.server.wm.WindowSurfacePlacer.SET_ORIENTATION_CHANGE_COMPLETE;
import static com.android.server.wm.WindowSurfacePlacer.SET_TURN_ON_SCREEN;

import android.content.Context;
import android.graphics.Matrix;
import android.graphics.PixelFormat;
import android.graphics.Point;
import android.graphics.Rect;
import android.graphics.RectF;
import android.graphics.Region;
import android.os.Debug;
import android.os.Trace;
import android.util.Slog;
import android.view.DisplayInfo;
import android.view.MagnificationSpec;
import android.view.Surface;
import android.view.Surface.OutOfResourcesException;
import android.view.SurfaceControl;
import android.view.WindowManager;
import android.view.WindowManager.LayoutParams;
import android.view.WindowManagerPolicy;
import android.view.animation.Animation;
import android.view.animation.AnimationSet;
import android.view.animation.AnimationUtils;
import android.view.animation.Transformation;

import com.android.server.wm.WindowManagerService.H;

import java.io.PrintWriter;

/**
 * Keep track of animations and surface operations for a single WindowState.
 **/
class WindowStateAnimator {
    static final String TAG = TAG_WITH_CLASS_NAME ? "WindowStateAnimator" : TAG_WM;
    static final int WINDOW_FREEZE_LAYER = TYPE_LAYER_MULTIPLIER * 200;

    /**
     * Mode how the window gets clipped by the stack bounds during an animation: The clipping should
     * be applied after applying the animation transformation, i.e. the stack bounds don't move
     * during the animation.
     */
    static final int STACK_CLIP_AFTER_ANIM = 0;

    /**
     * Mode how the window gets clipped by the stack bounds: The clipping should be applied before
     * applying the animation transformation, i.e. the stack bounds move with the window.
     */
    static final int STACK_CLIP_BEFORE_ANIM = 1;

    /**
     * Mode how window gets clipped by the stack bounds during an animation: Don't clip the window
     * by the stack bounds.
     */
    static final int STACK_CLIP_NONE = 2;

    // Unchanging local convenience fields.
    final WindowManagerService mService;
    final WindowState mWin;
    private final WindowStateAnimator mParentWinAnimator;
    final WindowAnimator mAnimator;
    AppWindowAnimator mAppAnimator;
    final Session mSession;
    final WindowManagerPolicy mPolicy;
    final Context mContext;
    final boolean mIsWallpaper;
    private final WallpaperController mWallpaperControllerLocked;

    // Currently running animation.
    boolean mAnimating;
    boolean mLocalAnimating;
    Animation mAnimation;
    boolean mAnimationIsEntrance;
    boolean mHasTransformation;
    boolean mHasLocalTransformation;
    final Transformation mTransformation = new Transformation();
    boolean mWasAnimating;      // Were we animating going into the most recent animation step?
    int mAnimLayer;
    int mLastLayer;
    long mAnimationStartTime;
    long mLastAnimationTime;
    int mStackClip = STACK_CLIP_BEFORE_ANIM;

    /**
     * Set when we have changed the size of the surface, to know that
     * we must tell them application to resize (and thus redraw itself).
     */
    boolean mSurfaceResized;
    /**
     * Whether we should inform the client on next relayoutWindow that
     * the surface has been resized since last time.
     */
    boolean mReportSurfaceResized;
    WindowSurfaceController mSurfaceController;
    private WindowSurfaceController mPendingDestroySurface;

    /**
     * Set if the client has asked that the destroy of its surface be delayed
     * until it explicitly says it is okay.
     */
    boolean mSurfaceDestroyDeferred;

    private boolean mDestroyPreservedSurfaceUponRedraw;
    float mShownAlpha = 0;
    float mAlpha = 0;
    float mLastAlpha = 0;

    boolean mHasClipRect;
    Rect mClipRect = new Rect();
    Rect mTmpClipRect = new Rect();
    Rect mTmpFinalClipRect = new Rect();
    Rect mLastClipRect = new Rect();
    Rect mLastFinalClipRect = new Rect();
    Rect mTmpStackBounds = new Rect();

    /**
     * This is rectangle of the window's surface that is not covered by
     * system decorations.
     */
    private final Rect mSystemDecorRect = new Rect();
    private final Rect mLastSystemDecorRect = new Rect();

    // Used to save animation distances between the time they are calculated and when they are used.
    private int mAnimDx;
    private int mAnimDy;

    /** Is the next animation to be started a window move animation? */
    private boolean mAnimateMove = false;

    float mDsDx=1, mDtDx=0, mDsDy=0, mDtDy=1;
    float mLastDsDx=1, mLastDtDx=0, mLastDsDy=0, mLastDtDy=1;

    boolean mHaveMatrix;

    // Set to true if, when the window gets displayed, it should perform
    // an enter animation.
    boolean mEnterAnimationPending;

    /** Used to indicate that this window is undergoing an enter animation. Used for system
     * windows to make the callback to View.dispatchOnWindowShownCallback(). Set when the
     * window is first added or shown, cleared when the callback has been made. */
    boolean mEnteringAnimation;

    private boolean mAnimationStartDelayed;

    boolean mKeyguardGoingAwayAnimation;
    boolean mKeyguardGoingAwayWithWallpaper;

    /** The pixel format of the underlying SurfaceControl */
    int mSurfaceFormat;

    /** This is set when there is no Surface */
    static final int NO_SURFACE = 0;
    /** This is set after the Surface has been created but before the window has been drawn. During
     * this time the surface is hidden. */
    static final int DRAW_PENDING = 1;
    /** This is set after the window has finished drawing for the first time but before its surface
     * is shown.  The surface will be displayed when the next layout is run. */
    static final int COMMIT_DRAW_PENDING = 2;
    /** This is set during the time after the window's drawing has been committed, and before its
     * surface is actually shown.  It is used to delay showing the surface until all windows in a
     * token are ready to be shown. */
    static final int READY_TO_SHOW = 3;
    /** Set when the window has been shown in the screen the first time. */
    static final int HAS_DRAWN = 4;

    String drawStateToString() {
        switch (mDrawState) {
            case NO_SURFACE: return "NO_SURFACE";
            case DRAW_PENDING: return "DRAW_PENDING";
            case COMMIT_DRAW_PENDING: return "COMMIT_DRAW_PENDING";
            case READY_TO_SHOW: return "READY_TO_SHOW";
            case HAS_DRAWN: return "HAS_DRAWN";
            default: return Integer.toString(mDrawState);
        }
    }
    int mDrawState;

    /** Was this window last hidden? */
    boolean mLastHidden;

    int mAttrType;

    static final long PENDING_TRANSACTION_FINISH_WAIT_TIME = 100;

    boolean mForceScaleUntilResize;

    // WindowState.mHScale and WindowState.mVScale contain the
    // scale according to client specified layout parameters (e.g.
    // one layout size, with another surface size, creates such scaling).
    // Here we track an additional scaling factor used to follow stack
    // scaling (as in the case of the Pinned stack animation).
    float mExtraHScale = (float) 1.0;
    float mExtraVScale = (float) 1.0;

    private final Rect mTmpSize = new Rect();

    WindowStateAnimator(final WindowState win) {
        final WindowManagerService service = win.mService;

        mService = service;
        mAnimator = service.mAnimator;
        mPolicy = service.mPolicy;
        mContext = service.mContext;
        final DisplayContent displayContent = win.getDisplayContent();
        if (displayContent != null) {
            final DisplayInfo displayInfo = displayContent.getDisplayInfo();
            mAnimDx = displayInfo.appWidth;
            mAnimDy = displayInfo.appHeight;
        } else {
            Slog.w(TAG, "WindowStateAnimator ctor: Display has been removed");
            // This is checked on return and dealt with.
        }

        mWin = win;
        mParentWinAnimator = !win.isChildWindow() ? null : win.getParentWindow().mWinAnimator;
        mAppAnimator = win.mAppToken == null ? null : win.mAppToken.mAppAnimator;
        mSession = win.mSession;
        mAttrType = win.mAttrs.type;
        mIsWallpaper = win.mIsWallpaper;
        mWallpaperControllerLocked = mService.mWallpaperControllerLocked;
    }

    public void setAnimation(Animation anim, long startTime, int stackClip) {
        if (localLOGV) Slog.v(TAG, "Setting animation in " + this + ": " + anim);
        mAnimating = false;
        mLocalAnimating = false;
        mAnimation = anim;
        mAnimation.restrictDuration(WindowManagerService.MAX_ANIMATION_DURATION);
        mAnimation.scaleCurrentDuration(mService.getWindowAnimationScaleLocked());
        // Start out animation gone if window is gone, or visible if window is visible.
        mTransformation.clear();
        mTransformation.setAlpha(mLastHidden ? 0 : 1);
        mHasLocalTransformation = true;
        mAnimationStartTime = startTime;
        mStackClip = stackClip;
    }

    public void setAnimation(Animation anim, int stackClip) {
        setAnimation(anim, -1, stackClip);
    }

    public void setAnimation(Animation anim) {
        setAnimation(anim, -1, STACK_CLIP_AFTER_ANIM);
    }

    public void clearAnimation() {
        if (mAnimation != null) {
            mAnimating = true;
            mLocalAnimating = false;
            mAnimation.cancel();
            mAnimation = null;
            mKeyguardGoingAwayAnimation = false;
            mKeyguardGoingAwayWithWallpaper = false;
            mStackClip = STACK_CLIP_BEFORE_ANIM;
        }
    }

    /**
     * Is the window or its container currently set to animate or currently animating?
     */
    boolean isAnimationSet() {
        return mAnimation != null
                || (mParentWinAnimator != null && mParentWinAnimator.mAnimation != null)
                || (mAppAnimator != null && mAppAnimator.isAnimating());
    }

    /**
     * @return whether an animation is about to start, i.e. the animation is set already but we
     *         haven't processed the first frame yet.
     */
    boolean isAnimationStarting() {
        return isAnimationSet() && !mAnimating;
    }

    /** Is the window animating the DummyAnimation? */
    boolean isDummyAnimation() {
        return mAppAnimator != null
                && mAppAnimator.animation == sDummyAnimation;
    }

    /**
     * Is this window currently set to animate or currently animating?
     */
    boolean isWindowAnimationSet() {
        return mAnimation != null;
    }

    /**
     * Is this window currently waiting to run an opening animation?
     */
    boolean isWaitingForOpening() {
        return mService.mAppTransition.isTransitionSet() && isDummyAnimation()
                && mService.mOpeningApps.contains(mWin.mAppToken);
    }

    void cancelExitAnimationForNextAnimationLocked() {
        if (DEBUG_ANIM) Slog.d(TAG,
                "cancelExitAnimationForNextAnimationLocked: " + mWin);

        if (mAnimation != null) {
            mAnimation.cancel();
            mAnimation = null;
            mLocalAnimating = false;
            mWin.destroyOrSaveSurface();
        }
    }

    private boolean stepAnimation(long currentTime) {
        if ((mAnimation == null) || !mLocalAnimating) {
            return false;
        }
        currentTime = getAnimationFrameTime(mAnimation, currentTime);
        mTransformation.clear();
        final boolean more = mAnimation.getTransformation(currentTime, mTransformation);
        if (mAnimationStartDelayed && mAnimationIsEntrance) {
            mTransformation.setAlpha(0f);
        }
        if (false && DEBUG_ANIM) Slog.v(TAG, "Stepped animation in " + this + ": more=" + more
                + ", xform=" + mTransformation);
        return more;
    }

    // This must be called while inside a transaction.  Returns true if
    // there is more animation to run.
    boolean stepAnimationLocked(long currentTime) {
        // Save the animation state as it was before this step so WindowManagerService can tell if
        // we just started or just stopped animating by comparing mWasAnimating with isAnimationSet().
        mWasAnimating = mAnimating;
        final DisplayContent displayContent = mWin.getDisplayContent();
        if (displayContent != null && mService.okToDisplay()) {
            // We will run animations as long as the display isn't frozen.

            if (mWin.isDrawnLw() && mAnimation != null) {
                mHasTransformation = true;
                mHasLocalTransformation = true;
                if (!mLocalAnimating) {
                    if (DEBUG_ANIM) Slog.v(
                        TAG, "Starting animation in " + this +
                        " @ " + currentTime + ": ww=" + mWin.mFrame.width() +
                        " wh=" + mWin.mFrame.height() +
                        " dx=" + mAnimDx + " dy=" + mAnimDy +
                        " scale=" + mService.getWindowAnimationScaleLocked());
                    final DisplayInfo displayInfo = displayContent.getDisplayInfo();
                    if (mAnimateMove) {
                        mAnimateMove = false;
                        mAnimation.initialize(mWin.mFrame.width(), mWin.mFrame.height(),
                                mAnimDx, mAnimDy);
                    } else {
                        mAnimation.initialize(mWin.mFrame.width(), mWin.mFrame.height(),
                                displayInfo.appWidth, displayInfo.appHeight);
                    }
                    mAnimDx = displayInfo.appWidth;
                    mAnimDy = displayInfo.appHeight;
                    mAnimation.setStartTime(mAnimationStartTime != -1
                            ? mAnimationStartTime
                            : currentTime);
                    mLocalAnimating = true;
                    mAnimating = true;
                }
                if ((mAnimation != null) && mLocalAnimating) {
                    mLastAnimationTime = currentTime;
                    if (stepAnimation(currentTime)) {
                        return true;
                    }
                }
                if (DEBUG_ANIM) Slog.v(
                    TAG, "Finished animation in " + this +
                    " @ " + currentTime);
                //WindowManagerService.this.dump();
            }
            mHasLocalTransformation = false;
            if ((!mLocalAnimating || mAnimationIsEntrance) && mAppAnimator != null
                    && mAppAnimator.animation != null) {
                // When our app token is animating, we kind-of pretend like
                // we are as well.  Note the mLocalAnimating mAnimationIsEntrance
                // part of this check means that we will only do this if
                // our window is not currently exiting, or it is not
                // locally animating itself.  The idea being that one that
                // is exiting and doing a local animation should be removed
                // once that animation is done.
                mAnimating = true;
                mHasTransformation = true;
                mTransformation.clear();
                return false;
            } else if (mHasTransformation) {
                // Little trick to get through the path below to act like
                // we have finished an animation.
                mAnimating = true;
            } else if (isAnimationSet()) {
                mAnimating = true;
            }
        } else if (mAnimation != null) {
            // If the display is frozen, and there is a pending animation,
            // clear it and make sure we run the cleanup code.
            mAnimating = true;
        }

        if (!mAnimating && !mLocalAnimating) {
            return false;
        }

        // Done animating, clean up.
        if (DEBUG_ANIM) Slog.v(
            TAG, "Animation done in " + this + ": exiting=" + mWin.mAnimatingExit
            + ", reportedVisible="
            + (mWin.mAppToken != null ? mWin.mAppToken.reportedVisible : false));

        mAnimating = false;
        mKeyguardGoingAwayAnimation = false;
        mKeyguardGoingAwayWithWallpaper = false;
        mLocalAnimating = false;
        if (mAnimation != null) {
            mAnimation.cancel();
            mAnimation = null;
        }
        if (mAnimator.mWindowDetachedWallpaper == mWin) {
            mAnimator.mWindowDetachedWallpaper = null;
        }
        mAnimLayer = mWin.mLayer
                + mService.mLayersController.getSpecialWindowAnimLayerAdjustment(mWin);
        if (DEBUG_LAYERS) Slog.v(TAG, "Stepping win " + this + " anim layer: " + mAnimLayer);
        mHasTransformation = false;
        mHasLocalTransformation = false;
        mStackClip = STACK_CLIP_BEFORE_ANIM;
        mWin.checkPolicyVisibilityChange();
        mTransformation.clear();
        if (mDrawState == HAS_DRAWN
                && mWin.mAttrs.type == WindowManager.LayoutParams.TYPE_APPLICATION_STARTING
                && mWin.mAppToken != null
                && mWin.mAppToken.firstWindowDrawn
                && mWin.mAppToken.startingData != null) {
            if (DEBUG_STARTING_WINDOW) Slog.v(TAG, "Finish starting "
                    + mWin.mToken + ": first real window done animating");
            mService.mFinishedStarting.add(mWin.mAppToken);
            mService.mH.sendEmptyMessage(H.FINISHED_STARTING);
        } else if (mAttrType == LayoutParams.TYPE_STATUS_BAR && mWin.mPolicyVisibility) {
            // Upon completion of a not-visible to visible status bar animation a relayout is
            // required.
            if (displayContent != null) {
                displayContent.layoutNeeded = true;
            }
        }

        mWin.onExitAnimationDone();
        final int displayId = mWin.getDisplayId();
        mAnimator.setPendingLayoutChanges(displayId, WindowManagerPolicy.FINISH_LAYOUT_REDO_ANIM);
        if (DEBUG_LAYOUT_REPEATS)
            mService.mWindowPlacerLocked.debugLayoutRepeats(
                    "WindowStateAnimator", mAnimator.getPendingLayoutChanges(displayId));

        if (mWin.mAppToken != null) {
            mWin.mAppToken.updateReportedVisibilityLocked();
        }

        return false;
    }

    void hide(String reason) {
        if (!mLastHidden) {
            //dump();
            mLastHidden = true;
            if (mSurfaceController != null) {
                mSurfaceController.hideInTransaction(reason);
            }
        }
    }

    boolean finishDrawingLocked() {
        final boolean startingWindow =
                mWin.mAttrs.type == WindowManager.LayoutParams.TYPE_APPLICATION_STARTING;
        if (DEBUG_STARTING_WINDOW && startingWindow) {
            Slog.v(TAG, "Finishing drawing window " + mWin + ": mDrawState="
                    + drawStateToString());
        }

        boolean layoutNeeded = mWin.clearAnimatingWithSavedSurface();

        if (mDrawState == DRAW_PENDING) {
            if (DEBUG_SURFACE_TRACE || DEBUG_ANIM || SHOW_TRANSACTIONS || DEBUG_ORIENTATION)
                Slog.v(TAG, "finishDrawingLocked: mDrawState=COMMIT_DRAW_PENDING " + mWin + " in "
                        + mSurfaceController);
            if (DEBUG_STARTING_WINDOW && startingWindow) {
                Slog.v(TAG, "Draw state now committed in " + mWin);
            }
            mDrawState = COMMIT_DRAW_PENDING;
            layoutNeeded = true;
        }

        return layoutNeeded;
    }

    // This must be called while inside a transaction.
    boolean commitFinishDrawingLocked() {
        if (DEBUG_STARTING_WINDOW &&
                mWin.mAttrs.type == WindowManager.LayoutParams.TYPE_APPLICATION_STARTING) {
            Slog.i(TAG, "commitFinishDrawingLocked: " + mWin + " cur mDrawState="
                    + drawStateToString());
        }
        if (mDrawState != COMMIT_DRAW_PENDING && mDrawState != READY_TO_SHOW) {
            return false;
        }
        if (DEBUG_SURFACE_TRACE || DEBUG_ANIM) {
            Slog.i(TAG, "commitFinishDrawingLocked: mDrawState=READY_TO_SHOW " + mSurfaceController);
        }
        mDrawState = READY_TO_SHOW;
        boolean result = false;
        final AppWindowToken atoken = mWin.mAppToken;
        if (atoken == null || atoken.allDrawn || mWin.mAttrs.type == TYPE_APPLICATION_STARTING) {
            result = mWin.performShowLocked();
        }
        return result;
    }

    void preserveSurfaceLocked() {
        if (mDestroyPreservedSurfaceUponRedraw) {
            // This could happen when switching the surface mode very fast. For example,
            // we preserved a surface when dragResizing changed to true. Then before the
            // preserved surface is removed, dragResizing changed to false again.
            // In this case, we need to leave the preserved surface alone, and destroy
            // the actual surface, so that the createSurface call could create a surface
            // of the proper size. The preserved surface will still be removed when client
            // finishes drawing to the new surface.
            mSurfaceDestroyDeferred = false;
            destroySurfaceLocked();
            mSurfaceDestroyDeferred = true;
            return;
        }
        if (SHOW_TRANSACTIONS) WindowManagerService.logSurface(mWin, "SET FREEZE LAYER", false);
        if (mSurfaceController != null) {
            mSurfaceController.setLayer(mAnimLayer + 1);
        }
        mDestroyPreservedSurfaceUponRedraw = true;
        mSurfaceDestroyDeferred = true;
        destroySurfaceLocked();
    }

    void destroyPreservedSurfaceLocked() {
        if (!mDestroyPreservedSurfaceUponRedraw) {
            return;
        }
        destroyDeferredSurfaceLocked();
        mDestroyPreservedSurfaceUponRedraw = false;
    }

    void markPreservedSurfaceForDestroy() {
        if (mDestroyPreservedSurfaceUponRedraw
                && !mService.mDestroyPreservedSurface.contains(mWin)) {
            mService.mDestroyPreservedSurface.add(mWin);
        }
    }

    WindowSurfaceController createSurfaceLocked() {
        final WindowState w = mWin;
        if (w.restoreSavedSurface()) {
            if (DEBUG_ANIM) Slog.i(TAG,
                    "createSurface: " + this + ": called when we had a saved surface");
            return mSurfaceController;
        }

        if (mSurfaceController != null) {
            return mSurfaceController;
        }

        w.setHasSurface(false);

        if (DEBUG_ANIM || DEBUG_ORIENTATION) Slog.i(TAG,
                "createSurface " + this + ": mDrawState=DRAW_PENDING");

        mDrawState = DRAW_PENDING;
        if (w.mAppToken != null) {
            if (w.mAppToken.mAppAnimator.animation == null) {
                w.mAppToken.clearAllDrawn();
            } else {
                // Currently animating, persist current state of allDrawn until animation
                // is complete.
                w.mAppToken.deferClearAllDrawn = true;
            }
        }

        mService.makeWindowFreezingScreenIfNeededLocked(w);

        int flags = SurfaceControl.HIDDEN;
        final WindowManager.LayoutParams attrs = w.mAttrs;

        if (mService.isSecureLocked(w)) {
            flags |= SurfaceControl.SECURE;
        }

        mTmpSize.set(w.mFrame.left + w.mXOffset, w.mFrame.top + w.mYOffset, 0, 0);
        calculateSurfaceBounds(w, attrs);
        final int width = mTmpSize.width();
        final int height = mTmpSize.height();

        if (DEBUG_VISIBILITY) {
            Slog.v(TAG, "Creating surface in session "
                    + mSession.mSurfaceSession + " window " + this
                    + " w=" + width + " h=" + height
                    + " x=" + mTmpSize.left + " y=" + mTmpSize.top
                    + " format=" + attrs.format + " flags=" + flags);
        }

        // We may abort, so initialize to defaults.
        mLastSystemDecorRect.set(0, 0, 0, 0);
        mHasClipRect = false;
        mClipRect.set(0, 0, 0, 0);
        mLastClipRect.set(0, 0, 0, 0);

        // Set up surface control with initial size.
        try {

            final boolean isHwAccelerated = (attrs.flags & FLAG_HARDWARE_ACCELERATED) != 0;
            final int format = isHwAccelerated ? PixelFormat.TRANSLUCENT : attrs.format;
            if (!PixelFormat.formatHasAlpha(attrs.format)
                    // Don't make surface with surfaceInsets opaque as they display a
                    // translucent shadow.
                    && attrs.surfaceInsets.left == 0
                    && attrs.surfaceInsets.top == 0
                    && attrs.surfaceInsets.right == 0
                    && attrs.surfaceInsets.bottom == 0
                    // Don't make surface opaque when resizing to reduce the amount of
                    // artifacts shown in areas the app isn't drawing content to.
                    && !w.isDragResizing()) {
                flags |= SurfaceControl.OPAQUE;
            }

            mSurfaceController = new WindowSurfaceController(mSession.mSurfaceSession,
                    attrs.getTitle().toString(),
                    width, height, format, flags, this);

            w.setHasSurface(true);

            if (SHOW_TRANSACTIONS || SHOW_SURFACE_ALLOC) {
                Slog.i(TAG, "  CREATE SURFACE "
                        + mSurfaceController + " IN SESSION "
                        + mSession.mSurfaceSession
                        + ": pid=" + mSession.mPid + " format="
                        + attrs.format + " flags=0x"
                        + Integer.toHexString(flags)
                        + " / " + this);
            }
        } catch (OutOfResourcesException e) {
            Slog.w(TAG, "OutOfResourcesException creating surface");
            mService.reclaimSomeSurfaceMemoryLocked(this, "create", true);
            mDrawState = NO_SURFACE;
            return null;
        } catch (Exception e) {
            Slog.e(TAG, "Exception creating surface", e);
            mDrawState = NO_SURFACE;
            return null;
        }

        if (WindowManagerService.localLOGV) Slog.v(TAG, "Got surface: " + mSurfaceController
                + ", set left=" + w.mFrame.left + " top=" + w.mFrame.top
                + ", animLayer=" + mAnimLayer);

        if (SHOW_LIGHT_TRANSACTIONS) {
            Slog.i(TAG, ">>> OPEN TRANSACTION createSurfaceLocked");
            WindowManagerService.logSurface(w, "CREATE pos=("
                    + w.mFrame.left + "," + w.mFrame.top + ") ("
                    + width + "x" + height + "), layer=" + mAnimLayer + " HIDE", false);
        }

        // Start a new transaction and apply position & offset.
        final int layerStack = w.getDisplayContent().getDisplay().getLayerStack();
        mSurfaceController.setPositionAndLayer(mTmpSize.left, mTmpSize.top, layerStack, mAnimLayer);
        mLastHidden = true;

        if (WindowManagerService.localLOGV) Slog.v(TAG, "Created surface " + this);
        return mSurfaceController;
    }

    private void calculateSurfaceBounds(WindowState w, LayoutParams attrs) {
        if ((attrs.flags & FLAG_SCALED) != 0) {
            // For a scaled surface, we always want the requested size.
            mTmpSize.right = mTmpSize.left + w.mRequestedWidth;
            mTmpSize.bottom = mTmpSize.top + w.mRequestedHeight;
        } else {
            // When we're doing a drag-resizing, request a surface that's fullscreen size,
            // so that we don't need to reallocate during the process. This also prevents
            // buffer drops due to size mismatch.
            if (w.isDragResizing()) {
                if (w.getResizeMode() == DRAG_RESIZE_MODE_FREEFORM) {
                    mTmpSize.left = 0;
                    mTmpSize.top = 0;
                }
                final DisplayInfo displayInfo = w.getDisplayInfo();
                mTmpSize.right = mTmpSize.left + displayInfo.logicalWidth;
                mTmpSize.bottom = mTmpSize.top + displayInfo.logicalHeight;
            } else {
                mTmpSize.right = mTmpSize.left + w.mCompatFrame.width();
                mTmpSize.bottom = mTmpSize.top + w.mCompatFrame.height();
            }
        }

        // Something is wrong and SurfaceFlinger will not like this, try to revert to sane values.
        // This doesn't necessarily mean that there is an error in the system. The sizes might be
        // incorrect, because it is before the first layout or draw.
        if (mTmpSize.width() < 1) {
            mTmpSize.right = mTmpSize.left + 1;
        }
        if (mTmpSize.height() < 1) {
            mTmpSize.bottom = mTmpSize.top + 1;
        }

        // Adjust for surface insets.
        mTmpSize.left -= attrs.surfaceInsets.left;
        mTmpSize.top -= attrs.surfaceInsets.top;
        mTmpSize.right += attrs.surfaceInsets.right;
        mTmpSize.bottom += attrs.surfaceInsets.bottom;
    }

    boolean hasSurface() {
        return !mWin.hasSavedSurface()
                && mSurfaceController != null && mSurfaceController.hasSurface();
    }

    void destroySurfaceLocked() {
        final AppWindowToken wtoken = mWin.mAppToken;
        if (wtoken != null) {
            if (mWin == wtoken.startingWindow) {
                wtoken.startingDisplayed = false;
            }
        }

        mWin.clearHasSavedSurface();

        if (mSurfaceController == null) {
            return;
        }

        // When destroying a surface we want to make sure child windows are hidden. If we are
        // preserving the surface until redraw though we intend to swap it out with another surface
        // for resizing. In this case the window always remains visible to the user and the child
        // windows should likewise remain visible.
        if (!mDestroyPreservedSurfaceUponRedraw) {
            mWin.mHidden = true;
        }

        try {
            if (DEBUG_VISIBILITY) logWithStack(TAG, "Window " + this + " destroying surface "
                    + mSurfaceController + ", session " + mSession);
            if (mSurfaceDestroyDeferred) {
                if (mSurfaceController != null && mPendingDestroySurface != mSurfaceController) {
                    if (mPendingDestroySurface != null) {
                        if (SHOW_TRANSACTIONS || SHOW_SURFACE_ALLOC) {
                            WindowManagerService.logSurface(mWin, "DESTROY PENDING", true);
                        }
                        mPendingDestroySurface.destroyInTransaction();
                    }
                    mPendingDestroySurface = mSurfaceController;
                }
            } else {
                if (SHOW_TRANSACTIONS || SHOW_SURFACE_ALLOC) {
                    WindowManagerService.logSurface(mWin, "DESTROY", true);
                }
                destroySurface();
            }
            // Don't hide wallpaper if we're deferring the surface destroy
            // because of a surface change.
            if (!mDestroyPreservedSurfaceUponRedraw) {
                mWallpaperControllerLocked.hideWallpapers(mWin);
            }
        } catch (RuntimeException e) {
            Slog.w(TAG, "Exception thrown when destroying Window " + this
                + " surface " + mSurfaceController + " session " + mSession + ": " + e.toString());
        }

        // Whether the surface was preserved (and copied to mPendingDestroySurface) or not, it
        // needs to be cleared to match the WindowState.mHasSurface state. It is also necessary
        // so it can be recreated successfully in mPendingDestroySurface case.
        mWin.setHasSurface(false);
        if (mSurfaceController != null) {
            mSurfaceController.setShown(false);
        }
        mSurfaceController = null;
        mDrawState = NO_SURFACE;
    }

    void destroyDeferredSurfaceLocked() {
        try {
            if (mPendingDestroySurface != null) {
                if (SHOW_TRANSACTIONS || SHOW_SURFACE_ALLOC) {
                    WindowManagerService.logSurface(mWin, "DESTROY PENDING", true);
                }
                mPendingDestroySurface.destroyInTransaction();
                // Don't hide wallpaper if we're destroying a deferred surface
                // after a surface mode change.
                if (!mDestroyPreservedSurfaceUponRedraw) {
                    mWallpaperControllerLocked.hideWallpapers(mWin);
                }
            }
        } catch (RuntimeException e) {
            Slog.w(TAG, "Exception thrown when destroying Window "
                    + this + " surface " + mPendingDestroySurface
                    + " session " + mSession + ": " + e.toString());
        }
        mSurfaceDestroyDeferred = false;
        mPendingDestroySurface = null;
    }

    void applyMagnificationSpec(MagnificationSpec spec, Matrix transform) {
        final int surfaceInsetLeft = mWin.mAttrs.surfaceInsets.left;
        final int surfaceInsetTop = mWin.mAttrs.surfaceInsets.top;

        if (spec != null && !spec.isNop()) {
            float scale = spec.scale;
            transform.postScale(scale, scale);
            transform.postTranslate(spec.offsetX, spec.offsetY);

            // As we are scaling the whole surface, to keep the content
            // in the same position we will also have to scale the surfaceInsets.
            transform.postTranslate(-(surfaceInsetLeft*scale - surfaceInsetLeft),
                    -(surfaceInsetTop*scale - surfaceInsetTop));
        }
    }

    void computeShownFrameLocked() {
        final boolean selfTransformation = mHasLocalTransformation;
        Transformation attachedTransformation =
                (mParentWinAnimator != null && mParentWinAnimator.mHasLocalTransformation)
                ? mParentWinAnimator.mTransformation : null;
        Transformation appTransformation = (mAppAnimator != null && mAppAnimator.hasTransformation)
                ? mAppAnimator.transformation : null;

        // Wallpapers are animated based on the "real" window they
        // are currently targeting.
        final WindowState wallpaperTarget = mWallpaperControllerLocked.getWallpaperTarget();
        if (mIsWallpaper && wallpaperTarget != null && mService.mAnimateWallpaperWithTarget) {
            final WindowStateAnimator wallpaperAnimator = wallpaperTarget.mWinAnimator;
            if (wallpaperAnimator.mHasLocalTransformation &&
                    wallpaperAnimator.mAnimation != null &&
                    !wallpaperAnimator.mAnimation.getDetachWallpaper()) {
                attachedTransformation = wallpaperAnimator.mTransformation;
                if (DEBUG_WALLPAPER && attachedTransformation != null) {
                    Slog.v(TAG, "WP target attached xform: " + attachedTransformation);
                }
            }
            final AppWindowAnimator wpAppAnimator = wallpaperTarget.mAppToken == null ?
                    null : wallpaperTarget.mAppToken.mAppAnimator;
                if (wpAppAnimator != null && wpAppAnimator.hasTransformation
                    && wpAppAnimator.animation != null
                    && !wpAppAnimator.animation.getDetachWallpaper()) {
                appTransformation = wpAppAnimator.transformation;
                if (DEBUG_WALLPAPER && appTransformation != null) {
                    Slog.v(TAG, "WP target app xform: " + appTransformation);
                }
            }
        }

        final int displayId = mWin.getDisplayId();
        final ScreenRotationAnimation screenRotationAnimation =
                mAnimator.getScreenRotationAnimationLocked(displayId);
        final boolean screenAnimation =
                screenRotationAnimation != null && screenRotationAnimation.isAnimating();

        mHasClipRect = false;
        if (selfTransformation || attachedTransformation != null
                || appTransformation != null || screenAnimation) {
            // cache often used attributes locally
            final Rect frame = mWin.mFrame;
            final float tmpFloats[] = mService.mTmpFloats;
            final Matrix tmpMatrix = mWin.mTmpMatrix;

            // Compute the desired transformation.
            if (screenAnimation && screenRotationAnimation.isRotating()) {
                // If we are doing a screen animation, the global rotation
                // applied to windows can result in windows that are carefully
                // aligned with each other to slightly separate, allowing you
                // to see what is behind them.  An unsightly mess.  This...
                // thing...  magically makes it call good: scale each window
                // slightly (two pixels larger in each dimension, from the
                // window's center).
                final float w = frame.width();
                final float h = frame.height();
                if (w>=1 && h>=1) {
                    tmpMatrix.setScale(1 + 2/w, 1 + 2/h, w/2, h/2);
                } else {
                    tmpMatrix.reset();
                }
            } else {
                tmpMatrix.reset();
            }
            tmpMatrix.postScale(mWin.mGlobalScale, mWin.mGlobalScale);
            if (selfTransformation) {
                tmpMatrix.postConcat(mTransformation.getMatrix());
            }
            if (attachedTransformation != null) {
                tmpMatrix.postConcat(attachedTransformation.getMatrix());
            }
            if (appTransformation != null) {
                tmpMatrix.postConcat(appTransformation.getMatrix());
            }

            // The translation that applies the position of the window needs to be applied at the
            // end in case that other translations include scaling. Otherwise the scaling will
            // affect this translation. But it needs to be set before the screen rotation animation
            // so the pivot point is at the center of the screen for all windows.
            tmpMatrix.postTranslate(frame.left + mWin.mXOffset, frame.top + mWin.mYOffset);
            if (screenAnimation) {
                tmpMatrix.postConcat(screenRotationAnimation.getEnterTransformation().getMatrix());
            }

            //TODO (multidisplay): Magnification is supported only for the default display.
            if (mService.mAccessibilityController != null && displayId == DEFAULT_DISPLAY) {
                MagnificationSpec spec = mService.mAccessibilityController
                        .getMagnificationSpecForWindowLocked(mWin);
                applyMagnificationSpec(spec, tmpMatrix);
            }

            // "convert" it into SurfaceFlinger's format
            // (a 2x2 matrix + an offset)
            // Here we must not transform the position of the surface
            // since it is already included in the transformation.
            //Slog.i(TAG_WM, "Transform: " + matrix);

            mHaveMatrix = true;
            tmpMatrix.getValues(tmpFloats);
            mDsDx = tmpFloats[Matrix.MSCALE_X];
            mDtDx = tmpFloats[Matrix.MSKEW_Y];
            mDsDy = tmpFloats[Matrix.MSKEW_X];
            mDtDy = tmpFloats[Matrix.MSCALE_Y];
            float x = tmpFloats[Matrix.MTRANS_X];
            float y = tmpFloats[Matrix.MTRANS_Y];
            mWin.mShownPosition.set((int) x, (int) y);

            // Now set the alpha...  but because our current hardware
            // can't do alpha transformation on a non-opaque surface,
            // turn it off if we are running an animation that is also
            // transforming since it is more important to have that
            // animation be smooth.
            mShownAlpha = mAlpha;
            if (!mService.mLimitedAlphaCompositing
                    || (!PixelFormat.formatHasAlpha(mWin.mAttrs.format)
                    || (mWin.isIdentityMatrix(mDsDx, mDtDx, mDsDy, mDtDy)
                            && x == frame.left && y == frame.top))) {
                //Slog.i(TAG_WM, "Applying alpha transform");
                if (selfTransformation) {
                    mShownAlpha *= mTransformation.getAlpha();
                }
                if (attachedTransformation != null) {
                    mShownAlpha *= attachedTransformation.getAlpha();
                }
                if (appTransformation != null) {
                    mShownAlpha *= appTransformation.getAlpha();
                    if (appTransformation.hasClipRect()) {
                        mClipRect.set(appTransformation.getClipRect());
                        mHasClipRect = true;
                        // The app transformation clip will be in the coordinate space of the main
                        // activity window, which the animation correctly assumes will be placed at
                        // (0,0)+(insets) relative to the containing frame. This isn't necessarily
                        // true for child windows though which can have an arbitrary frame position
                        // relative to their containing frame. We need to offset the difference
                        // between the containing frame as used to calculate the crop and our
                        // bounds to compensate for this.
                        if (mWin.layoutInParentFrame()) {
                            mClipRect.offset( (mWin.mContainingFrame.left - mWin.mFrame.left),
                                    mWin.mContainingFrame.top - mWin.mFrame.top );
                        }
                    }
                }
                if (screenAnimation) {
                    mShownAlpha *= screenRotationAnimation.getEnterTransformation().getAlpha();
                }
            } else {
                //Slog.i(TAG_WM, "Not applying alpha transform");
            }

            if ((DEBUG_SURFACE_TRACE || WindowManagerService.localLOGV)
                    && (mShownAlpha == 1.0 || mShownAlpha == 0.0)) Slog.v(
                    TAG, "computeShownFrameLocked: Animating " + this + " mAlpha=" + mAlpha
                    + " self=" + (selfTransformation ? mTransformation.getAlpha() : "null")
                    + " attached=" + (attachedTransformation == null ?
                            "null" : attachedTransformation.getAlpha())
                    + " app=" + (appTransformation == null ? "null" : appTransformation.getAlpha())
                    + " screen=" + (screenAnimation ?
                            screenRotationAnimation.getEnterTransformation().getAlpha() : "null"));
            return;
        } else if (mIsWallpaper && mService.mWindowPlacerLocked.mWallpaperActionPending) {
            return;
        } else if (mWin.isDragResizeChanged()) {
            // This window is awaiting a relayout because user just started (or ended)
            // drag-resizing. The shown frame (which affects surface size and pos)
            // should not be updated until we get next finished draw with the new surface.
            // Otherwise one or two frames rendered with old settings would be displayed
            // with new geometry.
            return;
        }

        if (WindowManagerService.localLOGV) Slog.v(
                TAG, "computeShownFrameLocked: " + this +
                " not attached, mAlpha=" + mAlpha);

        MagnificationSpec spec = null;
        //TODO (multidisplay): Magnification is supported only for the default display.
        if (mService.mAccessibilityController != null && displayId == DEFAULT_DISPLAY) {
            spec = mService.mAccessibilityController.getMagnificationSpecForWindowLocked(mWin);
        }
        if (spec != null) {
            final Rect frame = mWin.mFrame;
            final float tmpFloats[] = mService.mTmpFloats;
            final Matrix tmpMatrix = mWin.mTmpMatrix;

            tmpMatrix.setScale(mWin.mGlobalScale, mWin.mGlobalScale);
            tmpMatrix.postTranslate(frame.left + mWin.mXOffset, frame.top + mWin.mYOffset);

            applyMagnificationSpec(spec, tmpMatrix);

            tmpMatrix.getValues(tmpFloats);

            mHaveMatrix = true;
            mDsDx = tmpFloats[Matrix.MSCALE_X];
            mDtDx = tmpFloats[Matrix.MSKEW_Y];
            mDsDy = tmpFloats[Matrix.MSKEW_X];
            mDtDy = tmpFloats[Matrix.MSCALE_Y];
            float x = tmpFloats[Matrix.MTRANS_X];
            float y = tmpFloats[Matrix.MTRANS_Y];
            mWin.mShownPosition.set((int) x, (int) y);

            mShownAlpha = mAlpha;
        } else {
            mWin.mShownPosition.set(mWin.mFrame.left, mWin.mFrame.top);
            if (mWin.mXOffset != 0 || mWin.mYOffset != 0) {
                mWin.mShownPosition.offset(mWin.mXOffset, mWin.mYOffset);
            }
            mShownAlpha = mAlpha;
            mHaveMatrix = false;
            mDsDx = mWin.mGlobalScale;
            mDtDx = 0;
            mDsDy = 0;
            mDtDy = mWin.mGlobalScale;
        }
    }

    private void calculateSystemDecorRect() {
        final WindowState w = mWin;
        final Rect decorRect = w.mDecorFrame;
        final int width = w.mFrame.width();
        final int height = w.mFrame.height();

        // Compute the offset of the window in relation to the decor rect.
        final int left = w.mXOffset + w.mFrame.left;
        final int top = w.mYOffset + w.mFrame.top;

        // Initialize the decor rect to the entire frame.
        if (w.isDockedResizing() ||
                (w.isChildWindow() && w.getParentWindow().isDockedResizing())) {

            // If we are resizing with the divider, the task bounds might be smaller than the
            // stack bounds. The system decor is used to clip to the task bounds, which we don't
            // want in this case in order to avoid holes.
            //
            // We take care to not shrink the width, for surfaces which are larger than
            // the display region. Of course this area will not eventually be visible
            // but if we truncate the width now, we will calculate incorrectly
            // when adjusting to the stack bounds.
            final DisplayInfo displayInfo = w.getDisplayContent().getDisplayInfo();
            mSystemDecorRect.set(0, 0,
                    Math.max(width, displayInfo.logicalWidth),
                    Math.max(height, displayInfo.logicalHeight));
        } else {
            mSystemDecorRect.set(0, 0, width, height);
        }

        // If a freeform window is animating from a position where it would be cutoff, it would be
        // cutoff during the animation. We don't want that, so for the duration of the animation
        // we ignore the decor cropping and depend on layering to position windows correctly.
        final boolean cropToDecor = !(w.inFreeformWorkspace() && w.isAnimatingLw());
        if (cropToDecor) {
            // Intersect with the decor rect, offsetted by window position.
            mSystemDecorRect.intersect(decorRect.left - left, decorRect.top - top,
                    decorRect.right - left, decorRect.bottom - top);
        }

        // If size compatibility is being applied to the window, the
        // surface is scaled relative to the screen.  Also apply this
        // scaling to the crop rect.  We aren't using the standard rect
        // scale function because we want to round things to make the crop
        // always round to a larger rect to ensure we don't crop too
        // much and hide part of the window that should be seen.
        if (w.mEnforceSizeCompat && w.mInvGlobalScale != 1.0f) {
            final float scale = w.mInvGlobalScale;
            mSystemDecorRect.left = (int) (mSystemDecorRect.left * scale - 0.5f);
            mSystemDecorRect.top = (int) (mSystemDecorRect.top * scale - 0.5f);
            mSystemDecorRect.right = (int) ((mSystemDecorRect.right + 1) * scale - 0.5f);
            mSystemDecorRect.bottom = (int) ((mSystemDecorRect.bottom + 1) * scale - 0.5f);
        }
    }

    void calculateSurfaceWindowCrop(Rect clipRect, Rect finalClipRect) {
        final WindowState w = mWin;
        final DisplayContent displayContent = w.getDisplayContent();
        if (displayContent == null) {
            clipRect.setEmpty();
            finalClipRect.setEmpty();
            return;
        }
        final DisplayInfo displayInfo = displayContent.getDisplayInfo();
        if (DEBUG_WINDOW_CROP) Slog.d(TAG,
                "Updating crop win=" + w + " mLastCrop=" + mLastClipRect);

        // Need to recompute a new system decor rect each time.
        if (!w.isDefaultDisplay()) {
            // On a different display there is no system decor.  Crop the window
            // by the screen boundaries.
            mSystemDecorRect.set(0, 0, w.mCompatFrame.width(), w.mCompatFrame.height());
            mSystemDecorRect.intersect(-w.mCompatFrame.left, -w.mCompatFrame.top,
                    displayInfo.logicalWidth - w.mCompatFrame.left,
                    displayInfo.logicalHeight - w.mCompatFrame.top);
        } else if (w.mLayer >= mService.mSystemDecorLayer) {
            // Above the decor layer is easy, just use the entire window.
            mSystemDecorRect.set(0, 0, w.mCompatFrame.width(), w.mCompatFrame.height());
        } else if (w.mDecorFrame.isEmpty()) {
            // Windows without policy decor aren't cropped.
            mSystemDecorRect.set(0, 0, w.mCompatFrame.width(), w.mCompatFrame.height());
        } else if (w.mAttrs.type == LayoutParams.TYPE_WALLPAPER && mAnimator.isAnimating()) {
            // If we're animating, the wallpaper crop should only be updated at the end of the
            // animation.
            mTmpClipRect.set(mSystemDecorRect);
            calculateSystemDecorRect();
            mSystemDecorRect.union(mTmpClipRect);
        } else {
            // Crop to the system decor specified by policy.
            calculateSystemDecorRect();
            if (DEBUG_WINDOW_CROP) Slog.d(TAG, "Applying decor to crop win=" + w + " mDecorFrame="
                    + w.mDecorFrame + " mSystemDecorRect=" + mSystemDecorRect);
        }

        final boolean fullscreen = w.isFrameFullscreen(displayInfo);
        final boolean isFreeformResizing =
                w.isDragResizing() && w.getResizeMode() == DRAG_RESIZE_MODE_FREEFORM;

        // We use the clip rect as provided by the tranformation for non-fullscreen windows to
        // avoid premature clipping with the system decor rect.
        clipRect.set((mHasClipRect && !fullscreen) ? mClipRect : mSystemDecorRect);
        if (DEBUG_WINDOW_CROP) Slog.d(TAG, "win=" + w + " Initial clip rect: " + clipRect
                + " mHasClipRect=" + mHasClipRect + " fullscreen=" + fullscreen);

        if (isFreeformResizing && !w.isChildWindow()) {
            // For freeform resizing non child windows, we are using the big surface positioned
            // at 0,0. Thus we must express the crop in that coordinate space.
            clipRect.offset(w.mShownPosition.x, w.mShownPosition.y);
        }

        // Expand the clip rect for surface insets.
        final WindowManager.LayoutParams attrs = w.mAttrs;
        clipRect.left -= attrs.surfaceInsets.left;
        clipRect.top -= attrs.surfaceInsets.top;
        clipRect.right += attrs.surfaceInsets.right;
        clipRect.bottom += attrs.surfaceInsets.bottom;

        if (mHasClipRect && fullscreen) {
            // We intersect the clip rect specified by the transformation with the expanded system
            // decor rect to prevent artifacts from drawing during animation if the transformation
            // clip rect extends outside the system decor rect.
            clipRect.intersect(mClipRect);
        }
        // The clip rect was generated assuming (0,0) as the window origin,
        // so we need to translate to match the actual surface coordinates.
        clipRect.offset(attrs.surfaceInsets.left, attrs.surfaceInsets.top);

        finalClipRect.setEmpty();
        adjustCropToStackBounds(w, clipRect, finalClipRect, isFreeformResizing);
        if (DEBUG_WINDOW_CROP) Slog.d(TAG,
                "win=" + w + " Clip rect after stack adjustment=" + clipRect);

        w.transformClipRectFromScreenToSurfaceSpace(clipRect);

        // See {@link WindowState#notifyMovedInStack} for why this is necessary.
        if (w.hasJustMovedInStack() && mLastClipRect.isEmpty() && !clipRect.isEmpty()) {
            clipRect.setEmpty();
        }
    }

    void updateSurfaceWindowCrop(Rect clipRect, Rect finalClipRect, boolean recoveringMemory) {
        if (DEBUG_WINDOW_CROP) Slog.d(TAG, "updateSurfaceWindowCrop: win=" + mWin
                + " clipRect=" + clipRect + " finalClipRect=" + finalClipRect);
        if (clipRect != null) {
            if (!clipRect.equals(mLastClipRect)) {
                mLastClipRect.set(clipRect);
                mSurfaceController.setCropInTransaction(clipRect, recoveringMemory);
            }
        } else {
            mSurfaceController.clearCropInTransaction(recoveringMemory);
        }
        if (!finalClipRect.equals(mLastFinalClipRect)) {
            mLastFinalClipRect.set(finalClipRect);
            mSurfaceController.setFinalCropInTransaction(finalClipRect);
            if (mDestroyPreservedSurfaceUponRedraw && mPendingDestroySurface != null) {
                mPendingDestroySurface.setFinalCropInTransaction(finalClipRect);
            }
        }
    }

    private int resolveStackClip() {
        // App animation overrides window animation stack clip mode.
        if (mAppAnimator != null && mAppAnimator.animation != null) {
            return mAppAnimator.getStackClip();
        } else {
            return mStackClip;
        }
    }
    private void adjustCropToStackBounds(WindowState w, Rect clipRect, Rect finalClipRect,
            boolean isFreeformResizing) {

        final DisplayContent displayContent = w.getDisplayContent();
        if (displayContent != null && !displayContent.isDefaultDisplay) {
            // There are some windows that live on other displays while their app and main window
            // live on the default display (e.g. casting...). We don't want to crop this windows
            // to the stack bounds which is only currently supported on the default display.
            // TODO(multi-display): Need to support cropping to stack bounds on other displays
            // when we have stacks on other displays.
            return;
        }

        final Task task = w.getTask();
        if (task == null || !task.cropWindowsToStackBounds()) {
            return;
        }

        final int stackClip = resolveStackClip();

        // It's animating and we don't want to clip it to stack bounds during animation - abort.
        if (isAnimationSet() && stackClip == STACK_CLIP_NONE) {
            return;
        }

        final WindowState winShowWhenLocked = (WindowState) mPolicy.getWinShowWhenLockedLw();
        if (w == winShowWhenLocked && mPolicy.isKeyguardShowingOrOccluded()) {
            return;
        }

        final TaskStack stack = task.mStack;
        stack.getDimBounds(mTmpStackBounds);
        final Rect surfaceInsets = w.getAttrs().surfaceInsets;
        // When we resize we use the big surface approach, which means we can't trust the
        // window frame bounds anymore. Instead, the window will be placed at 0, 0, but to avoid
        // hardcoding it, we use surface coordinates.
        final int frameX = isFreeformResizing ? (int) mSurfaceController.getX() :
                w.mFrame.left + mWin.mXOffset - surfaceInsets.left;
        final int frameY = isFreeformResizing ? (int) mSurfaceController.getY() :
                w.mFrame.top + mWin.mYOffset - surfaceInsets.top;

        // If we are animating, we either apply the clip before applying all the animation
        // transformation or after all the transformation.
        final boolean useFinalClipRect = isAnimationSet() && stackClip == STACK_CLIP_AFTER_ANIM
                || mDestroyPreservedSurfaceUponRedraw;

        // We need to do some acrobatics with surface position, because their clip region is
        // relative to the inside of the surface, but the stack bounds aren't.
        if (useFinalClipRect) {
            finalClipRect.set(mTmpStackBounds);
        } else {
            if (StackId.hasWindowShadow(stack.mStackId)
                    && !StackId.isTaskResizeAllowed(stack.mStackId)) {
                // The windows in this stack display drop shadows and the fill the entire stack
                // area. Adjust the stack bounds we will use to cropping take into account the
                // offsets we use to display the drop shadow so it doesn't get cropped.
                mTmpStackBounds.inset(-surfaceInsets.left, -surfaceInsets.top,
                        -surfaceInsets.right, -surfaceInsets.bottom);
            }

            clipRect.left = Math.max(0,
                    Math.max(mTmpStackBounds.left, frameX + clipRect.left) - frameX);
            clipRect.top = Math.max(0,
                    Math.max(mTmpStackBounds.top, frameY + clipRect.top) - frameY);
            clipRect.right = Math.max(0,
                    Math.min(mTmpStackBounds.right, frameX + clipRect.right) - frameX);
            clipRect.bottom = Math.max(0,
                    Math.min(mTmpStackBounds.bottom, frameY + clipRect.bottom) - frameY);
        }
    }

    void setSurfaceBoundariesLocked(final boolean recoveringMemory) {
        final WindowState w = mWin;
        final Task task = w.getTask();

        // We got resized, so block all updates until we got the new surface.
        if (w.isResizedWhileNotDragResizing() && !w.isGoneForLayoutLw()) {
            return;
        }

        mTmpSize.set(w.mShownPosition.x, w.mShownPosition.y, 0, 0);
        calculateSurfaceBounds(w, w.getAttrs());

        mExtraHScale = (float) 1.0;
        mExtraVScale = (float) 1.0;

        boolean wasForceScaled = mForceScaleUntilResize;
        boolean wasSeamlesslyRotated = w.mSeamlesslyRotated;

        // Once relayout has been called at least once, we need to make sure
        // we only resize the client surface during calls to relayout. For
        // clients which use indeterminate measure specs (MATCH_PARENT),
        // we may try and change their window size without a call to relayout.
        // However, this would be unsafe, as the client may be in the middle
        // of producing a frame at the old size, having just completed layout
        // to find the surface size changed underneath it.
        if (!w.mRelayoutCalled || w.mInRelayout) {
            mSurfaceResized = mSurfaceController.setSizeInTransaction(
                    mTmpSize.width(), mTmpSize.height(), recoveringMemory);
        } else {
            mSurfaceResized = false;
        }
        mForceScaleUntilResize = mForceScaleUntilResize && !mSurfaceResized;
        // If we are undergoing seamless rotation, the surface has already
        // been set up to persist at it's old location. We need to freeze
        // updates until a resize occurs.
        w.mSeamlesslyRotated = w.mSeamlesslyRotated && !mSurfaceResized;

        calculateSurfaceWindowCrop(mTmpClipRect, mTmpFinalClipRect);

        float surfaceWidth = mSurfaceController.getWidth();
        float surfaceHeight = mSurfaceController.getHeight();

        if ((task != null && task.mStack.getForceScaleToCrop()) || mForceScaleUntilResize) {
            int hInsets = w.getAttrs().surfaceInsets.left + w.getAttrs().surfaceInsets.right;
            int vInsets = w.getAttrs().surfaceInsets.top + w.getAttrs().surfaceInsets.bottom;
            if (!mForceScaleUntilResize) {
                mSurfaceController.forceScaleableInTransaction(true);
            }
            // We want to calculate the scaling based on the content area, not based on
            // the entire surface, so that we scale in sync with windows that don't have insets.
            mExtraHScale = (mTmpClipRect.width() - hInsets) / (float)(surfaceWidth - hInsets);
            mExtraVScale = (mTmpClipRect.height() - vInsets) / (float)(surfaceHeight - vInsets);

            // In the case of ForceScaleToCrop we scale entire tasks together,
            // and so we need to scale our offsets relative to the task bounds
            // or parent and child windows would fall out of alignment.
            int posX = (int) (mTmpSize.left - w.mAttrs.x * (1 - mExtraHScale));
            int posY = (int) (mTmpSize.top - w.mAttrs.y * (1 - mExtraVScale));
            // Imagine we are scaling down. As we scale the buffer down, we decrease the
            // distance between the surface top left, and the start of the surface contents
            // (previously it was surfaceInsets.left pixels in screen space but now it
            // will be surfaceInsets.left*mExtraHScale). This means in order to keep the
            // non inset content at the same position, we have to shift the whole window
            // forward. Likewise for scaling up, we've increased this distance, and we need
            // to shift by a negative number to compensate.
            posX += w.getAttrs().surfaceInsets.left * (1 - mExtraHScale);
            posY += w.getAttrs().surfaceInsets.top * (1 - mExtraVScale);

            mSurfaceController.setPositionInTransaction((float)Math.floor(posX),
                    (float)Math.floor(posY), recoveringMemory);

            // Since we are scaled to fit in our previously desired crop, we can now
            // expose the whole window in buffer space, and not risk extending
            // past where the system would have cropped us
            mTmpClipRect.set(0, 0, (int)surfaceWidth, (int)surfaceHeight);
            mTmpFinalClipRect.setEmpty();

            // Various surfaces in the scaled stack may resize at different times.
            // We need to ensure for each surface, that we disable transformation matrix
            // scaling in the same transaction which we resize the surface in.
            // As we are in SCALING_MODE_SCALE_TO_WINDOW, SurfaceFlinger will
            // then take over the scaling until the new buffer arrives, and things
            // will be seamless.
            mForceScaleUntilResize = true;
        } else {
            if (!w.mSeamlesslyRotated) {
                mSurfaceController.setPositionInTransaction(mTmpSize.left, mTmpSize.top,
                        recoveringMemory);
            }
        }

        // If we are ending the scaling mode. We switch to SCALING_MODE_FREEZE
        // to prevent further updates until buffer latch.
        // When ending both force scaling, and seamless rotation, we need to freeze
        // the Surface geometry until a buffer comes in at the new size (normally position and crop
        // are unfrozen). setGeometryAppliesWithResizeInTransaction accomplishes this for us.
        if ((wasForceScaled && !mForceScaleUntilResize) ||
                (wasSeamlesslyRotated && !w.mSeamlesslyRotated)) {
            mSurfaceController.setGeometryAppliesWithResizeInTransaction(true);
            mSurfaceController.forceScaleableInTransaction(false);
        }

        Rect clipRect = mTmpClipRect;
        if (w.inPinnedWorkspace()) {
            clipRect = null;
            task.mStack.getDimBounds(mTmpFinalClipRect);
            mTmpFinalClipRect.inset(-w.mAttrs.surfaceInsets.left, -w.mAttrs.surfaceInsets.top,
                    -w.mAttrs.surfaceInsets.right, -w.mAttrs.surfaceInsets.bottom);
        }

        if (!w.mSeamlesslyRotated) {
            updateSurfaceWindowCrop(clipRect, mTmpFinalClipRect, recoveringMemory);
            mSurfaceController.setMatrixInTransaction(mDsDx * w.mHScale * mExtraHScale,
                    mDtDx * w.mVScale * mExtraVScale,
                    mDsDy * w.mHScale * mExtraHScale,
                    mDtDy * w.mVScale * mExtraVScale, recoveringMemory);
        }

        if (mSurfaceResized) {
            mReportSurfaceResized = true;
            mAnimator.setPendingLayoutChanges(w.getDisplayId(),
                    WindowManagerPolicy.FINISH_LAYOUT_REDO_WALLPAPER);
            w.applyDimLayerIfNeeded();
        }

    }

    void prepareSurfaceLocked(final boolean recoveringMemory) {
        final WindowState w = mWin;
        if (!hasSurface()) {
            if (w.mOrientationChanging) {
                if (DEBUG_ORIENTATION) {
                    Slog.v(TAG, "Orientation change skips hidden " + w);
                }
                w.mOrientationChanging = false;
            }
            return;
        }

        // Do not change surface properties of opening apps if we are waiting for the
        // transition to be ready. transitionGoodToGo could be not ready even after all
        // opening apps are drawn. It's only waiting on isFetchingAppTransitionsSpecs()
        // to get the animation spec. (For example, go into Recents and immediately open
        // the same app again before the app's surface is destroyed or saved, the surface
        // is always ready in the whole process.) If we go ahead here, the opening app
        // will be shown with the full size before the correct animation spec arrives.
        if (isWaitingForOpening()) {
            return;
        }

        boolean displayed = false;

        computeShownFrameLocked();

        setSurfaceBoundariesLocked(recoveringMemory);

        if (mIsWallpaper && !mWin.mWallpaperVisible) {
            // Wallpaper is no longer visible and there is no wp target => hide it.
            hide("prepareSurfaceLocked");
        } else if (w.isParentWindowHidden() || !w.isOnScreen()) {
            hide("prepareSurfaceLocked");
            mWallpaperControllerLocked.hideWallpapers(w);

            // If we are waiting for this window to handle an
            // orientation change, well, it is hidden, so
            // doesn't really matter.  Note that this does
            // introduce a potential glitch if the window
            // becomes unhidden before it has drawn for the
            // new orientation.
            if (w.mOrientationChanging) {
                w.mOrientationChanging = false;
                if (DEBUG_ORIENTATION) Slog.v(TAG,
                        "Orientation change skips hidden " + w);
            }
        } else if (mLastLayer != mAnimLayer
                || mLastAlpha != mShownAlpha
                || mLastDsDx != mDsDx
                || mLastDtDx != mDtDx
                || mLastDsDy != mDsDy
                || mLastDtDy != mDtDy
                || w.mLastHScale != w.mHScale
                || w.mLastVScale != w.mVScale
                || mLastHidden) {
            displayed = true;
            mLastAlpha = mShownAlpha;
            mLastLayer = mAnimLayer;
            mLastDsDx = mDsDx;
            mLastDtDx = mDtDx;
            mLastDsDy = mDsDy;
            mLastDtDy = mDtDy;
            w.mLastHScale = w.mHScale;
            w.mLastVScale = w.mVScale;
            if (SHOW_TRANSACTIONS) WindowManagerService.logSurface(w,
                    "controller=" + mSurfaceController +
                    "alpha=" + mShownAlpha + " layer=" + mAnimLayer
                    + " matrix=[" + mDsDx + "*" + w.mHScale
                    + "," + mDtDx + "*" + w.mVScale
                    + "][" + mDsDy + "*" + w.mHScale
                    + "," + mDtDy + "*" + w.mVScale + "]", false);

            boolean prepared =
                mSurfaceController.prepareToShowInTransaction(mShownAlpha, mAnimLayer,
                        mDsDx * w.mHScale * mExtraHScale,
                        mDtDx * w.mVScale * mExtraVScale,
                        mDsDy * w.mHScale * mExtraHScale,
                        mDtDy * w.mVScale * mExtraVScale,
                        recoveringMemory);

            if (prepared && mLastHidden && mDrawState == HAS_DRAWN) {
                if (showSurfaceRobustlyLocked()) {
                    markPreservedSurfaceForDestroy();
                    mAnimator.requestRemovalOfReplacedWindows(w);
                    mLastHidden = false;
                    if (mIsWallpaper) {
                        w.dispatchWallpaperVisibility(true);
                    }
                    // This draw means the difference between unique content and mirroring.
                    // Run another pass through performLayout to set mHasContent in the
                    // LogicalDisplay.
                    mAnimator.setPendingLayoutChanges(w.getDisplayId(),
                            WindowManagerPolicy.FINISH_LAYOUT_REDO_ANIM);
                } else {
                    w.mOrientationChanging = false;
                }
            }
            if (hasSurface()) {
                w.mToken.hasVisible = true;
            }
        } else {
            if (DEBUG_ANIM && isAnimationSet()) {
                Slog.v(TAG, "prepareSurface: No changes in animation for " + this);
            }
            displayed = true;
        }

        if (displayed) {
            if (w.mOrientationChanging) {
                if (!w.isDrawnLw()) {
                    mAnimator.mBulkUpdateParams &= ~SET_ORIENTATION_CHANGE_COMPLETE;
                    mAnimator.mLastWindowFreezeSource = w;
                    if (DEBUG_ORIENTATION) Slog.v(TAG,
                            "Orientation continue waiting for draw in " + w);
                } else {
                    w.mOrientationChanging = false;
                    if (DEBUG_ORIENTATION) Slog.v(TAG, "Orientation change complete in " + w);
                }
            }
            w.mToken.hasVisible = true;
        }
    }

    void setTransparentRegionHintLocked(final Region region) {
        if (mSurfaceController == null) {
            Slog.w(TAG, "setTransparentRegionHint: null mSurface after mHasSurface true");
            return;
        }
        mSurfaceController.setTransparentRegionHint(region);
    }

    void setWallpaperOffset(Point shownPosition) {
        final LayoutParams attrs = mWin.getAttrs();
        final int left = shownPosition.x - attrs.surfaceInsets.left;
        final int top = shownPosition.y - attrs.surfaceInsets.top;

        try {
            if (SHOW_LIGHT_TRANSACTIONS) Slog.i(TAG, ">>> OPEN TRANSACTION setWallpaperOffset");
            SurfaceControl.openTransaction();
            mSurfaceController.setPositionInTransaction(mWin.mFrame.left + left,
                    mWin.mFrame.top + top, false);
            calculateSurfaceWindowCrop(mTmpClipRect, mTmpFinalClipRect);
            updateSurfaceWindowCrop(mTmpClipRect, mTmpFinalClipRect, false);
        } catch (RuntimeException e) {
            Slog.w(TAG, "Error positioning surface of " + mWin
                    + " pos=(" + left + "," + top + ")", e);
        } finally {
            SurfaceControl.closeTransaction();
            if (SHOW_LIGHT_TRANSACTIONS) Slog.i(TAG,
                    "<<< CLOSE TRANSACTION setWallpaperOffset");
        }
    }

    /**
     * Try to change the pixel format without recreating the surface. This
     * will be common in the case of changing from PixelFormat.OPAQUE to
     * PixelFormat.TRANSLUCENT in the hardware-accelerated case as both
     * requested formats resolve to the same underlying SurfaceControl format
     * @return True if format was succesfully changed, false otherwise
     */
    boolean tryChangeFormatInPlaceLocked() {
        if (mSurfaceController == null) {
            return false;
        }
        final LayoutParams attrs = mWin.getAttrs();
        final boolean isHwAccelerated = (attrs.flags & FLAG_HARDWARE_ACCELERATED) != 0;
        final int format = isHwAccelerated ? PixelFormat.TRANSLUCENT : attrs.format;
        if (format == mSurfaceFormat) {
            setOpaqueLocked(!PixelFormat.formatHasAlpha(attrs.format));
            return true;
        }
        return false;
    }

    void setOpaqueLocked(boolean isOpaque) {
        if (mSurfaceController == null) {
            return;
        }
        mSurfaceController.setOpaque(isOpaque);
    }

    void setSecureLocked(boolean isSecure) {
        if (mSurfaceController == null) {
            return;
        }
        mSurfaceController.setSecure(isSecure);
    }

    /**
     * Have the surface flinger show a surface, robustly dealing with
     * error conditions.  In particular, if there is not enough memory
     * to show the surface, then we will try to get rid of other surfaces
     * in order to succeed.
     *
     * @return Returns true if the surface was successfully shown.
     */
    private boolean showSurfaceRobustlyLocked() {
        final Task task = mWin.getTask();
        if (task != null && StackId.windowsAreScaleable(task.mStack.mStackId)) {
            mSurfaceController.forceScaleableInTransaction(true);
        }

        boolean shown = mSurfaceController.showRobustlyInTransaction();
        if (!shown)
            return false;

        if (mWin.mTurnOnScreen) {
            if (DEBUG_VISIBILITY) Slog.v(TAG, "Show surface turning screen on: " + mWin);
            mWin.mTurnOnScreen = false;
            mAnimator.mBulkUpdateParams |= SET_TURN_ON_SCREEN;
        }
        return true;
    }

    void applyEnterAnimationLocked() {
        // If we are the new part of a window replacement transition and we have requested
        // not to animate, we instead want to make it seamless, so we don't want to apply
        // an enter transition.
        if (mWin.mSkipEnterAnimationForSeamlessReplacement) {
            return;
        }
        final int transit;
        if (mEnterAnimationPending) {
            mEnterAnimationPending = false;
            transit = WindowManagerPolicy.TRANSIT_ENTER;
        } else {
            transit = WindowManagerPolicy.TRANSIT_SHOW;
        }
        applyAnimationLocked(transit, true);
        //TODO (multidisplay): Magnification is supported only for the default display.
        if (mService.mAccessibilityController != null
                && mWin.getDisplayId() == DEFAULT_DISPLAY) {
            mService.mAccessibilityController.onWindowTransitionLocked(mWin, transit);
        }
    }

    /**
     * Choose the correct animation and set it to the passed WindowState.
     * @param transit If AppTransition.TRANSIT_PREVIEW_DONE and the app window has been drawn
     *      then the animation will be app_starting_exit. Any other value loads the animation from
     *      the switch statement below.
     * @param isEntrance The animation type the last time this was called. Used to keep from
     *      loading the same animation twice.
     * @return true if an animation has been loaded.
     */
    boolean applyAnimationLocked(int transit, boolean isEntrance) {
        if ((mLocalAnimating && mAnimationIsEntrance == isEntrance)
                || mKeyguardGoingAwayAnimation) {
            // If we are trying to apply an animation, but already running
            // an animation of the same type, then just leave that one alone.

            // If we are in a keyguard exit animation, and the window should animate away, modify
            // keyguard exit animation such that it also fades out.
            if (mAnimation != null && mKeyguardGoingAwayAnimation
                    && transit == WindowManagerPolicy.TRANSIT_PREVIEW_DONE) {
                applyFadeoutDuringKeyguardExitAnimation();
            }
            return true;
        }

        // Only apply an animation if the display isn't frozen.  If it is
        // frozen, there is no reason to animate and it can cause strange
        // artifacts when we unfreeze the display if some different animation
        // is running.
        Trace.traceBegin(Trace.TRACE_TAG_WINDOW_MANAGER, "WSA#applyAnimationLocked");
        if (mService.okToDisplay()) {
            int anim = mPolicy.selectAnimationLw(mWin, transit);
            int attr = -1;
            Animation a = null;
            if (anim != 0) {
                a = anim != -1 ? AnimationUtils.loadAnimation(mContext, anim) : null;
            } else {
                switch (transit) {
                    case WindowManagerPolicy.TRANSIT_ENTER:
                        attr = com.android.internal.R.styleable.WindowAnimation_windowEnterAnimation;
                        break;
                    case WindowManagerPolicy.TRANSIT_EXIT:
                        attr = com.android.internal.R.styleable.WindowAnimation_windowExitAnimation;
                        break;
                    case WindowManagerPolicy.TRANSIT_SHOW:
                        attr = com.android.internal.R.styleable.WindowAnimation_windowShowAnimation;
                        break;
                    case WindowManagerPolicy.TRANSIT_HIDE:
                        attr = com.android.internal.R.styleable.WindowAnimation_windowHideAnimation;
                        break;
                }
                if (attr >= 0) {
                    a = mService.mAppTransition.loadAnimationAttr(mWin.mAttrs, attr);
                }
            }
            if (DEBUG_ANIM) Slog.v(TAG,
                    "applyAnimation: win=" + this
                    + " anim=" + anim + " attr=0x" + Integer.toHexString(attr)
                    + " a=" + a
                    + " transit=" + transit
                    + " isEntrance=" + isEntrance + " Callers " + Debug.getCallers(3));
            if (a != null) {
                if (DEBUG_ANIM) logWithStack(TAG, "Loaded animation " + a + " for " + this);
                setAnimation(a);
                mAnimationIsEntrance = isEntrance;
            }
        } else {
            clearAnimation();
        }
        Trace.traceEnd(Trace.TRACE_TAG_WINDOW_MANAGER);

        if (mWin.mAttrs.type == TYPE_INPUT_METHOD) {
            mService.adjustForImeIfNeeded(mWin.mDisplayContent);
            if (isEntrance) {
                mWin.setDisplayLayoutNeeded();
                mService.mWindowPlacerLocked.requestTraversal();
            }
        }
        return mAnimation != null;
    }

    private void applyFadeoutDuringKeyguardExitAnimation() {
        long startTime = mAnimation.getStartTime();
        long duration = mAnimation.getDuration();
        long elapsed = mLastAnimationTime - startTime;
        long fadeDuration = duration - elapsed;
        if (fadeDuration <= 0) {
            // Never mind, this would be no visible animation, so abort the animation change.
            return;
        }
        AnimationSet newAnimation = new AnimationSet(false /* shareInterpolator */);
        newAnimation.setDuration(duration);
        newAnimation.setStartTime(startTime);
        newAnimation.addAnimation(mAnimation);
        Animation fadeOut = AnimationUtils.loadAnimation(
                mContext, com.android.internal.R.anim.app_starting_exit);
        fadeOut.setDuration(fadeDuration);
        fadeOut.setStartOffset(elapsed);
        newAnimation.addAnimation(fadeOut);
        newAnimation.initialize(mWin.mFrame.width(), mWin.mFrame.height(), mAnimDx, mAnimDy);
        mAnimation = newAnimation;
    }

    public void dump(PrintWriter pw, String prefix, boolean dumpAll) {
        if (mAnimating || mLocalAnimating || mAnimationIsEntrance
                || mAnimation != null) {
            pw.print(prefix); pw.print("mAnimating="); pw.print(mAnimating);
                    pw.print(" mLocalAnimating="); pw.print(mLocalAnimating);
                    pw.print(" mAnimationIsEntrance="); pw.print(mAnimationIsEntrance);
                    pw.print(" mAnimation="); pw.print(mAnimation);
                    pw.print(" mStackClip="); pw.println(mStackClip);
        }
        if (mHasTransformation || mHasLocalTransformation) {
            pw.print(prefix); pw.print("XForm: has=");
                    pw.print(mHasTransformation);
                    pw.print(" hasLocal="); pw.print(mHasLocalTransformation);
                    pw.print(" "); mTransformation.printShortString(pw);
                    pw.println();
        }
        if (mSurfaceController != null) {
            mSurfaceController.dump(pw, prefix, dumpAll);
        }
        if (dumpAll) {
            pw.print(prefix); pw.print("mDrawState="); pw.print(drawStateToString());
            pw.print(prefix); pw.print(" mLastHidden="); pw.println(mLastHidden);
            pw.print(prefix); pw.print("mSystemDecorRect="); mSystemDecorRect.printShortString(pw);
            pw.print(" last="); mLastSystemDecorRect.printShortString(pw);
            pw.print(" mHasClipRect="); pw.print(mHasClipRect);
            pw.print(" mLastClipRect="); mLastClipRect.printShortString(pw);

            if (!mLastFinalClipRect.isEmpty()) {
                pw.print(" mLastFinalClipRect="); mLastFinalClipRect.printShortString(pw);
            }
            pw.println();
        }

        if (mPendingDestroySurface != null) {
            pw.print(prefix); pw.print("mPendingDestroySurface=");
                    pw.println(mPendingDestroySurface);
        }
        if (mSurfaceResized || mSurfaceDestroyDeferred) {
            pw.print(prefix); pw.print("mSurfaceResized="); pw.print(mSurfaceResized);
                    pw.print(" mSurfaceDestroyDeferred="); pw.println(mSurfaceDestroyDeferred);
        }
        if (mShownAlpha != 1 || mAlpha != 1 || mLastAlpha != 1) {
            pw.print(prefix); pw.print("mShownAlpha="); pw.print(mShownAlpha);
                    pw.print(" mAlpha="); pw.print(mAlpha);
                    pw.print(" mLastAlpha="); pw.println(mLastAlpha);
        }
        if (mHaveMatrix || mWin.mGlobalScale != 1) {
            pw.print(prefix); pw.print("mGlobalScale="); pw.print(mWin.mGlobalScale);
                    pw.print(" mDsDx="); pw.print(mDsDx);
                    pw.print(" mDtDx="); pw.print(mDtDx);
                    pw.print(" mDsDy="); pw.print(mDsDy);
                    pw.print(" mDtDy="); pw.println(mDtDy);
        }
        if (mAnimationStartDelayed) {
            pw.print(prefix); pw.print("mAnimationStartDelayed="); pw.print(mAnimationStartDelayed);
        }
    }

    @Override
    public String toString() {
        StringBuffer sb = new StringBuffer("WindowStateAnimator{");
        sb.append(Integer.toHexString(System.identityHashCode(this)));
        sb.append(' ');
        sb.append(mWin.mAttrs.getTitle());
        sb.append('}');
        return sb.toString();
    }

    void reclaimSomeSurfaceMemory(String operation, boolean secure) {
        mService.reclaimSomeSurfaceMemoryLocked(this, operation, secure);
    }

    boolean getShown() {
        if (mSurfaceController != null) {
            return mSurfaceController.getShown();
        }
        return false;
    }

    void destroySurface() {
        try {
            if (mSurfaceController != null) {
                mSurfaceController.destroyInTransaction();
            }
        } catch (RuntimeException e) {
            Slog.w(TAG, "Exception thrown when destroying surface " + this
                    + " surface " + mSurfaceController + " session " + mSession + ": " + e);
        } finally {
            mWin.setHasSurface(false);
            mSurfaceController = null;
            mDrawState = NO_SURFACE;
        }
    }

    void setMoveAnimation(int left, int top) {
        final Animation a = AnimationUtils.loadAnimation(mContext,
                com.android.internal.R.anim.window_move_from_decor);
        setAnimation(a);
        mAnimDx = mWin.mLastFrame.left - left;
        mAnimDy = mWin.mLastFrame.top - top;
        mAnimateMove = true;
    }

    void deferTransactionUntilParentFrame(long frameNumber) {
        if (!mWin.isChildWindow()) {
            return;
        }
        mSurfaceController.deferTransactionUntil(
                mWin.getParentWindow().mWinAnimator.mSurfaceController.getHandle(), frameNumber);
    }

<<<<<<< HEAD
    // Defer the current transaction to the frame number of the last saved transaction.
    // We do this to avoid shooting through an unsynchronized transaction while something is
    // pending. This is generally fine, as either we will get in on the synchronization,
    // or SurfaceFlinger will see that the frame has already occured. The only
    // potential problem is in frame number resets so we reset things with a timeout
    // every so often to be careful.
    void deferToPendingTransaction() {
        if (mDeferTransactionUntilFrame < 0) {
            return;
        }
        final WindowState parentWindow = mWin.getParentWindow();
        long time = System.currentTimeMillis();
        if (time > mDeferTransactionTime + PENDING_TRANSACTION_FINISH_WAIT_TIME) {
            mDeferTransactionTime = -1;
            mDeferTransactionUntilFrame = -1;
        } else if (parentWindow != null &&
                parentWindow.mWinAnimator.hasSurface()) {
            mSurfaceController.deferTransactionUntil(
                    mWin.getParentWindow().mWinAnimator.mSurfaceController.getHandle(),
                    mDeferTransactionUntilFrame);
        }
    }

=======
>>>>>>> 6540c239
    /**
     * Sometimes we need to synchronize the first frame of animation with some external event.
     * To achieve this, we prolong the start of the animation and keep producing the first frame of
     * the animation.
     */
    private long getAnimationFrameTime(Animation animation, long currentTime) {
        if (mAnimationStartDelayed) {
            animation.setStartTime(currentTime);
            return currentTime + 1;
        }
        return currentTime;
    }

    void startDelayingAnimationStart() {
        mAnimationStartDelayed = true;
    }

    void endDelayingAnimationStart() {
        mAnimationStartDelayed = false;
    }

    void seamlesslyRotateWindow(int oldRotation, int newRotation) {
        final WindowState w = mWin;
        if (!w.isVisibleNow() || w.mIsWallpaper) {
            return;
        }

        final Rect cropRect = mService.mTmpRect;
        final Rect displayRect = mService.mTmpRect2;
        final RectF frameRect = mService.mTmpRectF;
        final Matrix transform = mService.mTmpTransform;

        final float x = w.mFrame.left;
        final float y = w.mFrame.top;
        final float width = w.mFrame.width();
        final float height = w.mFrame.height();

        mService.getDefaultDisplayContentLocked().getLogicalDisplayRect(displayRect);
        final float displayWidth = displayRect.width();
        final float displayHeight = displayRect.height();

        // Compute a transform matrix to undo the coordinate space transformation,
        // and present the window at the same physical position it previously occupied.
        final int deltaRotation = DisplayContent.deltaRotation(newRotation, oldRotation);
        switch (deltaRotation) {
        case Surface.ROTATION_0:
            transform.reset();
            break;
        case Surface.ROTATION_270:
            transform.setRotate(270, 0, 0);
            transform.postTranslate(0, displayHeight);
            transform.postTranslate(y, 0);
            break;
        case Surface.ROTATION_180:
            transform.reset();
            break;
        case Surface.ROTATION_90:
            transform.setRotate(90, 0, 0);
            transform.postTranslate(displayWidth, 0);
            transform.postTranslate(-y, x);
            break;
        }

        // We have two cases:
        //  1. Windows with NATIVE_WINDOW_TRANSFORM_INVERSE_DISPLAY:
        //     These windows never change buffer size when rotating. Rather the window manager
        //     just updates the scaling factors to fit in the new coordinate system,
        //     and SurfaceFlinger takes care of updating the buffer contents. So in this case
        //     we just need we just need to update the scaling factors and things are seamless
        //     already.
        //  2. Other windows:
        //     In this case, we need to apply a rotation matrix to the window. For example
        //     if we have a portrait window and rotate to landscape, the window is still portrait
        //     and now extends off the bottom of the screen (and only halfway across). Essentially we
        //     apply a transform to display the current buffer at it's old position
        //     (in the new coordinate space). We then freeze layer updates until the resize
        //     occurs, at which point we undo, them.
        if (w.isChildWindow() && mSurfaceController.getTransformToDisplayInverse()) {
            frameRect.set(x, y, x + width, y + height);
            transform.mapRect(frameRect);

            final Rect parentWindowFrame = w.getParentWindow().mFrame;
            w.mAttrs.x = (int) frameRect.left - parentWindowFrame.left;
            w.mAttrs.y = (int) frameRect.top - parentWindowFrame.top;
            w.mAttrs.width = (int) Math.ceil(frameRect.width());
            w.mAttrs.height = (int) Math.ceil(frameRect.height());

            w.setWindowScale(w.mRequestedWidth, w.mRequestedHeight);

            w.applyGravityAndUpdateFrame(w.mContainingFrame, w.mDisplayFrame);
            computeShownFrameLocked();
            setSurfaceBoundariesLocked(false);

            // The stack bounds will not yet be rotated at this point so setSurfaceBoundaries locked
            // will crop us incorrectly. Overwrite the crop, exposing the full surface. By the next
            // transaction this will be corrected.
            cropRect.set(0, 0, w.mRequestedWidth, w.mRequestedWidth + w.mRequestedHeight);
            mSurfaceController.setCropInTransaction(cropRect, false);
        } else {
            w.mSeamlesslyRotated = true;
            transform.getValues(mService.mTmpFloats);

            float DsDx = mService.mTmpFloats[Matrix.MSCALE_X];
            float DtDx = mService.mTmpFloats[Matrix.MSKEW_Y];
            float DsDy = mService.mTmpFloats[Matrix.MSKEW_X];
            float DtDy = mService.mTmpFloats[Matrix.MSCALE_Y];
            float nx = mService.mTmpFloats[Matrix.MTRANS_X];
            float ny = mService.mTmpFloats[Matrix.MTRANS_Y];
            mSurfaceController.setPositionInTransaction(nx, ny, false);
            mSurfaceController.setMatrixInTransaction(DsDx * w.mHScale,
                    DtDx * w.mVScale,
                    DsDy * w.mHScale,
                    DtDy * w.mVScale, false);
        }
    }
}<|MERGE_RESOLUTION|>--- conflicted
+++ resolved
@@ -1891,32 +1891,6 @@
                 mWin.getParentWindow().mWinAnimator.mSurfaceController.getHandle(), frameNumber);
     }
 
-<<<<<<< HEAD
-    // Defer the current transaction to the frame number of the last saved transaction.
-    // We do this to avoid shooting through an unsynchronized transaction while something is
-    // pending. This is generally fine, as either we will get in on the synchronization,
-    // or SurfaceFlinger will see that the frame has already occured. The only
-    // potential problem is in frame number resets so we reset things with a timeout
-    // every so often to be careful.
-    void deferToPendingTransaction() {
-        if (mDeferTransactionUntilFrame < 0) {
-            return;
-        }
-        final WindowState parentWindow = mWin.getParentWindow();
-        long time = System.currentTimeMillis();
-        if (time > mDeferTransactionTime + PENDING_TRANSACTION_FINISH_WAIT_TIME) {
-            mDeferTransactionTime = -1;
-            mDeferTransactionUntilFrame = -1;
-        } else if (parentWindow != null &&
-                parentWindow.mWinAnimator.hasSurface()) {
-            mSurfaceController.deferTransactionUntil(
-                    mWin.getParentWindow().mWinAnimator.mSurfaceController.getHandle(),
-                    mDeferTransactionUntilFrame);
-        }
-    }
-
-=======
->>>>>>> 6540c239
     /**
      * Sometimes we need to synchronize the first frame of animation with some external event.
      * To achieve this, we prolong the start of the animation and keep producing the first frame of
