/*
 * Copyright (C) 2007 The Android Open Source Project
 *
 * Licensed under the Apache License, Version 2.0 (the "License");
 * you may not use this file except in compliance with the License.
 * You may obtain a copy of the License at
 *
 *      http://www.apache.org/licenses/LICENSE-2.0
 *
 * Unless required by applicable law or agreed to in writing, software
 * distributed under the License is distributed on an "AS IS" BASIS,
 * WITHOUT WARRANTIES OR CONDITIONS OF ANY KIND, either express or implied.
 * See the License for the specific language governing permissions and
 * limitations under the License.
 */

package com.android.server.notification;

import static android.service.notification.NotificationRankerService.REASON_APP_CANCEL;
import static android.service.notification.NotificationRankerService.REASON_APP_CANCEL_ALL;
import static android.service.notification.NotificationRankerService.REASON_DELEGATE_CANCEL;
import static android.service.notification.NotificationRankerService.REASON_DELEGATE_CANCEL_ALL;
import static android.service.notification.NotificationRankerService.REASON_DELEGATE_CLICK;
import static android.service.notification.NotificationRankerService.REASON_DELEGATE_ERROR;
import static android.service.notification.NotificationRankerService.REASON_GROUP_SUMMARY_CANCELED;
import static android.service.notification.NotificationRankerService.REASON_LISTENER_CANCEL;
import static android.service.notification.NotificationRankerService.REASON_LISTENER_CANCEL_ALL;
import static android.service.notification.NotificationRankerService.REASON_PACKAGE_BANNED;
import static android.service.notification.NotificationRankerService.REASON_PACKAGE_CHANGED;
import static android.service.notification.NotificationRankerService.REASON_PACKAGE_SUSPENDED;
import static android.service.notification.NotificationRankerService.REASON_PROFILE_TURNED_OFF;
import static android.service.notification.NotificationRankerService.REASON_UNAUTOBUNDLED;
import static android.service.notification.NotificationRankerService.REASON_USER_STOPPED;
import static android.service.notification.NotificationListenerService.HINT_HOST_DISABLE_EFFECTS;
import static android.service.notification.NotificationListenerService.HINT_HOST_DISABLE_NOTIFICATION_EFFECTS;
import static android.service.notification.NotificationListenerService.HINT_HOST_DISABLE_CALL_EFFECTS;
import static android.service.notification.NotificationListenerService.SUPPRESSED_EFFECT_SCREEN_OFF;
import static android.service.notification.NotificationListenerService.SUPPRESSED_EFFECT_SCREEN_ON;
import static android.service.notification.NotificationListenerService.TRIM_FULL;
import static android.service.notification.NotificationListenerService.TRIM_LIGHT;
import static android.service.notification.NotificationListenerService.Ranking.IMPORTANCE_DEFAULT;
import static android.service.notification.NotificationListenerService.Ranking.IMPORTANCE_NONE;

import static org.xmlpull.v1.XmlPullParser.END_DOCUMENT;

import android.Manifest;
import android.annotation.Nullable;
import android.app.ActivityManager;
import android.app.ActivityManagerInternal;
import android.app.ActivityManagerNative;
import android.app.AppGlobals;
import android.app.AppOpsManager;
import android.app.AutomaticZenRule;
import android.app.IActivityManager;
import android.app.INotificationManager;
import android.app.ITransientNotification;
import android.app.Notification;
import android.app.NotificationManager;
import android.app.NotificationManager.Policy;
import android.app.PendingIntent;
import android.app.RemoteInput;
import android.app.StatusBarManager;
import android.app.backup.BackupManager;
import android.app.usage.UsageEvents;
import android.app.usage.UsageStatsManagerInternal;
import android.content.BroadcastReceiver;
import android.content.ComponentName;
import android.content.ContentResolver;
import android.content.Context;
import android.content.Intent;
import android.content.IntentFilter;
import android.content.pm.ApplicationInfo;
import android.content.pm.IPackageManager;
import android.content.pm.PackageInfo;
import android.content.pm.PackageManager;
import android.content.pm.PackageManager.NameNotFoundException;
import android.content.pm.ParceledListSlice;
import android.content.pm.UserInfo;
import android.content.res.Resources;
import android.database.ContentObserver;
import android.media.AudioAttributes;
import android.media.AudioManager;
import android.media.AudioManagerInternal;
import android.media.AudioSystem;
import android.media.IRingtonePlayer;
import android.net.Uri;
import android.os.Binder;
import android.os.Bundle;
import android.os.Environment;
import android.os.Handler;
import android.os.HandlerThread;
import android.os.IBinder;
import android.os.IInterface;
import android.os.Looper;
import android.os.Message;
import android.os.Parcelable;
import android.os.PersistableBundle;
import android.os.Process;
import android.os.RemoteException;
import android.os.SystemClock;
import android.os.SystemProperties;
import android.os.UserHandle;
import android.os.UserManager;
import android.os.Vibrator;
import android.provider.Settings;
import android.service.notification.Adjustment;
import android.service.notification.Condition;
import android.service.notification.IConditionProvider;
import android.service.notification.INotificationListener;
import android.service.notification.IStatusBarNotificationHolder;
import android.service.notification.NotificationRankerService;
import android.service.notification.NotificationListenerService;
import android.service.notification.NotificationRankingUpdate;
import android.service.notification.StatusBarNotification;
import android.service.notification.ZenModeConfig;
import android.telephony.CarrierConfigManager;
import android.telephony.PhoneStateListener;
import android.telephony.TelephonyManager;
import android.text.TextUtils;
import android.util.ArrayMap;
import android.util.ArraySet;
import android.util.AtomicFile;
import android.util.Log;
import android.util.Slog;
import android.util.SparseArray;
import android.util.Xml;
import android.view.accessibility.AccessibilityEvent;
import android.view.accessibility.AccessibilityManager;
import android.widget.Toast;

import com.android.internal.R;
import com.android.internal.annotations.VisibleForTesting;
import com.android.internal.statusbar.NotificationVisibility;
import com.android.internal.util.FastXmlSerializer;
import com.android.internal.util.Preconditions;
import com.android.server.DeviceIdleController;
import com.android.server.EventLogTags;
import com.android.server.LocalServices;
import com.android.server.SystemService;
import com.android.server.lights.Light;
import com.android.server.lights.LightsManager;
import com.android.server.notification.ManagedServices.ManagedServiceInfo;
import com.android.server.statusbar.StatusBarManagerInternal;
import com.android.server.vr.VrManagerInternal;
import com.android.server.notification.ManagedServices.UserProfiles;

import libcore.io.IoUtils;

import org.json.JSONException;
import org.json.JSONObject;
import org.xmlpull.v1.XmlPullParser;
import org.xmlpull.v1.XmlPullParserException;
import org.xmlpull.v1.XmlSerializer;

import java.io.ByteArrayInputStream;
import java.io.ByteArrayOutputStream;
import java.io.File;
import java.io.FileDescriptor;
import java.io.FileInputStream;
import java.io.FileNotFoundException;
import java.io.FileOutputStream;
import java.io.IOException;
import java.io.InputStream;
import java.io.OutputStream;
import java.io.PrintWriter;
import java.nio.charset.StandardCharsets;
import java.util.ArrayDeque;
import java.util.ArrayList;
import java.util.Arrays;
import java.util.Iterator;
import java.util.List;
import java.util.Map;
import java.util.Map.Entry;
import java.util.Set;
import java.util.concurrent.TimeUnit;

/** {@hide} */
public class NotificationManagerService extends SystemService {
    static final String TAG = "NotificationService";
    static final boolean DBG = Log.isLoggable(TAG, Log.DEBUG);
    public static final boolean ENABLE_CHILD_NOTIFICATIONS
            = SystemProperties.getBoolean("debug.child_notifs", true);

    static final int MAX_PACKAGE_NOTIFICATIONS = 50;
    static final float DEFAULT_MAX_NOTIFICATION_ENQUEUE_RATE = 10f;

    // message codes
    static final int MESSAGE_TIMEOUT = 2;
    static final int MESSAGE_SAVE_POLICY_FILE = 3;
    static final int MESSAGE_SEND_RANKING_UPDATE = 4;
    static final int MESSAGE_LISTENER_HINTS_CHANGED = 5;
    static final int MESSAGE_LISTENER_NOTIFICATION_FILTER_CHANGED = 6;

    // ranking thread messages
    private static final int MESSAGE_RECONSIDER_RANKING = 1000;
    private static final int MESSAGE_RANKING_SORT = 1001;

    static final int LONG_DELAY = 3500; // 3.5 seconds
    static final int SHORT_DELAY = 2000; // 2 seconds

    static final long[] DEFAULT_VIBRATE_PATTERN = {0, 250, 250, 250};

    static final int VIBRATE_PATTERN_MAXLEN = 8 * 2 + 1; // up to eight bumps

    static final int DEFAULT_STREAM_TYPE = AudioManager.STREAM_NOTIFICATION;

    static final boolean ENABLE_BLOCKED_NOTIFICATIONS = true;
    static final boolean ENABLE_BLOCKED_TOASTS = true;

    // When #matchesCallFilter is called from the ringer, wait at most
    // 3s to resolve the contacts. This timeout is required since
    // ContactsProvider might take a long time to start up.
    //
    // Return STARRED_CONTACT when the timeout is hit in order to avoid
    // missed calls in ZEN mode "Important".
    static final int MATCHES_CALL_FILTER_CONTACTS_TIMEOUT_MS = 3000;
    static final float MATCHES_CALL_FILTER_TIMEOUT_AFFINITY =
            ValidateNotificationPeople.STARRED_CONTACT;

    /** notification_enqueue status value for a newly enqueued notification. */
    private static final int EVENTLOG_ENQUEUE_STATUS_NEW = 0;

    /** notification_enqueue status value for an existing notification. */
    private static final int EVENTLOG_ENQUEUE_STATUS_UPDATE = 1;

    /** notification_enqueue status value for an ignored notification. */
    private static final int EVENTLOG_ENQUEUE_STATUS_IGNORED = 2;
    private static final long MIN_PACKAGE_OVERRATE_LOG_INTERVAL = 5000; // milliseconds
    private String mRankerServicePackageName;

    private IActivityManager mAm;
    AudioManager mAudioManager;
    AudioManagerInternal mAudioManagerInternal;
    @Nullable StatusBarManagerInternal mStatusBar;
    Vibrator mVibrator;
    private VrManagerInternal mVrManagerInternal;

    final IBinder mForegroundToken = new Binder();
    private Handler mHandler;
    private final HandlerThread mRankingThread = new HandlerThread("ranker",
            Process.THREAD_PRIORITY_BACKGROUND);

    private Light mNotificationLight;
    Light mAttentionLight;
    private int mDefaultNotificationColor;
    private int mDefaultNotificationLedOn;

    private int mDefaultNotificationLedOff;
    private long[] mDefaultVibrationPattern;

    private long[] mFallbackVibrationPattern;
    private boolean mUseAttentionLight;
    boolean mSystemReady;

    private boolean mDisableNotificationEffects;
    private int mCallState;
    private String mSoundNotificationKey;
    private String mVibrateNotificationKey;

    private final SparseArray<ArraySet<ManagedServiceInfo>> mListenersDisablingEffects =
            new SparseArray<ArraySet<ManagedServiceInfo>>();
    private List<ComponentName> mEffectsSuppressors = new ArrayList<ComponentName>();
    private int mListenerHints;  // right now, all hints are global
    private int mInterruptionFilter = NotificationListenerService.INTERRUPTION_FILTER_UNKNOWN;

    // for enabling and disabling notification pulse behavior
    private boolean mScreenOn = true;
    private boolean mInCall = false;
    private boolean mNotificationPulseEnabled;

    // used as a mutex for access to all active notifications & listeners
    final ArrayList<NotificationRecord> mNotificationList =
            new ArrayList<NotificationRecord>();
    final ArrayMap<String, NotificationRecord> mNotificationsByKey =
            new ArrayMap<String, NotificationRecord>();
    final ArrayMap<Integer, ArrayMap<String, String>> mAutobundledSummaries = new ArrayMap<>();
    final ArrayList<ToastRecord> mToastQueue = new ArrayList<ToastRecord>();
    final ArrayMap<String, NotificationRecord> mSummaryByGroupKey = new ArrayMap<>();
    final PolicyAccess mPolicyAccess = new PolicyAccess();

    // The last key in this list owns the hardware.
    ArrayList<String> mLights = new ArrayList<>();

    private AppOpsManager mAppOps;
    private UsageStatsManagerInternal mAppUsageStats;

    private Archive mArchive;

    // Persistent storage for notification policy
    private AtomicFile mPolicyFile;

    private static final int DB_VERSION = 1;

    private static final String TAG_NOTIFICATION_POLICY = "notification-policy";
    private static final String ATTR_VERSION = "version";

    private RankingHelper mRankingHelper;

    private final UserProfiles mUserProfiles = new UserProfiles();
    private NotificationListeners mListeners;
    private NotificationRankers mRankerServices;
    private ConditionProviders mConditionProviders;
    private NotificationUsageStats mUsageStats;

    private static final int MY_UID = Process.myUid();
    private static final int MY_PID = Process.myPid();
    private RankingHandler mRankingHandler;
    private long mLastOverRateLogTime;
    private float mMaxPackageEnqueueRate = DEFAULT_MAX_NOTIFICATION_ENQUEUE_RATE;
<<<<<<< HEAD
    private PersistableBundle mCarrierConfig;
    private CarrierConfigManager mConfigManager;
=======
    private String mSystemNotificationSound;
>>>>>>> 0a857ee2

    private static class Archive {
        final int mBufferSize;
        final ArrayDeque<StatusBarNotification> mBuffer;

        public Archive(int size) {
            mBufferSize = size;
            mBuffer = new ArrayDeque<StatusBarNotification>(mBufferSize);
        }

        public String toString() {
            final StringBuilder sb = new StringBuilder();
            final int N = mBuffer.size();
            sb.append("Archive (");
            sb.append(N);
            sb.append(" notification");
            sb.append((N==1)?")":"s)");
            return sb.toString();
        }

        public void record(StatusBarNotification nr) {
            if (mBuffer.size() == mBufferSize) {
                mBuffer.removeFirst();
            }

            // We don't want to store the heavy bits of the notification in the archive,
            // but other clients in the system process might be using the object, so we
            // store a (lightened) copy.
            mBuffer.addLast(nr.cloneLight());
        }

        public Iterator<StatusBarNotification> descendingIterator() {
            return mBuffer.descendingIterator();
        }

        public StatusBarNotification[] getArray(int count) {
            if (count == 0) count = mBufferSize;
            final StatusBarNotification[] a
                    = new StatusBarNotification[Math.min(count, mBuffer.size())];
            Iterator<StatusBarNotification> iter = descendingIterator();
            int i=0;
            while (iter.hasNext() && i < count) {
                a[i++] = iter.next();
            }
            return a;
        }

    }

    private void readPolicyXml(InputStream stream, boolean forRestore)
            throws XmlPullParserException, NumberFormatException, IOException {
        final XmlPullParser parser = Xml.newPullParser();
        parser.setInput(stream, StandardCharsets.UTF_8.name());

        while (parser.next() != END_DOCUMENT) {
            mZenModeHelper.readXml(parser, forRestore);
            mRankingHelper.readXml(parser, forRestore);
        }
    }

    private void loadPolicyFile() {
        if (DBG) Slog.d(TAG, "loadPolicyFile");
        synchronized(mPolicyFile) {

            FileInputStream infile = null;
            try {
                infile = mPolicyFile.openRead();
                readPolicyXml(infile, false /*forRestore*/);
            } catch (FileNotFoundException e) {
                // No data yet
            } catch (IOException e) {
                Log.wtf(TAG, "Unable to read notification policy", e);
            } catch (NumberFormatException e) {
                Log.wtf(TAG, "Unable to parse notification policy", e);
            } catch (XmlPullParserException e) {
                Log.wtf(TAG, "Unable to parse notification policy", e);
            } finally {
                IoUtils.closeQuietly(infile);
            }
        }
    }

    public void savePolicyFile() {
        mHandler.removeMessages(MESSAGE_SAVE_POLICY_FILE);
        mHandler.sendEmptyMessage(MESSAGE_SAVE_POLICY_FILE);
    }

    private void handleSavePolicyFile() {
        if (DBG) Slog.d(TAG, "handleSavePolicyFile");
        synchronized (mPolicyFile) {
            final FileOutputStream stream;
            try {
                stream = mPolicyFile.startWrite();
            } catch (IOException e) {
                Slog.w(TAG, "Failed to save policy file", e);
                return;
            }

            try {
                writePolicyXml(stream, false /*forBackup*/);
                mPolicyFile.finishWrite(stream);
            } catch (IOException e) {
                Slog.w(TAG, "Failed to save policy file, restoring backup", e);
                mPolicyFile.failWrite(stream);
            }
        }
        BackupManager.dataChanged(getContext().getPackageName());
    }

    private void writePolicyXml(OutputStream stream, boolean forBackup) throws IOException {
        final XmlSerializer out = new FastXmlSerializer();
        out.setOutput(stream, StandardCharsets.UTF_8.name());
        out.startDocument(null, true);
        out.startTag(null, TAG_NOTIFICATION_POLICY);
        out.attribute(null, ATTR_VERSION, Integer.toString(DB_VERSION));
        mZenModeHelper.writeXml(out, forBackup);
        mRankingHelper.writeXml(out, forBackup);
        out.endTag(null, TAG_NOTIFICATION_POLICY);
        out.endDocument();
    }

    /** Use this when you actually want to post a notification or toast.
     *
     * Unchecked. Not exposed via Binder, but can be called in the course of enqueue*().
     */
    private boolean noteNotificationOp(String pkg, int uid) {
        if (mAppOps.noteOpNoThrow(AppOpsManager.OP_POST_NOTIFICATION, uid, pkg)
                != AppOpsManager.MODE_ALLOWED) {
            Slog.v(TAG, "notifications are disabled by AppOps for " + pkg);
            return false;
        }
        return true;
    }

    /** Use this to check if a package can post a notification or toast. */
    private boolean checkNotificationOp(String pkg, int uid) {
        return mAppOps.checkOp(AppOpsManager.OP_POST_NOTIFICATION, uid, pkg)
                == AppOpsManager.MODE_ALLOWED && !isPackageSuspendedForUser(pkg, uid);
    }

    private static final class ToastRecord
    {
        final int pid;
        final String pkg;
        final ITransientNotification callback;
        int duration;

        ToastRecord(int pid, String pkg, ITransientNotification callback, int duration)
        {
            this.pid = pid;
            this.pkg = pkg;
            this.callback = callback;
            this.duration = duration;
        }

        void update(int duration) {
            this.duration = duration;
        }

        void dump(PrintWriter pw, String prefix, DumpFilter filter) {
            if (filter != null && !filter.matches(pkg)) return;
            pw.println(prefix + this);
        }

        @Override
        public final String toString()
        {
            return "ToastRecord{"
                + Integer.toHexString(System.identityHashCode(this))
                + " pkg=" + pkg
                + " callback=" + callback
                + " duration=" + duration;
        }
    }

    private final NotificationDelegate mNotificationDelegate = new NotificationDelegate() {

        @Override
        public void onSetDisabled(int status) {
            synchronized (mNotificationList) {
                mDisableNotificationEffects =
                        (status & StatusBarManager.DISABLE_NOTIFICATION_ALERTS) != 0;
                if (disableNotificationEffects(null) != null) {
                    // cancel whatever's going on
                    long identity = Binder.clearCallingIdentity();
                    try {
                        final IRingtonePlayer player = mAudioManager.getRingtonePlayer();
                        if (player != null) {
                            player.stopAsync();
                        }
                    } catch (RemoteException e) {
                    } finally {
                        Binder.restoreCallingIdentity(identity);
                    }

                    identity = Binder.clearCallingIdentity();
                    try {
                        mVibrator.cancel();
                    } finally {
                        Binder.restoreCallingIdentity(identity);
                    }
                }
            }
        }

        @Override
        public void onClearAll(int callingUid, int callingPid, int userId) {
            synchronized (mNotificationList) {
                cancelAllLocked(callingUid, callingPid, userId, REASON_DELEGATE_CANCEL_ALL, null,
                        /*includeCurrentProfiles*/ true);
            }
        }

        @Override
        public void onNotificationClick(int callingUid, int callingPid, String key) {
            synchronized (mNotificationList) {
                NotificationRecord r = mNotificationsByKey.get(key);
                if (r == null) {
                    Log.w(TAG, "No notification with key: " + key);
                    return;
                }
                final long now = System.currentTimeMillis();
                EventLogTags.writeNotificationClicked(key,
                        r.getLifespanMs(now), r.getFreshnessMs(now), r.getExposureMs(now));

                StatusBarNotification sbn = r.sbn;
                cancelNotification(callingUid, callingPid, sbn.getPackageName(), sbn.getTag(),
                        sbn.getId(), Notification.FLAG_AUTO_CANCEL,
                        Notification.FLAG_FOREGROUND_SERVICE, false, r.getUserId(),
                        REASON_DELEGATE_CLICK, null);
            }
        }

        @Override
        public void onNotificationActionClick(int callingUid, int callingPid, String key,
                int actionIndex) {
            synchronized (mNotificationList) {
                NotificationRecord r = mNotificationsByKey.get(key);
                if (r == null) {
                    Log.w(TAG, "No notification with key: " + key);
                    return;
                }
                final long now = System.currentTimeMillis();
                EventLogTags.writeNotificationActionClicked(key, actionIndex,
                        r.getLifespanMs(now), r.getFreshnessMs(now), r.getExposureMs(now));
                // TODO: Log action click via UsageStats.
            }
        }

        @Override
        public void onNotificationClear(int callingUid, int callingPid,
                String pkg, String tag, int id, int userId) {
            cancelNotification(callingUid, callingPid, pkg, tag, id, 0,
                    Notification.FLAG_ONGOING_EVENT | Notification.FLAG_FOREGROUND_SERVICE,
                    true, userId, REASON_DELEGATE_CANCEL, null);
        }

        @Override
        public void onPanelRevealed(boolean clearEffects, int items) {
            EventLogTags.writeNotificationPanelRevealed(items);
            if (clearEffects) {
                clearEffects();
            }
        }

        @Override
        public void onPanelHidden() {
            EventLogTags.writeNotificationPanelHidden();
        }

        @Override
        public void clearEffects() {
            synchronized (mNotificationList) {
                if (DBG) Slog.d(TAG, "clearEffects");
                clearSoundLocked();
                clearVibrateLocked();
                clearLightsLocked();
            }
        }

        @Override
        public void onNotificationError(int callingUid, int callingPid, String pkg, String tag, int id,
                int uid, int initialPid, String message, int userId) {
            Slog.d(TAG, "onNotification error pkg=" + pkg + " tag=" + tag + " id=" + id
                    + "; will crashApplication(uid=" + uid + ", pid=" + initialPid + ")");
            cancelNotification(callingUid, callingPid, pkg, tag, id, 0, 0, false, userId,
                    REASON_DELEGATE_ERROR, null);
            long ident = Binder.clearCallingIdentity();
            try {
                ActivityManagerNative.getDefault().crashApplication(uid, initialPid, pkg,
                        "Bad notification posted from package " + pkg
                        + ": " + message);
            } catch (RemoteException e) {
            }
            Binder.restoreCallingIdentity(ident);
        }

        @Override
        public void onNotificationVisibilityChanged(NotificationVisibility[] newlyVisibleKeys,
                NotificationVisibility[] noLongerVisibleKeys) {
            synchronized (mNotificationList) {
                for (NotificationVisibility nv : newlyVisibleKeys) {
                    NotificationRecord r = mNotificationsByKey.get(nv.key);
                    if (r == null) continue;
                    r.setVisibility(true, nv.rank);
                    nv.recycle();
                }
                // Note that we might receive this event after notifications
                // have already left the system, e.g. after dismissing from the
                // shade. Hence not finding notifications in
                // mNotificationsByKey is not an exceptional condition.
                for (NotificationVisibility nv : noLongerVisibleKeys) {
                    NotificationRecord r = mNotificationsByKey.get(nv.key);
                    if (r == null) continue;
                    r.setVisibility(false, nv.rank);
                    nv.recycle();
                }
            }
        }

        @Override
        public void onNotificationExpansionChanged(String key,
                boolean userAction, boolean expanded) {
            synchronized (mNotificationList) {
                NotificationRecord r = mNotificationsByKey.get(key);
                if (r != null) {
                    r.stats.onExpansionChanged(userAction, expanded);
                    final long now = System.currentTimeMillis();
                    EventLogTags.writeNotificationExpansion(key,
                            userAction ? 1 : 0, expanded ? 1 : 0,
                            r.getLifespanMs(now), r.getFreshnessMs(now), r.getExposureMs(now));
                }
            }
        }
    };

    private void clearSoundLocked() {
        mSoundNotificationKey = null;
        long identity = Binder.clearCallingIdentity();
        try {
            final IRingtonePlayer player = mAudioManager.getRingtonePlayer();
            if (player != null) {
                player.stopAsync();
            }
        } catch (RemoteException e) {
        } finally {
            Binder.restoreCallingIdentity(identity);
        }
    }

    private void clearVibrateLocked() {
        mVibrateNotificationKey = null;
        long identity = Binder.clearCallingIdentity();
        try {
            mVibrator.cancel();
        } finally {
            Binder.restoreCallingIdentity(identity);
        }
    }

    private void clearLightsLocked() {
        // light
        mLights.clear();
        updateLightsLocked();
    }

    private final BroadcastReceiver mPackageIntentReceiver = new BroadcastReceiver() {
        @Override
        public void onReceive(Context context, Intent intent) {
            String action = intent.getAction();
            if (action == null) {
                return;
            }

            boolean queryRestart = false;
            boolean queryRemove = false;
            boolean packageChanged = false;
            boolean cancelNotifications = true;
            int reason = REASON_PACKAGE_CHANGED;

            if (action.equals(Intent.ACTION_PACKAGE_ADDED)
                    || (queryRemove=action.equals(Intent.ACTION_PACKAGE_REMOVED))
                    || action.equals(Intent.ACTION_PACKAGE_RESTARTED)
                    || (packageChanged=action.equals(Intent.ACTION_PACKAGE_CHANGED))
                    || (queryRestart=action.equals(Intent.ACTION_QUERY_PACKAGE_RESTART))
                    || action.equals(Intent.ACTION_EXTERNAL_APPLICATIONS_UNAVAILABLE)
                    || action.equals(Intent.ACTION_PACKAGES_SUSPENDED)) {
                int changeUserId = intent.getIntExtra(Intent.EXTRA_USER_HANDLE,
                        UserHandle.USER_ALL);
                String pkgList[] = null;
                boolean removingPackage = queryRemove &&
                        !intent.getBooleanExtra(Intent.EXTRA_REPLACING, false);
                if (DBG) Slog.i(TAG, "action=" + action + " removing=" + removingPackage);
                if (action.equals(Intent.ACTION_EXTERNAL_APPLICATIONS_UNAVAILABLE)) {
                    pkgList = intent.getStringArrayExtra(Intent.EXTRA_CHANGED_PACKAGE_LIST);
                } else if (action.equals(Intent.ACTION_PACKAGES_SUSPENDED)) {
                    pkgList = intent.getStringArrayExtra(Intent.EXTRA_CHANGED_PACKAGE_LIST);
                    reason = REASON_PACKAGE_SUSPENDED;
                } else if (queryRestart) {
                    pkgList = intent.getStringArrayExtra(Intent.EXTRA_PACKAGES);
                } else {
                    Uri uri = intent.getData();
                    if (uri == null) {
                        return;
                    }
                    String pkgName = uri.getSchemeSpecificPart();
                    if (pkgName == null) {
                        return;
                    }
                    if (packageChanged) {
                        // We cancel notifications for packages which have just been disabled
                        try {
                            final IPackageManager pm = AppGlobals.getPackageManager();
                            final int enabled = pm.getApplicationEnabledSetting(pkgName,
                                    changeUserId != UserHandle.USER_ALL ? changeUserId :
                                    UserHandle.USER_SYSTEM);
                            if (enabled == PackageManager.COMPONENT_ENABLED_STATE_ENABLED
                                    || enabled == PackageManager.COMPONENT_ENABLED_STATE_DEFAULT) {
                                cancelNotifications = false;
                            }
                        } catch (IllegalArgumentException e) {
                            // Package doesn't exist; probably racing with uninstall.
                            // cancelNotifications is already true, so nothing to do here.
                            if (DBG) {
                                Slog.i(TAG, "Exception trying to look up app enabled setting", e);
                            }
                        } catch (RemoteException e) {
                            // Failed to talk to PackageManagerService Should never happen!
                        }
                    }
                    pkgList = new String[]{pkgName};
                }

                if (pkgList != null && (pkgList.length > 0)) {
                    for (String pkgName : pkgList) {
                        if (cancelNotifications) {
                            cancelAllNotificationsInt(MY_UID, MY_PID, pkgName, 0, 0, !queryRestart,
                                    changeUserId, reason, null);
                        }
                    }
                }
                mListeners.onPackagesChanged(removingPackage, pkgList);
                mRankerServices.onPackagesChanged(removingPackage, pkgList);
                mConditionProviders.onPackagesChanged(removingPackage, pkgList);
                mRankingHelper.onPackagesChanged(removingPackage, pkgList);
            }
        }
    };

    private final BroadcastReceiver mIntentReceiver = new BroadcastReceiver() {
        @Override
        public void onReceive(Context context, Intent intent) {
            String action = intent.getAction();

            if (action.equals(Intent.ACTION_SCREEN_ON)) {
                // Keep track of screen on/off state, but do not turn off the notification light
                // until user passes through the lock screen or views the notification.
                mScreenOn = true;
                updateNotificationPulse();
            } else if (action.equals(Intent.ACTION_SCREEN_OFF)) {
                mScreenOn = false;
                updateNotificationPulse();
            } else if (action.equals(TelephonyManager.ACTION_PHONE_STATE_CHANGED)) {
                mInCall = TelephonyManager.EXTRA_STATE_OFFHOOK
                        .equals(intent.getStringExtra(TelephonyManager.EXTRA_STATE));
                updateNotificationPulse();
            } else if (action.equals(Intent.ACTION_USER_STOPPED)) {
                int userHandle = intent.getIntExtra(Intent.EXTRA_USER_HANDLE, -1);
                if (userHandle >= 0) {
                    cancelAllNotificationsInt(MY_UID, MY_PID, null, 0, 0, true, userHandle,
                            REASON_USER_STOPPED, null);
                }
            } else if (action.equals(Intent.ACTION_MANAGED_PROFILE_UNAVAILABLE)) {
                int userHandle = intent.getIntExtra(Intent.EXTRA_USER_HANDLE, -1);
                if (userHandle >= 0) {
                    cancelAllNotificationsInt(MY_UID, MY_PID, null, 0, 0, true, userHandle,
                            REASON_PROFILE_TURNED_OFF, null);
                }
            } else if (action.equals(Intent.ACTION_USER_PRESENT)) {
                // turn off LED when user passes through lock screen
                mNotificationLight.turnOff();
                if (mStatusBar != null) {
                    mStatusBar.notificationLightOff();
                }
            } else if (action.equals(Intent.ACTION_USER_SWITCHED)) {
                final int user = intent.getIntExtra(Intent.EXTRA_USER_HANDLE, UserHandle.USER_NULL);
                // reload per-user settings
                mSettingsObserver.update(null);
                mUserProfiles.updateCache(context);
                // Refresh managed services
                mConditionProviders.onUserSwitched(user);
                mListeners.onUserSwitched(user);
                mRankerServices.onUserSwitched(user);
                mZenModeHelper.onUserSwitched(user);
            } else if (action.equals(Intent.ACTION_USER_ADDED)) {
                mUserProfiles.updateCache(context);
            } else if (action.equals(Intent.ACTION_USER_REMOVED)) {
                final int user = intent.getIntExtra(Intent.EXTRA_USER_HANDLE, UserHandle.USER_NULL);
                mZenModeHelper.onUserRemoved(user);
            } else if (action.equals(Intent.ACTION_USER_UNLOCKED)) {
                final int user = intent.getIntExtra(Intent.EXTRA_USER_HANDLE, UserHandle.USER_NULL);
                mConditionProviders.onUserUnlocked(user);
                mListeners.onUserUnlocked(user);
                mRankerServices.onUserUnlocked(user);
                mZenModeHelper.onUserUnlocked(user);
            }
        }
    };

    private final class SettingsObserver extends ContentObserver {
        private final Uri NOTIFICATION_LIGHT_PULSE_URI
                = Settings.System.getUriFor(Settings.System.NOTIFICATION_LIGHT_PULSE);
        private final Uri NOTIFICATION_SOUND_URI
                = Settings.System.getUriFor(Settings.System.NOTIFICATION_SOUND);
        private final Uri NOTIFICATION_RATE_LIMIT_URI
                = Settings.Global.getUriFor(Settings.Global.MAX_NOTIFICATION_ENQUEUE_RATE);

        SettingsObserver(Handler handler) {
            super(handler);
        }

        void observe() {
            ContentResolver resolver = getContext().getContentResolver();
            resolver.registerContentObserver(NOTIFICATION_LIGHT_PULSE_URI,
                    false, this, UserHandle.USER_ALL);
            resolver.registerContentObserver(NOTIFICATION_SOUND_URI,
                    false, this, UserHandle.USER_ALL);
            resolver.registerContentObserver(NOTIFICATION_RATE_LIMIT_URI,
                    false, this, UserHandle.USER_ALL);
            update(null);
        }

        @Override public void onChange(boolean selfChange, Uri uri) {
            update(uri);
        }

        public void update(Uri uri) {
            ContentResolver resolver = getContext().getContentResolver();
            if (uri == null || NOTIFICATION_LIGHT_PULSE_URI.equals(uri)) {
                boolean pulseEnabled = Settings.System.getInt(resolver,
                            Settings.System.NOTIFICATION_LIGHT_PULSE, 0) != 0;
                if (mNotificationPulseEnabled != pulseEnabled) {
                    mNotificationPulseEnabled = pulseEnabled;
                    updateNotificationPulse();
                }
            }
            if (uri == null || NOTIFICATION_RATE_LIMIT_URI.equals(uri)) {
                mMaxPackageEnqueueRate = Settings.Global.getFloat(resolver,
                            Settings.Global.MAX_NOTIFICATION_ENQUEUE_RATE, mMaxPackageEnqueueRate);
            }
            if (uri == null || NOTIFICATION_SOUND_URI.equals(uri)) {
                mSystemNotificationSound = Settings.System.getString(resolver,
                        Settings.System.NOTIFICATION_SOUND);
            }
        }
    }

    private SettingsObserver mSettingsObserver;
    private ZenModeHelper mZenModeHelper;

    private final Runnable mBuzzBeepBlinked = new Runnable() {
        @Override
        public void run() {
            if (mStatusBar != null) {
                mStatusBar.buzzBeepBlinked();
            }
        }
    };

    static long[] getLongArray(Resources r, int resid, int maxlen, long[] def) {
        int[] ar = r.getIntArray(resid);
        if (ar == null) {
            return def;
        }
        final int len = ar.length > maxlen ? maxlen : ar.length;
        long[] out = new long[len];
        for (int i=0; i<len; i++) {
            out[i] = ar[i];
        }
        return out;
    }

    public NotificationManagerService(Context context) {
        super(context);
    }

    @VisibleForTesting
    void setAudioManager(AudioManager audioMananger) {
        mAudioManager = audioMananger;
    }

    @VisibleForTesting
    void setVibrator(Vibrator vibrator) {
        mVibrator = vibrator;
    }

    @VisibleForTesting
    void setSystemReady(boolean systemReady) {
        mSystemReady = systemReady;
    }

    @VisibleForTesting
    void setHandler(Handler handler) {
        mHandler = handler;
    }

    @VisibleForTesting
    void setSystemNotificationSound(String systemNotificationSound) {
        mSystemNotificationSound = systemNotificationSound;
    }

    @Override
    public void onStart() {
        Resources resources = getContext().getResources();

        mMaxPackageEnqueueRate = Settings.Global.getFloat(getContext().getContentResolver(),
                Settings.Global.MAX_NOTIFICATION_ENQUEUE_RATE,
                DEFAULT_MAX_NOTIFICATION_ENQUEUE_RATE);

        mAm = ActivityManagerNative.getDefault();
        mAppOps = (AppOpsManager) getContext().getSystemService(Context.APP_OPS_SERVICE);
        mVibrator = (Vibrator) getContext().getSystemService(Context.VIBRATOR_SERVICE);
        mAppUsageStats = LocalServices.getService(UsageStatsManagerInternal.class);

        // This is the package that contains the AOSP framework update.
        mRankerServicePackageName = getContext().getPackageManager()
                .getServicesSystemSharedLibraryPackageName();

        mHandler = new WorkerHandler();
        mRankingThread.start();
        String[] extractorNames;
        try {
            extractorNames = resources.getStringArray(R.array.config_notificationSignalExtractors);
        } catch (Resources.NotFoundException e) {
            extractorNames = new String[0];
        }
        mUsageStats = new NotificationUsageStats(getContext());
        mRankingHandler = new RankingHandlerWorker(mRankingThread.getLooper());
        mRankingHelper = new RankingHelper(getContext(),
                mRankingHandler,
                mUsageStats,
                extractorNames);
        mConditionProviders = new ConditionProviders(getContext(), mHandler, mUserProfiles);
        mZenModeHelper = new ZenModeHelper(getContext(), mHandler.getLooper(), mConditionProviders);
        mZenModeHelper.addCallback(new ZenModeHelper.Callback() {
            @Override
            public void onConfigChanged() {
                savePolicyFile();
            }

            @Override
            void onZenModeChanged() {
                sendRegisteredOnlyBroadcast(NotificationManager.ACTION_INTERRUPTION_FILTER_CHANGED);
                getContext().sendBroadcastAsUser(
                        new Intent(NotificationManager.ACTION_INTERRUPTION_FILTER_CHANGED_INTERNAL)
                                .addFlags(Intent.FLAG_RECEIVER_REGISTERED_ONLY_BEFORE_BOOT),
                        UserHandle.ALL, android.Manifest.permission.MANAGE_NOTIFICATIONS);
                synchronized(mNotificationList) {
                    updateInterruptionFilterLocked();
                }
            }

            @Override
            void onPolicyChanged() {
                sendRegisteredOnlyBroadcast(NotificationManager.ACTION_NOTIFICATION_POLICY_CHANGED);
            }
        });
        final File systemDir = new File(Environment.getDataDirectory(), "system");
        mPolicyFile = new AtomicFile(new File(systemDir, "notification_policy.xml"));

        syncBlockDb();

        // This is a MangedServices object that keeps track of the listeners.
        mListeners = new NotificationListeners();

        // This is a MangedServices object that keeps track of the ranker.
        mRankerServices = new NotificationRankers();
        // Find the updatable ranker and register it.
        mRankerServices.registerRanker();

        mStatusBar = getLocalService(StatusBarManagerInternal.class);
        if (mStatusBar != null) {
            mStatusBar.setNotificationDelegate(mNotificationDelegate);
        }

        final LightsManager lights = getLocalService(LightsManager.class);
        mNotificationLight = lights.getLight(LightsManager.LIGHT_ID_NOTIFICATIONS);
        mAttentionLight = lights.getLight(LightsManager.LIGHT_ID_ATTENTION);

        mDefaultNotificationColor = resources.getColor(
                R.color.config_defaultNotificationColor);
        mDefaultNotificationLedOn = resources.getInteger(
                R.integer.config_defaultNotificationLedOn);
        mDefaultNotificationLedOff = resources.getInteger(
                R.integer.config_defaultNotificationLedOff);

        mDefaultVibrationPattern = getLongArray(resources,
                R.array.config_defaultNotificationVibePattern,
                VIBRATE_PATTERN_MAXLEN,
                DEFAULT_VIBRATE_PATTERN);

        mFallbackVibrationPattern = getLongArray(resources,
                R.array.config_notificationFallbackVibePattern,
                VIBRATE_PATTERN_MAXLEN,
                DEFAULT_VIBRATE_PATTERN);

        mUseAttentionLight = resources.getBoolean(R.bool.config_useAttentionLight);

        // Don't start allowing notifications until the setup wizard has run once.
        // After that, including subsequent boots, init with notifications turned on.
        // This works on the first boot because the setup wizard will toggle this
        // flag at least once and we'll go back to 0 after that.
        if (0 == Settings.Global.getInt(getContext().getContentResolver(),
                    Settings.Global.DEVICE_PROVISIONED, 0)) {
            mDisableNotificationEffects = true;
        }
        mZenModeHelper.initZenMode();
        mInterruptionFilter = mZenModeHelper.getZenModeListenerInterruptionFilter();

        mUserProfiles.updateCache(getContext());
        listenForCallState();

        // register for various Intents
        IntentFilter filter = new IntentFilter();
        filter.addAction(Intent.ACTION_SCREEN_ON);
        filter.addAction(Intent.ACTION_SCREEN_OFF);
        filter.addAction(TelephonyManager.ACTION_PHONE_STATE_CHANGED);
        filter.addAction(Intent.ACTION_USER_PRESENT);
        filter.addAction(Intent.ACTION_USER_STOPPED);
        filter.addAction(Intent.ACTION_USER_SWITCHED);
        filter.addAction(Intent.ACTION_USER_ADDED);
        filter.addAction(Intent.ACTION_USER_REMOVED);
        filter.addAction(Intent.ACTION_USER_UNLOCKED);
        filter.addAction(Intent.ACTION_MANAGED_PROFILE_UNAVAILABLE);
        getContext().registerReceiver(mIntentReceiver, filter);

        IntentFilter pkgFilter = new IntentFilter();
        pkgFilter.addAction(Intent.ACTION_PACKAGE_ADDED);
        pkgFilter.addAction(Intent.ACTION_PACKAGE_REMOVED);
        pkgFilter.addAction(Intent.ACTION_PACKAGE_CHANGED);
        pkgFilter.addAction(Intent.ACTION_PACKAGE_RESTARTED);
        pkgFilter.addAction(Intent.ACTION_QUERY_PACKAGE_RESTART);
        pkgFilter.addDataScheme("package");
        getContext().registerReceiverAsUser(mPackageIntentReceiver, UserHandle.ALL, pkgFilter, null,
                null);

        IntentFilter suspendedPkgFilter = new IntentFilter();
        suspendedPkgFilter.addAction(Intent.ACTION_PACKAGES_SUSPENDED);
        getContext().registerReceiverAsUser(mPackageIntentReceiver, UserHandle.ALL,
                suspendedPkgFilter, null, null);

        IntentFilter sdFilter = new IntentFilter(Intent.ACTION_EXTERNAL_APPLICATIONS_UNAVAILABLE);
        getContext().registerReceiverAsUser(mPackageIntentReceiver, UserHandle.ALL, sdFilter, null,
                null);

        mSettingsObserver = new SettingsObserver(mHandler);

        mArchive = new Archive(resources.getInteger(
                R.integer.config_notificationServiceArchiveSize));

        publishBinderService(Context.NOTIFICATION_SERVICE, mService);
        publishLocalService(NotificationManagerInternal.class, mInternalService);
        mConfigManager = (CarrierConfigManager)
                getContext().getSystemService(Context.CARRIER_CONFIG_SERVICE);
    }

    private void sendRegisteredOnlyBroadcast(String action) {
        getContext().sendBroadcastAsUser(new Intent(action)
                .addFlags(Intent.FLAG_RECEIVER_REGISTERED_ONLY), UserHandle.ALL, null);
    }

    /**
     * Make sure the XML config and the the AppOps system agree about blocks.
     */
    private void syncBlockDb() {
        loadPolicyFile();

        // sync bans from ranker into app opps
        Map<Integer, String> packageBans = mRankingHelper.getPackageBans();
        for(Entry<Integer, String> ban : packageBans.entrySet()) {
            final int uid = ban.getKey();
            final String packageName = ban.getValue();
            setNotificationsEnabledForPackageImpl(packageName, uid, false);
        }

        // sync bans from app opps into ranker
        packageBans.clear();
        for (UserInfo user : UserManager.get(getContext()).getUsers()) {
            final int userId = user.getUserHandle().getIdentifier();
            final PackageManager packageManager = getContext().getPackageManager();
            List<PackageInfo> packages = packageManager.getInstalledPackagesAsUser(0, userId);
            final int packageCount = packages.size();
            for (int p = 0; p < packageCount; p++) {
                final String packageName = packages.get(p).packageName;
                try {
                    final int uid = packageManager.getPackageUidAsUser(packageName, userId);
                    if (!checkNotificationOp(packageName, uid)) {
                        packageBans.put(uid, packageName);
                    }
                } catch (NameNotFoundException e) {
                    // forget you
                }
            }
        }
        for (Entry<Integer, String> ban : packageBans.entrySet()) {
            mRankingHelper.setImportance(ban.getValue(), ban.getKey(), IMPORTANCE_NONE);
        }

        savePolicyFile();
    }

    @Override
    public void onBootPhase(int phase) {
        if (phase == SystemService.PHASE_SYSTEM_SERVICES_READY) {
            // no beeping until we're basically done booting
            mSystemReady = true;

            // Grab our optional AudioService
            mAudioManager = (AudioManager) getContext().getSystemService(Context.AUDIO_SERVICE);
            mAudioManagerInternal = getLocalService(AudioManagerInternal.class);
            mVrManagerInternal = getLocalService(VrManagerInternal.class);
            mZenModeHelper.onSystemReady();
        } else if (phase == SystemService.PHASE_THIRD_PARTY_APPS_CAN_START) {
            // This observer will force an update when observe is called, causing us to
            // bind to listener services.
            mSettingsObserver.observe();
            mListeners.onBootPhaseAppsCanStart();
            mRankerServices.onBootPhaseAppsCanStart();
            mConditionProviders.onBootPhaseAppsCanStart();
        }
    }

    void setNotificationsEnabledForPackageImpl(String pkg, int uid, boolean enabled) {
        Slog.v(TAG, (enabled?"en":"dis") + "abling notifications for " + pkg);

        mAppOps.setMode(AppOpsManager.OP_POST_NOTIFICATION, uid, pkg,
                enabled ? AppOpsManager.MODE_ALLOWED : AppOpsManager.MODE_IGNORED);

        // Now, cancel any outstanding notifications that are part of a just-disabled app
        if (ENABLE_BLOCKED_NOTIFICATIONS && !enabled) {
            cancelAllNotificationsInt(MY_UID, MY_PID, pkg, 0, 0, true, UserHandle.getUserId(uid),
                    REASON_PACKAGE_BANNED, null);
        }
    }

    private void updateListenerHintsLocked() {
        final int hints = calculateHints();
        if (hints == mListenerHints) return;
        ZenLog.traceListenerHintsChanged(mListenerHints, hints, mEffectsSuppressors.size());
        mListenerHints = hints;
        scheduleListenerHintsChanged(hints);
    }

    private void updateEffectsSuppressorLocked() {
        final long updatedSuppressedEffects = calculateSuppressedEffects();
        if (updatedSuppressedEffects == mZenModeHelper.getSuppressedEffects()) return;
        final List<ComponentName> suppressors = getSuppressors();
        ZenLog.traceEffectsSuppressorChanged(mEffectsSuppressors, suppressors, updatedSuppressedEffects);
        mEffectsSuppressors = suppressors;
        mZenModeHelper.setSuppressedEffects(updatedSuppressedEffects);
        sendRegisteredOnlyBroadcast(NotificationManager.ACTION_EFFECTS_SUPPRESSOR_CHANGED);
    }

    private ArrayList<ComponentName> getSuppressors() {
        ArrayList<ComponentName> names = new ArrayList<ComponentName>();
        for (int i = mListenersDisablingEffects.size() - 1; i >= 0; --i) {
            ArraySet<ManagedServiceInfo> serviceInfoList = mListenersDisablingEffects.valueAt(i);

            for (ManagedServiceInfo info : serviceInfoList) {
                names.add(info.component);
            }
        }

        return names;
    }

    private boolean removeDisabledHints(ManagedServiceInfo info) {
        return removeDisabledHints(info, 0);
    }

    private boolean removeDisabledHints(ManagedServiceInfo info, int hints) {
        boolean removed = false;

        for (int i = mListenersDisablingEffects.size() - 1; i >= 0; --i) {
            final int hint = mListenersDisablingEffects.keyAt(i);
            final ArraySet<ManagedServiceInfo> listeners =
                    mListenersDisablingEffects.valueAt(i);

            if (hints == 0 || (hint & hints) == hint) {
                removed = removed || listeners.remove(info);
            }
        }

        return removed;
    }

    private void addDisabledHints(ManagedServiceInfo info, int hints) {
        if ((hints & HINT_HOST_DISABLE_EFFECTS) != 0) {
            addDisabledHint(info, HINT_HOST_DISABLE_EFFECTS);
        }

        if ((hints & HINT_HOST_DISABLE_NOTIFICATION_EFFECTS) != 0) {
            addDisabledHint(info, HINT_HOST_DISABLE_NOTIFICATION_EFFECTS);
        }

        if ((hints & HINT_HOST_DISABLE_CALL_EFFECTS) != 0) {
            addDisabledHint(info, HINT_HOST_DISABLE_CALL_EFFECTS);
        }
    }

    private void addDisabledHint(ManagedServiceInfo info, int hint) {
        if (mListenersDisablingEffects.indexOfKey(hint) < 0) {
            mListenersDisablingEffects.put(hint, new ArraySet<ManagedServiceInfo>());
        }

        ArraySet<ManagedServiceInfo> hintListeners = mListenersDisablingEffects.get(hint);
        hintListeners.add(info);
    }

    private int calculateHints() {
        int hints = 0;
        for (int i = mListenersDisablingEffects.size() - 1; i >= 0; --i) {
            int hint = mListenersDisablingEffects.keyAt(i);
            ArraySet<ManagedServiceInfo> serviceInfoList = mListenersDisablingEffects.valueAt(i);

            if (!serviceInfoList.isEmpty()) {
                hints |= hint;
            }
        }

        return hints;
    }

    private long calculateSuppressedEffects() {
        int hints = calculateHints();
        long suppressedEffects = 0;

        if ((hints & HINT_HOST_DISABLE_EFFECTS) != 0) {
            suppressedEffects |= ZenModeHelper.SUPPRESSED_EFFECT_ALL;
        }

        if ((hints & HINT_HOST_DISABLE_NOTIFICATION_EFFECTS) != 0) {
            suppressedEffects |= ZenModeHelper.SUPPRESSED_EFFECT_NOTIFICATIONS;
        }

        if ((hints & HINT_HOST_DISABLE_CALL_EFFECTS) != 0) {
            suppressedEffects |= ZenModeHelper.SUPPRESSED_EFFECT_CALLS;
        }

        return suppressedEffects;
    }

    private void updateInterruptionFilterLocked() {
        int interruptionFilter = mZenModeHelper.getZenModeListenerInterruptionFilter();
        if (interruptionFilter == mInterruptionFilter) return;
        mInterruptionFilter = interruptionFilter;
        scheduleInterruptionFilterChanged(interruptionFilter);
    }

    private final IBinder mService = new INotificationManager.Stub() {
        // Toasts
        // ============================================================================

        @Override
        public void enqueueToast(String pkg, ITransientNotification callback, int duration)
        {
            if (DBG) {
                Slog.i(TAG, "enqueueToast pkg=" + pkg + " callback=" + callback
                        + " duration=" + duration);
            }

            if (pkg == null || callback == null) {
                Slog.e(TAG, "Not doing toast. pkg=" + pkg + " callback=" + callback);
                return ;
            }

            final boolean isSystemToast = isCallerSystem() || ("android".equals(pkg));
            final boolean isPackageSuspended =
                    isPackageSuspendedForUser(pkg, Binder.getCallingUid());

            if (ENABLE_BLOCKED_TOASTS && (!noteNotificationOp(pkg, Binder.getCallingUid())
                    || isPackageSuspended)) {
                if (!isSystemToast) {
                    Slog.e(TAG, "Suppressing toast from package " + pkg
                            + (isPackageSuspended
                                    ? " due to package suspended by administrator."
                                    : " by user request."));
                    return;
                }
            }

            synchronized (mToastQueue) {
                int callingPid = Binder.getCallingPid();
                long callingId = Binder.clearCallingIdentity();
                try {
                    ToastRecord record;
                    int index = indexOfToastLocked(pkg, callback);
                    // If it's already in the queue, we update it in place, we don't
                    // move it to the end of the queue.
                    if (index >= 0) {
                        record = mToastQueue.get(index);
                        record.update(duration);
                    } else {
                        // Limit the number of toasts that any given package except the android
                        // package can enqueue.  Prevents DOS attacks and deals with leaks.
                        if (!isSystemToast) {
                            int count = 0;
                            final int N = mToastQueue.size();
                            for (int i=0; i<N; i++) {
                                 final ToastRecord r = mToastQueue.get(i);
                                 if (r.pkg.equals(pkg)) {
                                     count++;
                                     if (count >= MAX_PACKAGE_NOTIFICATIONS) {
                                         Slog.e(TAG, "Package has already posted " + count
                                                + " toasts. Not showing more. Package=" + pkg);
                                         return;
                                     }
                                 }
                            }
                        }

                        record = new ToastRecord(callingPid, pkg, callback, duration);
                        mToastQueue.add(record);
                        index = mToastQueue.size() - 1;
                        keepProcessAliveLocked(callingPid);
                    }
                    // If it's at index 0, it's the current toast.  It doesn't matter if it's
                    // new or just been updated.  Call back and tell it to show itself.
                    // If the callback fails, this will remove it from the list, so don't
                    // assume that it's valid after this.
                    if (index == 0) {
                        showNextToastLocked();
                    }
                } finally {
                    Binder.restoreCallingIdentity(callingId);
                }
            }
        }

        @Override
        public void cancelToast(String pkg, ITransientNotification callback) {
            Slog.i(TAG, "cancelToast pkg=" + pkg + " callback=" + callback);

            if (pkg == null || callback == null) {
                Slog.e(TAG, "Not cancelling notification. pkg=" + pkg + " callback=" + callback);
                return ;
            }

            synchronized (mToastQueue) {
                long callingId = Binder.clearCallingIdentity();
                try {
                    int index = indexOfToastLocked(pkg, callback);
                    if (index >= 0) {
                        cancelToastLocked(index);
                    } else {
                        Slog.w(TAG, "Toast already cancelled. pkg=" + pkg
                                + " callback=" + callback);
                    }
                } finally {
                    Binder.restoreCallingIdentity(callingId);
                }
            }
        }

        @Override
        public void enqueueNotificationWithTag(String pkg, String opPkg, String tag, int id,
                Notification notification, int[] idOut, int userId) throws RemoteException {
            enqueueNotificationInternal(pkg, opPkg, Binder.getCallingUid(),
                    Binder.getCallingPid(), tag, id, notification, idOut, userId);
        }

        @Override
        public void cancelNotificationWithTag(String pkg, String tag, int id, int userId) {
            checkCallerIsSystemOrSameApp(pkg);
            userId = ActivityManager.handleIncomingUser(Binder.getCallingPid(),
                    Binder.getCallingUid(), userId, true, false, "cancelNotificationWithTag", pkg);
            // Don't allow client applications to cancel foreground service notis or autobundled
            // summaries.
            cancelNotification(Binder.getCallingUid(), Binder.getCallingPid(), pkg, tag, id, 0,
                    (Binder.getCallingUid() == Process.SYSTEM_UID
                            ? 0 : Notification.FLAG_FOREGROUND_SERVICE)
                            | (Binder.getCallingUid() == Process.SYSTEM_UID
                            ? 0 : Notification.FLAG_AUTOGROUP_SUMMARY), false, userId,
                    REASON_APP_CANCEL, null);
        }

        @Override
        public void cancelAllNotifications(String pkg, int userId) {
            checkCallerIsSystemOrSameApp(pkg);

            userId = ActivityManager.handleIncomingUser(Binder.getCallingPid(),
                    Binder.getCallingUid(), userId, true, false, "cancelAllNotifications", pkg);

            // Calling from user space, don't allow the canceling of actively
            // running foreground services.
            cancelAllNotificationsInt(Binder.getCallingUid(), Binder.getCallingPid(),
                    pkg, 0, Notification.FLAG_FOREGROUND_SERVICE, true, userId,
                    REASON_APP_CANCEL_ALL, null);
        }

        @Override
        public void setNotificationsEnabledForPackage(String pkg, int uid, boolean enabled) {
            checkCallerIsSystem();

            setNotificationsEnabledForPackageImpl(pkg, uid, enabled);
            mRankingHelper.setEnabled(pkg, uid, enabled);
            savePolicyFile();
        }

        /**
         * Use this when you just want to know if notifications are OK for this package.
         */
        @Override
        public boolean areNotificationsEnabled(String pkg) {
            return areNotificationsEnabledForPackage(pkg, Binder.getCallingUid());
        }

        /**
         * Use this when you just want to know if notifications are OK for this package.
         */
        @Override
        public boolean areNotificationsEnabledForPackage(String pkg, int uid) {
            checkCallerIsSystemOrSameApp(pkg);
            return (mAppOps.checkOpNoThrow(AppOpsManager.OP_POST_NOTIFICATION, uid, pkg)
                    == AppOpsManager.MODE_ALLOWED) && !isPackageSuspendedForUser(pkg, uid);
        }

        @Override
        public void setPriority(String pkg, int uid, int priority) {
            checkCallerIsSystem();
            mRankingHelper.setPriority(pkg, uid, priority);
            savePolicyFile();
        }

        @Override
        public int getPriority(String pkg, int uid) {
            checkCallerIsSystem();
            return mRankingHelper.getPriority(pkg, uid);
        }

        @Override
        public void setVisibilityOverride(String pkg, int uid, int visibility) {
            checkCallerIsSystem();
            mRankingHelper.setVisibilityOverride(pkg, uid, visibility);
            savePolicyFile();
        }

        @Override
        public int getVisibilityOverride(String pkg, int uid) {
            checkCallerIsSystem();
            return mRankingHelper.getVisibilityOverride(pkg, uid);
        }

        @Override
        public void setImportance(String pkg, int uid, int importance) {
            enforceSystemOrSystemUI("Caller not system or systemui");
            setNotificationsEnabledForPackageImpl(pkg, uid,
                    importance != NotificationListenerService.Ranking.IMPORTANCE_NONE);
            mRankingHelper.setImportance(pkg, uid, importance);
            savePolicyFile();
        }

        @Override
        public int getPackageImportance(String pkg) {
            checkCallerIsSystemOrSameApp(pkg);
            return mRankingHelper.getImportance(pkg, Binder.getCallingUid());
        }

        @Override
        public int getImportance(String pkg, int uid) {
            enforceSystemOrSystemUI("Caller not system or systemui");
            return mRankingHelper.getImportance(pkg, uid);
        }

        /**
         * System-only API for getting a list of current (i.e. not cleared) notifications.
         *
         * Requires ACCESS_NOTIFICATIONS which is signature|system.
         * @returns A list of all the notifications, in natural order.
         */
        @Override
        public StatusBarNotification[] getActiveNotifications(String callingPkg) {
            // enforce() will ensure the calling uid has the correct permission
            getContext().enforceCallingOrSelfPermission(
                    android.Manifest.permission.ACCESS_NOTIFICATIONS,
                    "NotificationManagerService.getActiveNotifications");

            StatusBarNotification[] tmp = null;
            int uid = Binder.getCallingUid();

            // noteOp will check to make sure the callingPkg matches the uid
            if (mAppOps.noteOpNoThrow(AppOpsManager.OP_ACCESS_NOTIFICATIONS, uid, callingPkg)
                    == AppOpsManager.MODE_ALLOWED) {
                synchronized (mNotificationList) {
                    tmp = new StatusBarNotification[mNotificationList.size()];
                    final int N = mNotificationList.size();
                    for (int i=0; i<N; i++) {
                        tmp[i] = mNotificationList.get(i).sbn;
                    }
                }
            }
            return tmp;
        }

        /**
         * Public API for getting a list of current notifications for the calling package/uid.
         *
         * @returns A list of all the package's notifications, in natural order.
         */
        @Override
        public ParceledListSlice<StatusBarNotification> getAppActiveNotifications(String pkg,
                int incomingUserId) {
            checkCallerIsSystemOrSameApp(pkg);
            int userId = ActivityManager.handleIncomingUser(Binder.getCallingPid(),
                    Binder.getCallingUid(), incomingUserId, true, false,
                    "getAppActiveNotifications", pkg);

            final ArrayList<StatusBarNotification> list
                    = new ArrayList<StatusBarNotification>(mNotificationList.size());

            synchronized (mNotificationList) {
                final int N = mNotificationList.size();
                for (int i = 0; i < N; i++) {
                    final StatusBarNotification sbn = mNotificationList.get(i).sbn;
                    if (sbn.getPackageName().equals(pkg) && sbn.getUserId() == userId
                            && (sbn.getNotification().flags
                            & Notification.FLAG_AUTOGROUP_SUMMARY) == 0) {
                        // We could pass back a cloneLight() but clients might get confused and
                        // try to send this thing back to notify() again, which would not work
                        // very well.
                        final StatusBarNotification sbnOut = new StatusBarNotification(
                                sbn.getPackageName(),
                                sbn.getOpPkg(),
                                sbn.getId(), sbn.getTag(), sbn.getUid(), sbn.getInitialPid(),
                                0, // hide score from apps
                                sbn.getNotification().clone(),
                                sbn.getUser(), sbn.getPostTime());
                        list.add(sbnOut);
                    }
                }
            }

            return new ParceledListSlice<StatusBarNotification>(list);
        }

        /**
         * System-only API for getting a list of recent (cleared, no longer shown) notifications.
         *
         * Requires ACCESS_NOTIFICATIONS which is signature|system.
         */
        @Override
        public StatusBarNotification[] getHistoricalNotifications(String callingPkg, int count) {
            // enforce() will ensure the calling uid has the correct permission
            getContext().enforceCallingOrSelfPermission(
                    android.Manifest.permission.ACCESS_NOTIFICATIONS,
                    "NotificationManagerService.getHistoricalNotifications");

            StatusBarNotification[] tmp = null;
            int uid = Binder.getCallingUid();

            // noteOp will check to make sure the callingPkg matches the uid
            if (mAppOps.noteOpNoThrow(AppOpsManager.OP_ACCESS_NOTIFICATIONS, uid, callingPkg)
                    == AppOpsManager.MODE_ALLOWED) {
                synchronized (mArchive) {
                    tmp = mArchive.getArray(count);
                }
            }
            return tmp;
        }

        /**
         * Register a listener binder directly with the notification manager.
         *
         * Only works with system callers. Apps should extend
         * {@link android.service.notification.NotificationListenerService}.
         */
        @Override
        public void registerListener(final INotificationListener listener,
                final ComponentName component, final int userid) {
            enforceSystemOrSystemUI("INotificationManager.registerListener");
            mListeners.registerService(listener, component, userid);
        }

        /**
         * Remove a listener binder directly
         */
        @Override
        public void unregisterListener(INotificationListener token, int userid) {
            mListeners.unregisterService(token, userid);
        }

        /**
         * Allow an INotificationListener to simulate a "clear all" operation.
         *
         * {@see com.android.server.StatusBarManagerService.NotificationCallbacks#onClearAllNotifications}
         *
         * @param token The binder for the listener, to check that the caller is allowed
         */
        @Override
        public void cancelNotificationsFromListener(INotificationListener token, String[] keys) {
            final int callingUid = Binder.getCallingUid();
            final int callingPid = Binder.getCallingPid();
            long identity = Binder.clearCallingIdentity();
            try {
                synchronized (mNotificationList) {
                    final ManagedServiceInfo info = mListeners.checkServiceTokenLocked(token);
                    if (keys != null) {
                        final int N = keys.length;
                        for (int i = 0; i < N; i++) {
                            NotificationRecord r = mNotificationsByKey.get(keys[i]);
                            if (r == null) continue;
                            final int userId = r.sbn.getUserId();
                            if (userId != info.userid && userId != UserHandle.USER_ALL &&
                                    !mUserProfiles.isCurrentProfile(userId)) {
                                throw new SecurityException("Disallowed call from listener: "
                                        + info.service);
                            }
                            cancelNotificationFromListenerLocked(info, callingUid, callingPid,
                                    r.sbn.getPackageName(), r.sbn.getTag(), r.sbn.getId(),
                                    userId);
                        }
                    } else {
                        cancelAllLocked(callingUid, callingPid, info.userid,
                                REASON_LISTENER_CANCEL_ALL, info, info.supportsProfiles());
                    }
                }
            } finally {
                Binder.restoreCallingIdentity(identity);
            }
        }

        /**
         * Handle request from an approved listener to re-enable itself.
         *
         * @param component The componenet to be re-enabled, caller must match package.
         */
        @Override
        public void requestBindListener(ComponentName component) {
            checkCallerIsSystemOrSameApp(component.getPackageName());
            long identity = Binder.clearCallingIdentity();
            try {
                ManagedServices manager =
                        mRankerServices.isComponentEnabledForCurrentProfiles(component)
                        ? mRankerServices
                        : mListeners;
                manager.setComponentState(component, true);
            } finally {
                Binder.restoreCallingIdentity(identity);
            }
        }

        @Override
        public void requestUnbindListener(INotificationListener token) {
            long identity = Binder.clearCallingIdentity();
            try {
                // allow bound services to disable themselves
                final ManagedServiceInfo info = mListeners.checkServiceTokenLocked(token);
                info.getOwner().setComponentState(info.component, false);
            } finally {
                Binder.restoreCallingIdentity(identity);
            }
        }

        @Override
        public void setNotificationsShownFromListener(INotificationListener token, String[] keys) {
            long identity = Binder.clearCallingIdentity();
            try {
                synchronized (mNotificationList) {
                    final ManagedServiceInfo info = mListeners.checkServiceTokenLocked(token);
                    if (keys != null) {
                        final int N = keys.length;
                        for (int i = 0; i < N; i++) {
                            NotificationRecord r = mNotificationsByKey.get(keys[i]);
                            if (r == null) continue;
                            final int userId = r.sbn.getUserId();
                            if (userId != info.userid && userId != UserHandle.USER_ALL &&
                                    !mUserProfiles.isCurrentProfile(userId)) {
                                throw new SecurityException("Disallowed call from listener: "
                                        + info.service);
                            }
                            if (!r.isSeen()) {
                                if (DBG) Slog.d(TAG, "Marking notification as seen " + keys[i]);
                                mAppUsageStats.reportEvent(r.sbn.getPackageName(),
                                        userId == UserHandle.USER_ALL ? UserHandle.USER_SYSTEM
                                                : userId,
                                        UsageEvents.Event.USER_INTERACTION);
                                r.setSeen();
                            }
                        }
                    }
                }
            } finally {
                Binder.restoreCallingIdentity(identity);
            }
        }

        private void cancelNotificationFromListenerLocked(ManagedServiceInfo info,
                int callingUid, int callingPid, String pkg, String tag, int id, int userId) {
            cancelNotification(callingUid, callingPid, pkg, tag, id, 0,
                    Notification.FLAG_ONGOING_EVENT | Notification.FLAG_FOREGROUND_SERVICE,
                    true,
                    userId, REASON_LISTENER_CANCEL, info);
        }

        /**
         * Allow an INotificationListener to simulate clearing (dismissing) a single notification.
         *
         * {@see com.android.server.StatusBarManagerService.NotificationCallbacks#onNotificationClear}
         *
         * @param token The binder for the listener, to check that the caller is allowed
         */
        @Override
        public void cancelNotificationFromListener(INotificationListener token, String pkg,
                String tag, int id) {
            final int callingUid = Binder.getCallingUid();
            final int callingPid = Binder.getCallingPid();
            long identity = Binder.clearCallingIdentity();
            try {
                synchronized (mNotificationList) {
                    final ManagedServiceInfo info = mListeners.checkServiceTokenLocked(token);
                    if (info.supportsProfiles()) {
                        Log.e(TAG, "Ignoring deprecated cancelNotification(pkg, tag, id) "
                                + "from " + info.component
                                + " use cancelNotification(key) instead.");
                    } else {
                        cancelNotificationFromListenerLocked(info, callingUid, callingPid,
                                pkg, tag, id, info.userid);
                    }
                }
            } finally {
                Binder.restoreCallingIdentity(identity);
            }
        }

        /**
         * Allow an INotificationListener to request the list of outstanding notifications seen by
         * the current user. Useful when starting up, after which point the listener callbacks
         * should be used.
         *
         * @param token The binder for the listener, to check that the caller is allowed
         * @param keys An array of notification keys to fetch, or null to fetch everything
         * @returns The return value will contain the notifications specified in keys, in that
         *      order, or if keys is null, all the notifications, in natural order.
         */
        @Override
        public ParceledListSlice<StatusBarNotification> getActiveNotificationsFromListener(
                INotificationListener token, String[] keys, int trim) {
            synchronized (mNotificationList) {
                final ManagedServiceInfo info = mListeners.checkServiceTokenLocked(token);
                final boolean getKeys = keys != null;
                final int N = getKeys ? keys.length : mNotificationList.size();
                final ArrayList<StatusBarNotification> list
                        = new ArrayList<StatusBarNotification>(N);
                for (int i=0; i<N; i++) {
                    final NotificationRecord r = getKeys
                            ? mNotificationsByKey.get(keys[i])
                            : mNotificationList.get(i);
                    if (r == null) continue;
                    StatusBarNotification sbn = r.sbn;
                    if (!isVisibleToListener(sbn, info)) continue;
                    StatusBarNotification sbnToSend =
                            (trim == TRIM_FULL) ? sbn : sbn.cloneLight();
                    list.add(sbnToSend);
                }
                return new ParceledListSlice<StatusBarNotification>(list);
            }
        }

        @Override
        public void requestHintsFromListener(INotificationListener token, int hints) {
            final long identity = Binder.clearCallingIdentity();
            try {
                synchronized (mNotificationList) {
                    final ManagedServiceInfo info = mListeners.checkServiceTokenLocked(token);
                    final int disableEffectsMask = HINT_HOST_DISABLE_EFFECTS
                            | HINT_HOST_DISABLE_NOTIFICATION_EFFECTS
                            | HINT_HOST_DISABLE_CALL_EFFECTS;
                    final boolean disableEffects = (hints & disableEffectsMask) != 0;
                    if (disableEffects) {
                        addDisabledHints(info, hints);
                    } else {
                        removeDisabledHints(info, hints);
                    }
                    updateListenerHintsLocked();
                    updateEffectsSuppressorLocked();
                }
            } finally {
                Binder.restoreCallingIdentity(identity);
            }
        }

        @Override
        public int getHintsFromListener(INotificationListener token) {
            synchronized (mNotificationList) {
                return mListenerHints;
            }
        }

        @Override
        public void requestInterruptionFilterFromListener(INotificationListener token,
                int interruptionFilter) throws RemoteException {
            final long identity = Binder.clearCallingIdentity();
            try {
                synchronized (mNotificationList) {
                    final ManagedServiceInfo info = mListeners.checkServiceTokenLocked(token);
                    mZenModeHelper.requestFromListener(info.component, interruptionFilter);
                    updateInterruptionFilterLocked();
                }
            } finally {
                Binder.restoreCallingIdentity(identity);
            }
        }

        @Override
        public int getInterruptionFilterFromListener(INotificationListener token)
                throws RemoteException {
            synchronized (mNotificationLight) {
                return mInterruptionFilter;
            }
        }

        @Override
        public void setOnNotificationPostedTrimFromListener(INotificationListener token, int trim)
                throws RemoteException {
            synchronized (mNotificationList) {
                final ManagedServiceInfo info = mListeners.checkServiceTokenLocked(token);
                if (info == null) return;
                mListeners.setOnNotificationPostedTrimLocked(info, trim);
            }
        }

        @Override
        public int getZenMode() {
            return mZenModeHelper.getZenMode();
        }

        @Override
        public ZenModeConfig getZenModeConfig() {
            enforceSystemOrSystemUIOrVolume("INotificationManager.getZenModeConfig");
            return mZenModeHelper.getConfig();
        }

        @Override
        public void setZenMode(int mode, Uri conditionId, String reason) throws RemoteException {
            enforceSystemOrSystemUIOrVolume("INotificationManager.setZenMode");
            final long identity = Binder.clearCallingIdentity();
            try {
                mZenModeHelper.setManualZenMode(mode, conditionId, null, reason);
            } finally {
                Binder.restoreCallingIdentity(identity);
            }
        }

        @Override
        public List<ZenModeConfig.ZenRule> getZenRules() throws RemoteException {
            enforcePolicyAccess(Binder.getCallingUid(), "getAutomaticZenRules");
            return mZenModeHelper.getZenRules();
        }

        @Override
        public AutomaticZenRule getAutomaticZenRule(String id) throws RemoteException {
            Preconditions.checkNotNull(id, "Id is null");
            enforcePolicyAccess(Binder.getCallingUid(), "getAutomaticZenRule");
            return mZenModeHelper.getAutomaticZenRule(id);
        }

        @Override
        public String addAutomaticZenRule(AutomaticZenRule automaticZenRule)
                throws RemoteException {
            Preconditions.checkNotNull(automaticZenRule, "automaticZenRule is null");
            Preconditions.checkNotNull(automaticZenRule.getName(), "Name is null");
            Preconditions.checkNotNull(automaticZenRule.getOwner(), "Owner is null");
            Preconditions.checkNotNull(automaticZenRule.getConditionId(), "ConditionId is null");
            enforcePolicyAccess(Binder.getCallingUid(), "addAutomaticZenRule");

            return mZenModeHelper.addAutomaticZenRule(automaticZenRule,
                    "addAutomaticZenRule");
        }

        @Override
        public boolean updateAutomaticZenRule(String id, AutomaticZenRule automaticZenRule)
                throws RemoteException {
            Preconditions.checkNotNull(automaticZenRule, "automaticZenRule is null");
            Preconditions.checkNotNull(automaticZenRule.getName(), "Name is null");
            Preconditions.checkNotNull(automaticZenRule.getOwner(), "Owner is null");
            Preconditions.checkNotNull(automaticZenRule.getConditionId(), "ConditionId is null");
            enforcePolicyAccess(Binder.getCallingUid(), "updateAutomaticZenRule");

            return mZenModeHelper.updateAutomaticZenRule(id, automaticZenRule,
                    "updateAutomaticZenRule");
        }

        @Override
        public boolean removeAutomaticZenRule(String id) throws RemoteException {
            Preconditions.checkNotNull(id, "Id is null");
            // Verify that they can modify zen rules.
            enforcePolicyAccess(Binder.getCallingUid(), "removeAutomaticZenRule");

            return mZenModeHelper.removeAutomaticZenRule(id, "removeAutomaticZenRule");
        }

        @Override
        public boolean removeAutomaticZenRules(String packageName) throws RemoteException {
            Preconditions.checkNotNull(packageName, "Package name is null");
            enforceSystemOrSystemUI("removeAutomaticZenRules");

            return mZenModeHelper.removeAutomaticZenRules(packageName, "removeAutomaticZenRules");
        }

        @Override
        public int getRuleInstanceCount(ComponentName owner) throws RemoteException {
            Preconditions.checkNotNull(owner, "Owner is null");
            enforceSystemOrSystemUI("getRuleInstanceCount");

            return mZenModeHelper.getCurrentInstanceCount(owner);
        }

        @Override
        public void setInterruptionFilter(String pkg, int filter) throws RemoteException {
            enforcePolicyAccess(pkg, "setInterruptionFilter");
            final int zen = NotificationManager.zenModeFromInterruptionFilter(filter, -1);
            if (zen == -1) throw new IllegalArgumentException("Invalid filter: " + filter);
            final long identity = Binder.clearCallingIdentity();
            try {
                mZenModeHelper.setManualZenMode(zen, null, pkg, "setInterruptionFilter");
            } finally {
                Binder.restoreCallingIdentity(identity);
            }
        }

        @Override
        public void notifyConditions(final String pkg, IConditionProvider provider,
                final Condition[] conditions) {
            final ManagedServiceInfo info = mConditionProviders.checkServiceToken(provider);
            checkCallerIsSystemOrSameApp(pkg);
            mHandler.post(new Runnable() {
                @Override
                public void run() {
                    mConditionProviders.notifyConditions(pkg, info, conditions);
                }
            });
        }

        private void enforceSystemOrSystemUIOrVolume(String message) {
            if (mAudioManagerInternal != null) {
                final int vcuid = mAudioManagerInternal.getVolumeControllerUid();
                if (vcuid > 0 && Binder.getCallingUid() == vcuid) {
                    return;
                }
            }
            enforceSystemOrSystemUI(message);
        }

        private void enforceSystemOrSystemUI(String message) {
            if (isCallerSystem()) return;
            getContext().enforceCallingPermission(android.Manifest.permission.STATUS_BAR_SERVICE,
                    message);
        }

        private void enforceSystemOrSystemUIOrSamePackage(String pkg, String message) {
            try {
                checkCallerIsSystemOrSameApp(pkg);
            } catch (SecurityException e) {
                getContext().enforceCallingPermission(
                        android.Manifest.permission.STATUS_BAR_SERVICE,
                        message);
            }
        }

        private void enforcePolicyAccess(int uid, String method) {
            if (PackageManager.PERMISSION_GRANTED == getContext().checkCallingPermission(
                    android.Manifest.permission.MANAGE_NOTIFICATIONS)) {
                return;
            }
            boolean accessAllowed = false;
            String[] packages = getContext().getPackageManager().getPackagesForUid(uid);
            final int packageCount = packages.length;
            for (int i = 0; i < packageCount; i++) {
                if (checkPolicyAccess(packages[i])) {
                    accessAllowed = true;
                }
            }
            if (!accessAllowed) {
                Slog.w(TAG, "Notification policy access denied calling " + method);
                throw new SecurityException("Notification policy access denied");
            }
        }

        private void enforcePolicyAccess(String pkg, String method) {
            if (PackageManager.PERMISSION_GRANTED == getContext().checkCallingPermission(
                    android.Manifest.permission.MANAGE_NOTIFICATIONS)) {
                return;
            }
            checkCallerIsSameApp(pkg);
            if (!checkPolicyAccess(pkg)) {
                Slog.w(TAG, "Notification policy access denied calling " + method);
                throw new SecurityException("Notification policy access denied");
            }
        }

        private boolean checkPackagePolicyAccess(String pkg) {
            return mPolicyAccess.isPackageGranted(pkg);
        }

        private boolean checkPolicyAccess(String pkg) {
            try {
                int uid = getContext().getPackageManager().getPackageUidAsUser(
                        pkg, UserHandle.getCallingUserId());
                if (PackageManager.PERMISSION_GRANTED == ActivityManager.checkComponentPermission(
                        android.Manifest.permission.MANAGE_NOTIFICATIONS, uid,
                        -1, true)) {
                    return true;
                }
            } catch (NameNotFoundException e) {
                return false;
            }
            return checkPackagePolicyAccess(pkg) || mListeners.isComponentEnabledForPackage(pkg);
        }

        @Override
        protected void dump(FileDescriptor fd, PrintWriter pw, String[] args) {
            if (getContext().checkCallingOrSelfPermission(android.Manifest.permission.DUMP)
                    != PackageManager.PERMISSION_GRANTED) {
                pw.println("Permission Denial: can't dump NotificationManager from pid="
                        + Binder.getCallingPid()
                        + ", uid=" + Binder.getCallingUid());
                return;
            }

            final DumpFilter filter = DumpFilter.parseFromArguments(args);
            if (filter != null && filter.stats) {
                dumpJson(pw, filter);
            } else {
                dumpImpl(pw, filter);
            }
        }

        @Override
        public ComponentName getEffectsSuppressor() {
            enforceSystemOrSystemUIOrVolume("INotificationManager.getEffectsSuppressor");
            return !mEffectsSuppressors.isEmpty() ? mEffectsSuppressors.get(0) : null;
        }

        @Override
        public boolean matchesCallFilter(Bundle extras) {
            enforceSystemOrSystemUI("INotificationManager.matchesCallFilter");
            return mZenModeHelper.matchesCallFilter(
                    Binder.getCallingUserHandle(),
                    extras,
                    mRankingHelper.findExtractor(ValidateNotificationPeople.class),
                    MATCHES_CALL_FILTER_CONTACTS_TIMEOUT_MS,
                    MATCHES_CALL_FILTER_TIMEOUT_AFFINITY);
        }

        @Override
        public boolean isSystemConditionProviderEnabled(String path) {
            enforceSystemOrSystemUIOrVolume("INotificationManager.isSystemConditionProviderEnabled");
            return mConditionProviders.isSystemProviderEnabled(path);
        }

        // Backup/restore interface
        @Override
        public byte[] getBackupPayload(int user) {
            if (DBG) Slog.d(TAG, "getBackupPayload u=" + user);
            //TODO: http://b/22388012
            if (user != UserHandle.USER_SYSTEM) {
                Slog.w(TAG, "getBackupPayload: cannot backup policy for user " + user);
                return null;
            }
            final ByteArrayOutputStream baos = new ByteArrayOutputStream();
            try {
                writePolicyXml(baos, true /*forBackup*/);
                return baos.toByteArray();
            } catch (IOException e) {
                Slog.w(TAG, "getBackupPayload: error writing payload for user " + user, e);
            }
            return null;
        }

        @Override
        public void applyRestore(byte[] payload, int user) {
            if (DBG) Slog.d(TAG, "applyRestore u=" + user + " payload="
                    + (payload != null ? new String(payload, StandardCharsets.UTF_8) : null));
            if (payload == null) {
                Slog.w(TAG, "applyRestore: no payload to restore for user " + user);
                return;
            }
            //TODO: http://b/22388012
            if (user != UserHandle.USER_SYSTEM) {
                Slog.w(TAG, "applyRestore: cannot restore policy for user " + user);
                return;
            }
            final ByteArrayInputStream bais = new ByteArrayInputStream(payload);
            try {
                readPolicyXml(bais, true /*forRestore*/);
                savePolicyFile();
            } catch (NumberFormatException | XmlPullParserException | IOException e) {
                Slog.w(TAG, "applyRestore: error reading payload", e);
            }
        }

        @Override
        public boolean isNotificationPolicyAccessGranted(String pkg) {
            return checkPolicyAccess(pkg);
        }

        @Override
        public boolean isNotificationPolicyAccessGrantedForPackage(String pkg) {;
            enforceSystemOrSystemUIOrSamePackage(pkg,
                    "request policy access status for another package");
            return checkPolicyAccess(pkg);
        }

        @Override
        public String[] getPackagesRequestingNotificationPolicyAccess()
                throws RemoteException {
            enforceSystemOrSystemUI("request policy access packages");
            final long identity = Binder.clearCallingIdentity();
            try {
                return mPolicyAccess.getRequestingPackages();
            } finally {
                Binder.restoreCallingIdentity(identity);
            }
        }

        @Override
        public void setNotificationPolicyAccessGranted(String pkg, boolean granted)
                throws RemoteException {
            enforceSystemOrSystemUI("grant notification policy access");
            final long identity = Binder.clearCallingIdentity();
            try {
                synchronized (mNotificationList) {
                    mPolicyAccess.put(pkg, granted);
                }
            } finally {
                Binder.restoreCallingIdentity(identity);
            }
        }

        @Override
        public Policy getNotificationPolicy(String pkg) {
            enforcePolicyAccess(pkg, "getNotificationPolicy");
            final long identity = Binder.clearCallingIdentity();
            try {
                return mZenModeHelper.getNotificationPolicy();
            } finally {
                Binder.restoreCallingIdentity(identity);
            }
        }

        @Override
        public void setNotificationPolicy(String pkg, Policy policy) {
            enforcePolicyAccess(pkg, "setNotificationPolicy");
            final long identity = Binder.clearCallingIdentity();
            try {
                mZenModeHelper.setNotificationPolicy(policy);
            } finally {
                Binder.restoreCallingIdentity(identity);
            }
        }

        @Override
        public void applyAdjustmentFromRankerService(INotificationListener token,
                Adjustment adjustment) throws RemoteException {
            final long identity = Binder.clearCallingIdentity();
            try {
                synchronized (mNotificationList) {
                    mRankerServices.checkServiceTokenLocked(token);
                    applyAdjustmentLocked(adjustment);
                }
                maybeAddAutobundleSummary(adjustment);
                mRankingHandler.requestSort();
            } finally {
                Binder.restoreCallingIdentity(identity);
            }
        }

        @Override
        public void applyAdjustmentsFromRankerService(INotificationListener token,
                List<Adjustment> adjustments) throws RemoteException {

            final long identity = Binder.clearCallingIdentity();
            try {
                synchronized (mNotificationList) {
                    mRankerServices.checkServiceTokenLocked(token);
                    for (Adjustment adjustment : adjustments) {
                        applyAdjustmentLocked(adjustment);
                    }
                }
                for (Adjustment adjustment : adjustments) {
                    maybeAddAutobundleSummary(adjustment);
                }
                mRankingHandler.requestSort();
            } finally {
                Binder.restoreCallingIdentity(identity);
            }
        }
    };

    private void applyAdjustmentLocked(Adjustment adjustment) {
        maybeClearAutobundleSummaryLocked(adjustment);
        NotificationRecord n = mNotificationsByKey.get(adjustment.getKey());
        if (n == null) {
            return;
        }
        if (adjustment.getImportance() != IMPORTANCE_NONE) {
            n.setImportance(adjustment.getImportance(), adjustment.getExplanation());
        }
        if (adjustment.getSignals() != null) {
            Bundle.setDefusable(adjustment.getSignals(), true);
            final String autoGroupKey = adjustment.getSignals().getString(
                    Adjustment.GROUP_KEY_OVERRIDE_KEY, null);
            if (autoGroupKey == null) {
                EventLogTags.writeNotificationUnautogrouped(adjustment.getKey());
            } else {
                EventLogTags.writeNotificationAutogrouped(adjustment.getKey());
            }
            n.sbn.setOverrideGroupKey(autoGroupKey);
        }
    }

    // Clears the 'fake' auto-bunding summary.
    private void maybeClearAutobundleSummaryLocked(Adjustment adjustment) {
        if (adjustment.getSignals() != null) {
            Bundle.setDefusable(adjustment.getSignals(), true);
            if (adjustment.getSignals().containsKey(Adjustment.NEEDS_AUTOGROUPING_KEY)
                && !adjustment.getSignals().getBoolean(Adjustment.NEEDS_AUTOGROUPING_KEY, false)) {
                ArrayMap<String, String> summaries =
                        mAutobundledSummaries.get(adjustment.getUser());
                if (summaries != null && summaries.containsKey(adjustment.getPackage())) {
                    // Clear summary.
                    final NotificationRecord removed = mNotificationsByKey.get(
                            summaries.remove(adjustment.getPackage()));
                    if (removed != null) {
                        mNotificationList.remove(removed);
                        cancelNotificationLocked(removed, false, REASON_UNAUTOBUNDLED);
                    }
                }
            }
        }
    }

    // Posts a 'fake' summary for a package that has exceeded the solo-notification limit.
    private void maybeAddAutobundleSummary(Adjustment adjustment) {
        if (adjustment.getSignals() != null) {
            Bundle.setDefusable(adjustment.getSignals(), true);
            if (adjustment.getSignals().getBoolean(Adjustment.NEEDS_AUTOGROUPING_KEY, false)) {
                final String newAutoBundleKey =
                        adjustment.getSignals().getString(Adjustment.GROUP_KEY_OVERRIDE_KEY, null);
                int userId = -1;
                NotificationRecord summaryRecord = null;
                synchronized (mNotificationList) {
                    NotificationRecord notificationRecord =
                            mNotificationsByKey.get(adjustment.getKey());
                    if (notificationRecord == null) {
                        // The notification could have been cancelled again already. A successive
                        // adjustment will post a summary if needed.
                        return;
                    }
                    final StatusBarNotification adjustedSbn = notificationRecord.sbn;
                    userId = adjustedSbn.getUser().getIdentifier();
                    ArrayMap<String, String> summaries = mAutobundledSummaries.get(userId);
                    if (summaries == null) {
                        summaries = new ArrayMap<>();
                    }
                    mAutobundledSummaries.put(userId, summaries);
                    if (!summaries.containsKey(adjustment.getPackage())
                            && newAutoBundleKey != null) {
                        // Add summary
                        final ApplicationInfo appInfo =
                                adjustedSbn.getNotification().extras.getParcelable(
                                        Notification.EXTRA_BUILDER_APPLICATION_INFO);
                        final Bundle extras = new Bundle();
                        extras.putParcelable(Notification.EXTRA_BUILDER_APPLICATION_INFO, appInfo);
                        final Notification summaryNotification =
                                new Notification.Builder(getContext()).setSmallIcon(
                                        adjustedSbn.getNotification().getSmallIcon())
                                        .setGroupSummary(true)
                                        .setGroup(newAutoBundleKey)
                                        .setFlag(Notification.FLAG_AUTOGROUP_SUMMARY, true)
                                        .setFlag(Notification.FLAG_GROUP_SUMMARY, true)
                                        .setColor(adjustedSbn.getNotification().color)
                                        .setLocalOnly(true)
                                        .build();
                        summaryNotification.extras.putAll(extras);
                        Intent appIntent = getContext().getPackageManager()
                                .getLaunchIntentForPackage(adjustment.getPackage());
                        if (appIntent != null) {
                            summaryNotification.contentIntent = PendingIntent.getActivityAsUser(
                                    getContext(), 0, appIntent, 0, null,
                                    UserHandle.of(userId));
                        }
                        final StatusBarNotification summarySbn =
                                new StatusBarNotification(adjustedSbn.getPackageName(),
                                        adjustedSbn.getOpPkg(),
                                        Integer.MAX_VALUE, Adjustment.GROUP_KEY_OVERRIDE_KEY,
                                        adjustedSbn.getUid(), adjustedSbn.getInitialPid(),
                                        summaryNotification, adjustedSbn.getUser(),
                                        newAutoBundleKey,
                                        System.currentTimeMillis());
                        summaryRecord = new NotificationRecord(getContext(), summarySbn);
                        summaries.put(adjustment.getPackage(), summarySbn.getKey());
                    }
                }
                if (summaryRecord != null) {
                    mHandler.post(new EnqueueNotificationRunnable(userId, summaryRecord));
                }
            }
        }
    }

    private String disableNotificationEffects(NotificationRecord record) {
        if (mDisableNotificationEffects) {
            return "booleanState";
        }
        if ((mListenerHints & HINT_HOST_DISABLE_EFFECTS) != 0) {
            return "listenerHints";
        }
        if (mCallState != TelephonyManager.CALL_STATE_IDLE && !mZenModeHelper.isCall(record)) {
            return "callState";
        }
        return null;
    };

    private void dumpJson(PrintWriter pw, DumpFilter filter) {
        JSONObject dump = new JSONObject();
        try {
            dump.put("service", "Notification Manager");
            dump.put("bans", mRankingHelper.dumpBansJson(filter));
            dump.put("ranking", mRankingHelper.dumpJson(filter));
            dump.put("stats", mUsageStats.dumpJson(filter));
        } catch (JSONException e) {
            e.printStackTrace();
        }
        pw.println(dump);
    }

    void dumpImpl(PrintWriter pw, DumpFilter filter) {
        pw.print("Current Notification Manager state");
        if (filter.filtered) {
            pw.print(" (filtered to "); pw.print(filter); pw.print(")");
        }
        pw.println(':');
        int N;
        final boolean zenOnly = filter.filtered && filter.zen;

        if (!zenOnly) {
            synchronized (mToastQueue) {
                N = mToastQueue.size();
                if (N > 0) {
                    pw.println("  Toast Queue:");
                    for (int i=0; i<N; i++) {
                        mToastQueue.get(i).dump(pw, "    ", filter);
                    }
                    pw.println("  ");
                }
            }
        }

        synchronized (mNotificationList) {
            if (!zenOnly) {
                N = mNotificationList.size();
                if (N > 0) {
                    pw.println("  Notification List:");
                    for (int i=0; i<N; i++) {
                        final NotificationRecord nr = mNotificationList.get(i);
                        if (filter.filtered && !filter.matches(nr.sbn)) continue;
                        nr.dump(pw, "    ", getContext(), filter.redact);
                    }
                    pw.println("  ");
                }

                if (!filter.filtered) {
                    N = mLights.size();
                    if (N > 0) {
                        pw.println("  Lights List:");
                        for (int i=0; i<N; i++) {
                            if (i == N - 1) {
                                pw.print("  > ");
                            } else {
                                pw.print("    ");
                            }
                            pw.println(mLights.get(i));
                        }
                        pw.println("  ");
                    }
                    pw.println("  mUseAttentionLight=" + mUseAttentionLight);
                    pw.println("  mNotificationPulseEnabled=" + mNotificationPulseEnabled);
                    pw.println("  mSoundNotificationKey=" + mSoundNotificationKey);
                    pw.println("  mVibrateNotificationKey=" + mVibrateNotificationKey);
                    pw.println("  mDisableNotificationEffects=" + mDisableNotificationEffects);
                    pw.println("  mCallState=" + callStateToString(mCallState));
                    pw.println("  mSystemReady=" + mSystemReady);
                    pw.println("  mMaxPackageEnqueueRate=" + mMaxPackageEnqueueRate);
                }
                pw.println("  mArchive=" + mArchive.toString());
                Iterator<StatusBarNotification> iter = mArchive.descendingIterator();
                int i=0;
                while (iter.hasNext()) {
                    final StatusBarNotification sbn = iter.next();
                    if (filter != null && !filter.matches(sbn)) continue;
                    pw.println("    " + sbn);
                    if (++i >= 5) {
                        if (iter.hasNext()) pw.println("    ...");
                        break;
                    }
                }
            }

            if (!zenOnly) {
                pw.println("\n  Usage Stats:");
                mUsageStats.dump(pw, "    ", filter);
            }

            if (!filter.filtered || zenOnly) {
                pw.println("\n  Zen Mode:");
                pw.print("    mInterruptionFilter="); pw.println(mInterruptionFilter);
                mZenModeHelper.dump(pw, "    ");

                pw.println("\n  Zen Log:");
                ZenLog.dump(pw, "    ");
            }

            if (!zenOnly) {
                pw.println("\n  Ranking Config:");
                mRankingHelper.dump(pw, "    ", filter);

                pw.println("\n  Notification listeners:");
                mListeners.dump(pw, filter);
                pw.print("    mListenerHints: "); pw.println(mListenerHints);
                pw.print("    mListenersDisablingEffects: (");
                N = mListenersDisablingEffects.size();
                for (int i = 0; i < N; i++) {
                    final int hint = mListenersDisablingEffects.keyAt(i);
                    if (i > 0) pw.print(';');
                    pw.print("hint[" + hint + "]:");

                    final ArraySet<ManagedServiceInfo> listeners =
                            mListenersDisablingEffects.valueAt(i);
                    final int listenerSize = listeners.size();

                    for (int j = 0; j < listenerSize; j++) {
                        if (i > 0) pw.print(',');
                        final ManagedServiceInfo listener = listeners.valueAt(i);
                        pw.print(listener.component);
                    }
                }
                pw.println(')');
                pw.println("\n  mRankerServicePackageName: " + mRankerServicePackageName);
                pw.println("\n  Notification ranker services:");
                mRankerServices.dump(pw, filter);
            }
            pw.println("\n  Policy access:");
            pw.print("    mPolicyAccess: "); pw.println(mPolicyAccess);

            pw.println("\n  Condition providers:");
            mConditionProviders.dump(pw, filter);

            pw.println("\n  Group summaries:");
            for (Entry<String, NotificationRecord> entry : mSummaryByGroupKey.entrySet()) {
                NotificationRecord r = entry.getValue();
                pw.println("    " + entry.getKey() + " -> " + r.getKey());
                if (mNotificationsByKey.get(r.getKey()) != r) {
                    pw.println("!!!!!!LEAK: Record not found in mNotificationsByKey.");
                    r.dump(pw, "      ", getContext(), filter.redact);
                }
            }
        }
    }

    /**
     * The private API only accessible to the system process.
     */
    private final NotificationManagerInternal mInternalService = new NotificationManagerInternal() {
        @Override
        public void enqueueNotification(String pkg, String opPkg, int callingUid, int callingPid,
                String tag, int id, Notification notification, int[] idReceived, int userId) {
            enqueueNotificationInternal(pkg, opPkg, callingUid, callingPid, tag, id, notification,
                    idReceived, userId);
        }

        @Override
        public void removeForegroundServiceFlagFromNotification(String pkg, int notificationId,
                int userId) {
            checkCallerIsSystem();
            synchronized (mNotificationList) {
                int i = indexOfNotificationLocked(pkg, null, notificationId, userId);
                if (i < 0) {
                    Log.d(TAG, "stripForegroundServiceFlag: Could not find notification with "
                            + "pkg=" + pkg + " / id=" + notificationId + " / userId=" + userId);
                    return;
                }
                NotificationRecord r = mNotificationList.get(i);
                StatusBarNotification sbn = r.sbn;
                // NoMan adds flags FLAG_NO_CLEAR and FLAG_ONGOING_EVENT when it sees
                // FLAG_FOREGROUND_SERVICE. Hence it's not enough to remove FLAG_FOREGROUND_SERVICE,
                // we have to revert to the flags we received initially *and* force remove
                // FLAG_FOREGROUND_SERVICE.
                sbn.getNotification().flags =
                        (r.mOriginalFlags & ~Notification.FLAG_FOREGROUND_SERVICE);
                mRankingHelper.sort(mNotificationList);
                mListeners.notifyPostedLocked(sbn, sbn /* oldSbn */);
            }
        }
    };

    void enqueueNotificationInternal(final String pkg, final String opPkg, final int callingUid,
            final int callingPid, final String tag, final int id, final Notification notification,
            int[] idOut, int incomingUserId) {
        if (DBG) {
            Slog.v(TAG, "enqueueNotificationInternal: pkg=" + pkg + " id=" + id
                    + " notification=" + notification);
        }
        checkCallerIsSystemOrSameApp(pkg);
        final boolean isSystemNotification = isUidSystem(callingUid) || ("android".equals(pkg));
        final boolean isNotificationFromListener = mListeners.isListenerPackage(pkg);

        final int userId = ActivityManager.handleIncomingUser(callingPid,
                callingUid, incomingUserId, true, false, "enqueueNotification", pkg);
        final UserHandle user = new UserHandle(userId);

        // Fix the notification as best we can.
        try {
            final ApplicationInfo ai = getContext().getPackageManager().getApplicationInfoAsUser(
                    pkg, PackageManager.MATCH_DEBUG_TRIAGED_MISSING,
                    (userId == UserHandle.USER_ALL) ? UserHandle.USER_SYSTEM : userId);
            Notification.addFieldsFromContext(ai, userId, notification);
        } catch (NameNotFoundException e) {
            Slog.e(TAG, "Cannot create a context for sending app", e);
            return;
        }

        mUsageStats.registerEnqueuedByApp(pkg);


        if (pkg == null || notification == null) {
            throw new IllegalArgumentException("null not allowed: pkg=" + pkg
                    + " id=" + id + " notification=" + notification);
        }
        final StatusBarNotification n = new StatusBarNotification(
                pkg, opPkg, id, tag, callingUid, callingPid, 0, notification,
                user);

        // Limit the number of notifications that any given package except the android
        // package or a registered listener can enqueue.  Prevents DOS attacks and deals with leaks.
        if (!isSystemNotification && !isNotificationFromListener) {
            synchronized (mNotificationList) {
                if(mNotificationsByKey.get(n.getKey()) != null) {
                    // this is an update, rate limit updates only
                    final float appEnqueueRate = mUsageStats.getAppEnqueueRate(pkg);
                    if (appEnqueueRate > mMaxPackageEnqueueRate) {
                        mUsageStats.registerOverRateQuota(pkg);
                        final long now = SystemClock.elapsedRealtime();
                        if ((now - mLastOverRateLogTime) > MIN_PACKAGE_OVERRATE_LOG_INTERVAL) {
                            Slog.e(TAG, "Package enqueue rate is " + appEnqueueRate
                                    + ". Shedding events. package=" + pkg);
                            mLastOverRateLogTime = now;
                        }
                        return;
                    }
                }

                int count = 0;
                final int N = mNotificationList.size();
                for (int i=0; i<N; i++) {
                    final NotificationRecord r = mNotificationList.get(i);
                    if (r.sbn.getPackageName().equals(pkg) && r.sbn.getUserId() == userId) {
                        if (r.sbn.getId() == id && TextUtils.equals(r.sbn.getTag(), tag)) {
                            break;  // Allow updating existing notification
                        }
                        count++;
                        if (count >= MAX_PACKAGE_NOTIFICATIONS) {
                            mUsageStats.registerOverCountQuota(pkg);
                            Slog.e(TAG, "Package has already posted " + count
                                    + " notifications.  Not showing more.  package=" + pkg);
                            return;
                        }
                    }
                }
            }
        }

        // Whitelist pending intents.
        if (notification.allPendingIntents != null) {
            final int intentCount = notification.allPendingIntents.size();
            if (intentCount > 0) {
                final ActivityManagerInternal am = LocalServices
                        .getService(ActivityManagerInternal.class);
                final long duration = LocalServices.getService(
                        DeviceIdleController.LocalService.class).getNotificationWhitelistDuration();
                for (int i = 0; i < intentCount; i++) {
                    PendingIntent pendingIntent = notification.allPendingIntents.valueAt(i);
                    if (pendingIntent != null) {
                        am.setPendingIntentWhitelistDuration(pendingIntent.getTarget(), duration);
                    }
                }
            }
        }

        // Sanitize inputs
        notification.priority = clamp(notification.priority, Notification.PRIORITY_MIN,
                Notification.PRIORITY_MAX);

        // setup local book-keeping
        final NotificationRecord r = new NotificationRecord(getContext(), n);
        mHandler.post(new EnqueueNotificationRunnable(userId, r));

        idOut[0] = id;
    }

    private class EnqueueNotificationRunnable implements Runnable {
        private final NotificationRecord r;
        private final int userId;

        EnqueueNotificationRunnable(int userId, NotificationRecord r) {
            this.userId = userId;
            this.r = r;
        };

        @Override
        public void run() {

            synchronized (mNotificationList) {
                final StatusBarNotification n = r.sbn;
                if (DBG) Slog.d(TAG, "EnqueueNotificationRunnable.run for: " + n.getKey());
                NotificationRecord old = mNotificationsByKey.get(n.getKey());
                if (old != null) {
                    // Retain ranking information from previous record
                    r.copyRankingInformation(old);
                }

                final int callingUid = n.getUid();
                final int callingPid = n.getInitialPid();
                final Notification notification = n.getNotification();
                final String pkg = n.getPackageName();
                final int id = n.getId();
                final String tag = n.getTag();
                final boolean isSystemNotification = isUidSystem(callingUid) ||
                        ("android".equals(pkg));

                // Handle grouped notifications and bail out early if we
                // can to avoid extracting signals.
                handleGroupedNotificationLocked(r, old, callingUid, callingPid);

                // This conditional is a dirty hack to limit the logging done on
                //     behalf of the download manager without affecting other apps.
                if (!pkg.equals("com.android.providers.downloads")
                        || Log.isLoggable("DownloadManager", Log.VERBOSE)) {
                    int enqueueStatus = EVENTLOG_ENQUEUE_STATUS_NEW;
                    if (old != null) {
                        enqueueStatus = EVENTLOG_ENQUEUE_STATUS_UPDATE;
                    }
                    EventLogTags.writeNotificationEnqueue(callingUid, callingPid,
                            pkg, id, tag, userId, notification.toString(),
                            enqueueStatus);
                }

                mRankingHelper.extractSignals(r);

                final boolean isPackageSuspended = isPackageSuspendedForUser(pkg, callingUid);

                // blocked apps
                if (r.getImportance() == NotificationListenerService.Ranking.IMPORTANCE_NONE
                        || !noteNotificationOp(pkg, callingUid) || isPackageSuspended) {
                    if (!isSystemNotification) {
                        if (isPackageSuspended) {
                            Slog.e(TAG, "Suppressing notification from package due to package "
                                    + "suspended by administrator.");
                            mUsageStats.registerSuspendedByAdmin(r);
                        } else {
                            Slog.e(TAG, "Suppressing notification from package by user request.");
                            mUsageStats.registerBlocked(r);
                        }
                        return;
                    }
                }

                // tell the ranker service about the notification
                if (mRankerServices.isEnabled()) {
                    mRankerServices.onNotificationEnqueued(r);
                    // TODO delay the code below here for 100ms or until there is an answer
                }


                int index = indexOfNotificationLocked(n.getKey());
                if (index < 0) {
                    mNotificationList.add(r);
                    mUsageStats.registerPostedByApp(r);
                } else {
                    old = mNotificationList.get(index);
                    mNotificationList.set(index, r);
                    mUsageStats.registerUpdatedByApp(r, old);
                    // Make sure we don't lose the foreground service state.
                    notification.flags |=
                            old.getNotification().flags & Notification.FLAG_FOREGROUND_SERVICE;
                    r.isUpdate = true;
                }

                mNotificationsByKey.put(n.getKey(), r);

                // Ensure if this is a foreground service that the proper additional
                // flags are set.
                if ((notification.flags & Notification.FLAG_FOREGROUND_SERVICE) != 0) {
                    notification.flags |= Notification.FLAG_ONGOING_EVENT
                            | Notification.FLAG_NO_CLEAR;
                }

                applyZenModeLocked(r);
                mRankingHelper.sort(mNotificationList);

                if (notification.getSmallIcon() != null) {
                    StatusBarNotification oldSbn = (old != null) ? old.sbn : null;
                    mListeners.notifyPostedLocked(n, oldSbn);
                } else {
                    Slog.e(TAG, "Not posting notification without small icon: " + notification);
                    if (old != null && !old.isCanceled) {
                        mListeners.notifyRemovedLocked(n);
                    }
                    // ATTENTION: in a future release we will bail out here
                    // so that we do not play sounds, show lights, etc. for invalid
                    // notifications
                    Slog.e(TAG, "WARNING: In a future release this will crash the app: "
                            + n.getPackageName());
                }

                buzzBeepBlinkLocked(r);
            }
        }
    }

    /**
     * Ensures that grouped notification receive their special treatment.
     *
     * <p>Cancels group children if the new notification causes a group to lose
     * its summary.</p>
     *
     * <p>Updates mSummaryByGroupKey.</p>
     */
    private void handleGroupedNotificationLocked(NotificationRecord r, NotificationRecord old,
            int callingUid, int callingPid) {
        StatusBarNotification sbn = r.sbn;
        Notification n = sbn.getNotification();
        if (n.isGroupSummary() && !sbn.isAppGroup())  {
            // notifications without a group shouldn't be a summary, otherwise autobundling can
            // lead to bugs
            n.flags &= ~Notification.FLAG_GROUP_SUMMARY;
        }

        String group = sbn.getGroupKey();
        boolean isSummary = n.isGroupSummary();

        Notification oldN = old != null ? old.sbn.getNotification() : null;
        String oldGroup = old != null ? old.sbn.getGroupKey() : null;
        boolean oldIsSummary = old != null && oldN.isGroupSummary();

        if (oldIsSummary) {
            NotificationRecord removedSummary = mSummaryByGroupKey.remove(oldGroup);
            if (removedSummary != old) {
                String removedKey =
                        removedSummary != null ? removedSummary.getKey() : "<null>";
                Slog.w(TAG, "Removed summary didn't match old notification: old=" + old.getKey() +
                        ", removed=" + removedKey);
            }
        }
        if (isSummary) {
            mSummaryByGroupKey.put(group, r);
        }

        // Clear out group children of the old notification if the update
        // causes the group summary to go away. This happens when the old
        // notification was a summary and the new one isn't, or when the old
        // notification was a summary and its group key changed.
        if (oldIsSummary && (!isSummary || !oldGroup.equals(group))) {
            cancelGroupChildrenLocked(old, callingUid, callingPid, null,
                    REASON_GROUP_SUMMARY_CANCELED, false /* sendDelete */);
        }
    }

    @VisibleForTesting
    void buzzBeepBlinkLocked(NotificationRecord record) {
        boolean buzz = false;
        boolean beep = false;
        boolean blink = false;

        final Notification notification = record.sbn.getNotification();
        final String key = record.getKey();

        // Should this notification make noise, vibe, or use the LED?
        final boolean aboveThreshold = record.getImportance() >= IMPORTANCE_DEFAULT;
        final boolean canInterrupt = aboveThreshold && !record.isIntercepted();
        if (DBG || record.isIntercepted())
            Slog.v(TAG,
                    "pkg=" + record.sbn.getPackageName() + " canInterrupt=" + canInterrupt +
                            " intercept=" + record.isIntercepted()
            );

        final int currentUser;
        final long token = Binder.clearCallingIdentity();
        try {
            currentUser = ActivityManager.getCurrentUser();
        } finally {
            Binder.restoreCallingIdentity(token);
        }

        // If we're not supposed to beep, vibrate, etc. then don't.
        final String disableEffects = disableNotificationEffects(record);
        if (disableEffects != null) {
            ZenLog.traceDisableEffects(record, disableEffects);
        }

        // Remember if this notification already owns the notification channels.
        boolean wasBeep = key != null && key.equals(mSoundNotificationKey);
        boolean wasBuzz = key != null && key.equals(mVibrateNotificationKey);

        // These are set inside the conditional if the notification is allowed to make noise.
        boolean hasValidVibrate = false;
        boolean hasValidSound = false;

        boolean smsRingtone =  false;
        if (mCarrierConfig == null) {
            mCarrierConfig = mConfigManager.getConfig();
        } else {
            smsRingtone = mCarrierConfig.getBoolean(
                CarrierConfigManager.KEY_CONFIG_SMS_RINGTONE_INCALL);
        }
        if ((disableEffects == null || (smsRingtone && mInCall))
                && (record.getUserId() == UserHandle.USER_ALL ||
                    record.getUserId() == currentUser ||
                    mUserProfiles.isCurrentProfile(record.getUserId()))
                && canInterrupt
                && mSystemReady
                && mAudioManager != null) {
            if (DBG) Slog.v(TAG, "Interrupting!");

            // should we use the default notification sound? (indicated either by
            // DEFAULT_SOUND or because notification.sound is pointing at
            // Settings.System.NOTIFICATION_SOUND)
            final boolean useDefaultSound =
                   (notification.defaults & Notification.DEFAULT_SOUND) != 0 ||
                           Settings.System.DEFAULT_NOTIFICATION_URI
                                   .equals(notification.sound);

            Uri soundUri = null;
            if (useDefaultSound) {
                soundUri = Settings.System.DEFAULT_NOTIFICATION_URI;

                // check to see if the default notification sound is silent
                hasValidSound = mSystemNotificationSound != null;
            } else if (notification.sound != null) {
                soundUri = notification.sound;
                hasValidSound = (soundUri != null);
            }

            // Does the notification want to specify its own vibration?
            final boolean hasCustomVibrate = notification.vibrate != null;

            // new in 4.2: if there was supposed to be a sound and we're in vibrate
            // mode, and no other vibration is specified, we fall back to vibration
            final boolean convertSoundToVibration =
                    !hasCustomVibrate
                            && hasValidSound
                            && (mAudioManager.getRingerModeInternal() == AudioManager.RINGER_MODE_VIBRATE);

            // The DEFAULT_VIBRATE flag trumps any custom vibration AND the fallback.
            final boolean useDefaultVibrate =
                    (notification.defaults & Notification.DEFAULT_VIBRATE) != 0;

            hasValidVibrate = useDefaultVibrate || convertSoundToVibration ||
                    hasCustomVibrate;

            // We can alert, and we're allowed to alert, but if the developer asked us to only do
            // it once, and we already have, then don't.
            if (!(record.isUpdate
                    && (notification.flags & Notification.FLAG_ONLY_ALERT_ONCE) != 0)) {

                sendAccessibilityEvent(notification, record.sbn.getPackageName());

                if (hasValidSound) {
                    boolean looping =
                            (notification.flags & Notification.FLAG_INSISTENT) != 0;
                    AudioAttributes audioAttributes = audioAttributesForNotification(notification);
                    mSoundNotificationKey = key;
                    // do not play notifications if stream volume is 0 (typically because
                    // ringer mode is silent) or if there is a user of exclusive audio focus
                    if ((mAudioManager.getStreamVolume(
                            AudioAttributes.toLegacyStreamType(audioAttributes)) != 0)
                            && !mAudioManager.isAudioFocusExclusive()) {
                        final long identity = Binder.clearCallingIdentity();
                        try {
                            final IRingtonePlayer player =
                                    mAudioManager.getRingtonePlayer();
                            if (player != null) {
                                if (DBG) Slog.v(TAG, "Playing sound " + soundUri
                                        + " with attributes " + audioAttributes);
                                player.playAsync(soundUri, record.sbn.getUser(), looping,
                                        audioAttributes);
                                beep = true;
                            }
                        } catch (RemoteException e) {
                        } finally {
                            Binder.restoreCallingIdentity(identity);
                        }
                    }
                }

                if (hasValidVibrate && !(mAudioManager.getRingerModeInternal()
                        == AudioManager.RINGER_MODE_SILENT)) {
                    mVibrateNotificationKey = key;

                    if (useDefaultVibrate || convertSoundToVibration) {
                        // Escalate privileges so we can use the vibrator even if the
                        // notifying app does not have the VIBRATE permission.
                        long identity = Binder.clearCallingIdentity();
                        try {
                            mVibrator.vibrate(record.sbn.getUid(), record.sbn.getOpPkg(),
                                    useDefaultVibrate ? mDefaultVibrationPattern
                                            : mFallbackVibrationPattern,
                                    ((notification.flags & Notification.FLAG_INSISTENT) != 0)
                                            ? 0: -1, audioAttributesForNotification(notification));
                            buzz = true;
                        } finally {
                            Binder.restoreCallingIdentity(identity);
                        }
                    } else if (notification.vibrate.length > 1) {
                        // If you want your own vibration pattern, you need the VIBRATE
                        // permission
                        mVibrator.vibrate(record.sbn.getUid(), record.sbn.getOpPkg(),
                                notification.vibrate,
                                ((notification.flags & Notification.FLAG_INSISTENT) != 0)
                                        ? 0: -1, audioAttributesForNotification(notification));
                        buzz = true;
                    }
                }
            }

        }
        // If a notification is updated to remove the actively playing sound or vibrate,
        // cancel that feedback now
        if (wasBeep && !hasValidSound) {
            clearSoundLocked();
        }
        if (wasBuzz && !hasValidVibrate) {
            clearVibrateLocked();
        }

        // light
        // release the light
        boolean wasShowLights = mLights.remove(key);
        if ((notification.flags & Notification.FLAG_SHOW_LIGHTS) != 0 && aboveThreshold
                && ((record.getSuppressedVisualEffects()
                & NotificationListenerService.SUPPRESSED_EFFECT_SCREEN_OFF) == 0)) {
            mLights.add(key);
            updateLightsLocked();
            if (mUseAttentionLight) {
                mAttentionLight.pulse();
            }
            blink = true;
        } else if (wasShowLights) {
            updateLightsLocked();
        }
        if (buzz || beep || blink) {
            if (((record.getSuppressedVisualEffects()
                    & NotificationListenerService.SUPPRESSED_EFFECT_SCREEN_OFF) != 0)) {
                if (DBG) Slog.v(TAG, "Suppressed SystemUI from triggering screen on");
            } else {
                EventLogTags.writeNotificationAlert(key,
                        buzz ? 1 : 0, beep ? 1 : 0, blink ? 1 : 0);
                mHandler.post(mBuzzBeepBlinked);
            }
        }
    }

    private static AudioAttributes audioAttributesForNotification(Notification n) {
        if (n.audioAttributes != null
                && !Notification.AUDIO_ATTRIBUTES_DEFAULT.equals(n.audioAttributes)) {
            // the audio attributes are set and different from the default, use them
            return n.audioAttributes;
        } else if (n.audioStreamType >= 0 && n.audioStreamType < AudioSystem.getNumStreamTypes()) {
            // the stream type is valid, use it
            return new AudioAttributes.Builder()
                    .setInternalLegacyStreamType(n.audioStreamType)
                    .build();
        } else if (n.audioStreamType == AudioSystem.STREAM_DEFAULT) {
            return Notification.AUDIO_ATTRIBUTES_DEFAULT;
        } else {
            Log.w(TAG, String.format("Invalid stream type: %d", n.audioStreamType));
            return Notification.AUDIO_ATTRIBUTES_DEFAULT;
        }
    }

    void showNextToastLocked() {
        ToastRecord record = mToastQueue.get(0);
        while (record != null) {
            if (DBG) Slog.d(TAG, "Show pkg=" + record.pkg + " callback=" + record.callback);
            try {
                record.callback.show();
                scheduleTimeoutLocked(record);
                return;
            } catch (RemoteException e) {
                Slog.w(TAG, "Object died trying to show notification " + record.callback
                        + " in package " + record.pkg);
                // remove it from the list and let the process die
                int index = mToastQueue.indexOf(record);
                if (index >= 0) {
                    mToastQueue.remove(index);
                }
                keepProcessAliveLocked(record.pid);
                if (mToastQueue.size() > 0) {
                    record = mToastQueue.get(0);
                } else {
                    record = null;
                }
            }
        }
    }

    void cancelToastLocked(int index) {
        ToastRecord record = mToastQueue.get(index);
        try {
            record.callback.hide();
        } catch (RemoteException e) {
            Slog.w(TAG, "Object died trying to hide notification " + record.callback
                    + " in package " + record.pkg);
            // don't worry about this, we're about to remove it from
            // the list anyway
        }
        mToastQueue.remove(index);
        keepProcessAliveLocked(record.pid);
        if (mToastQueue.size() > 0) {
            // Show the next one. If the callback fails, this will remove
            // it from the list, so don't assume that the list hasn't changed
            // after this point.
            showNextToastLocked();
        }
    }

    private void scheduleTimeoutLocked(ToastRecord r)
    {
        mHandler.removeCallbacksAndMessages(r);
        Message m = Message.obtain(mHandler, MESSAGE_TIMEOUT, r);
        long delay = r.duration == Toast.LENGTH_LONG ? LONG_DELAY : SHORT_DELAY;
        mHandler.sendMessageDelayed(m, delay);
    }

    private void handleTimeout(ToastRecord record)
    {
        if (DBG) Slog.d(TAG, "Timeout pkg=" + record.pkg + " callback=" + record.callback);
        synchronized (mToastQueue) {
            int index = indexOfToastLocked(record.pkg, record.callback);
            if (index >= 0) {
                cancelToastLocked(index);
            }
        }
    }

    // lock on mToastQueue
    int indexOfToastLocked(String pkg, ITransientNotification callback)
    {
        IBinder cbak = callback.asBinder();
        ArrayList<ToastRecord> list = mToastQueue;
        int len = list.size();
        for (int i=0; i<len; i++) {
            ToastRecord r = list.get(i);
            if (r.pkg.equals(pkg) && r.callback.asBinder() == cbak) {
                return i;
            }
        }
        return -1;
    }

    // lock on mToastQueue
    void keepProcessAliveLocked(int pid)
    {
        int toastCount = 0; // toasts from this pid
        ArrayList<ToastRecord> list = mToastQueue;
        int N = list.size();
        for (int i=0; i<N; i++) {
            ToastRecord r = list.get(i);
            if (r.pid == pid) {
                toastCount++;
            }
        }
        try {
            mAm.setProcessForeground(mForegroundToken, pid, toastCount > 0);
        } catch (RemoteException e) {
            // Shouldn't happen.
        }
    }

    private void handleRankingReconsideration(Message message) {
        if (!(message.obj instanceof RankingReconsideration)) return;
        RankingReconsideration recon = (RankingReconsideration) message.obj;
        recon.run();
        boolean changed;
        synchronized (mNotificationList) {
            final NotificationRecord record = mNotificationsByKey.get(recon.getKey());
            if (record == null) {
                return;
            }
            int indexBefore = findNotificationRecordIndexLocked(record);
            boolean interceptBefore = record.isIntercepted();
            int visibilityBefore = record.getPackageVisibilityOverride();
            recon.applyChangesLocked(record);
            applyZenModeLocked(record);
            mRankingHelper.sort(mNotificationList);
            int indexAfter = findNotificationRecordIndexLocked(record);
            boolean interceptAfter = record.isIntercepted();
            int visibilityAfter = record.getPackageVisibilityOverride();
            changed = indexBefore != indexAfter || interceptBefore != interceptAfter
                    || visibilityBefore != visibilityAfter;
            if (interceptBefore && !interceptAfter) {
                buzzBeepBlinkLocked(record);
            }
        }
        if (changed) {
            scheduleSendRankingUpdate();
        }
    }

    private void handleRankingSort() {
        synchronized (mNotificationList) {
            final int N = mNotificationList.size();
            ArrayList<String> orderBefore = new ArrayList<String>(N);
            ArrayList<String> groupOverrideBefore = new ArrayList<>(N);
            int[] visibilities = new int[N];
            int[] importances = new int[N];
            for (int i = 0; i < N; i++) {
                final NotificationRecord r = mNotificationList.get(i);
                orderBefore.add(r.getKey());
                groupOverrideBefore.add(r.sbn.getGroupKey());
                visibilities[i] = r.getPackageVisibilityOverride();
                importances[i] = r.getImportance();
                mRankingHelper.extractSignals(r);
            }
            mRankingHelper.sort(mNotificationList);
            for (int i = 0; i < N; i++) {
                final NotificationRecord r = mNotificationList.get(i);
                if (!orderBefore.get(i).equals(r.getKey())
                        || visibilities[i] != r.getPackageVisibilityOverride()
                        || importances[i] != r.getImportance()
                        || !groupOverrideBefore.get(i).equals(r.sbn.getGroupKey())) {
                    scheduleSendRankingUpdate();
                    return;
                }
            }
        }
    }

    private void recordCallerLocked(NotificationRecord record) {
        if (mZenModeHelper.isCall(record)) {
            mZenModeHelper.recordCaller(record);
        }
    }

    // let zen mode evaluate this record
    private void applyZenModeLocked(NotificationRecord record) {
        record.setIntercepted(mZenModeHelper.shouldIntercept(record));
        if (record.isIntercepted()) {
            int suppressed = (mZenModeHelper.shouldSuppressWhenScreenOff()
                    ? SUPPRESSED_EFFECT_SCREEN_OFF : 0)
                    | (mZenModeHelper.shouldSuppressWhenScreenOn()
                    ? SUPPRESSED_EFFECT_SCREEN_ON : 0);
            record.setSuppressedVisualEffects(suppressed);
        }
    }

    // lock on mNotificationList
    private int findNotificationRecordIndexLocked(NotificationRecord target) {
        return mRankingHelper.indexOf(mNotificationList, target);
    }

    private void scheduleSendRankingUpdate() {
        if (!mHandler.hasMessages(MESSAGE_SEND_RANKING_UPDATE)) {
            Message m = Message.obtain(mHandler, MESSAGE_SEND_RANKING_UPDATE);
            mHandler.sendMessage(m);
        }
    }

    private void handleSendRankingUpdate() {
        synchronized (mNotificationList) {
            mListeners.notifyRankingUpdateLocked();
        }
    }

    private void scheduleListenerHintsChanged(int state) {
        mHandler.removeMessages(MESSAGE_LISTENER_HINTS_CHANGED);
        mHandler.obtainMessage(MESSAGE_LISTENER_HINTS_CHANGED, state, 0).sendToTarget();
    }

    private void scheduleInterruptionFilterChanged(int listenerInterruptionFilter) {
        mHandler.removeMessages(MESSAGE_LISTENER_NOTIFICATION_FILTER_CHANGED);
        mHandler.obtainMessage(
                MESSAGE_LISTENER_NOTIFICATION_FILTER_CHANGED,
                listenerInterruptionFilter,
                0).sendToTarget();
    }

    private void handleListenerHintsChanged(int hints) {
        synchronized (mNotificationList) {
            mListeners.notifyListenerHintsChangedLocked(hints);
        }
    }

    private void handleListenerInterruptionFilterChanged(int interruptionFilter) {
        synchronized (mNotificationList) {
            mListeners.notifyInterruptionFilterChanged(interruptionFilter);
        }
    }

    private final class WorkerHandler extends Handler
    {
        @Override
        public void handleMessage(Message msg)
        {
            switch (msg.what)
            {
                case MESSAGE_TIMEOUT:
                    handleTimeout((ToastRecord)msg.obj);
                    break;
                case MESSAGE_SAVE_POLICY_FILE:
                    handleSavePolicyFile();
                    break;
                case MESSAGE_SEND_RANKING_UPDATE:
                    handleSendRankingUpdate();
                    break;
                case MESSAGE_LISTENER_HINTS_CHANGED:
                    handleListenerHintsChanged(msg.arg1);
                    break;
                case MESSAGE_LISTENER_NOTIFICATION_FILTER_CHANGED:
                    handleListenerInterruptionFilterChanged(msg.arg1);
                    break;
            }
        }

    }

    private final class RankingHandlerWorker extends Handler implements RankingHandler
    {
        public RankingHandlerWorker(Looper looper) {
            super(looper);
        }

        @Override
        public void handleMessage(Message msg) {
            switch (msg.what) {
                case MESSAGE_RECONSIDER_RANKING:
                    handleRankingReconsideration(msg);
                    break;
                case MESSAGE_RANKING_SORT:
                    handleRankingSort();
                    break;
            }
        }

        public void requestSort() {
            removeMessages(MESSAGE_RANKING_SORT);
            sendEmptyMessage(MESSAGE_RANKING_SORT);
        }

        public void requestReconsideration(RankingReconsideration recon) {
            Message m = Message.obtain(this,
                    NotificationManagerService.MESSAGE_RECONSIDER_RANKING, recon);
            long delay = recon.getDelay(TimeUnit.MILLISECONDS);
            sendMessageDelayed(m, delay);
        }
    }

    // Notifications
    // ============================================================================
    static int clamp(int x, int low, int high) {
        return (x < low) ? low : ((x > high) ? high : x);
    }

    void sendAccessibilityEvent(Notification notification, CharSequence packageName) {
        AccessibilityManager manager = AccessibilityManager.getInstance(getContext());
        if (!manager.isEnabled()) {
            return;
        }

        AccessibilityEvent event =
            AccessibilityEvent.obtain(AccessibilityEvent.TYPE_NOTIFICATION_STATE_CHANGED);
        event.setPackageName(packageName);
        event.setClassName(Notification.class.getName());
        event.setParcelableData(notification);
        CharSequence tickerText = notification.tickerText;
        if (!TextUtils.isEmpty(tickerText)) {
            event.getText().add(tickerText);
        }

        manager.sendAccessibilityEvent(event);
    }

    private void cancelNotificationLocked(NotificationRecord r, boolean sendDelete, int reason) {

        // Record caller.
        recordCallerLocked(r);

        // tell the app
        if (sendDelete) {
            if (r.getNotification().deleteIntent != null) {
                try {
                    r.getNotification().deleteIntent.send();
                } catch (PendingIntent.CanceledException ex) {
                    // do nothing - there's no relevant way to recover, and
                    //     no reason to let this propagate
                    Slog.w(TAG, "canceled PendingIntent for " + r.sbn.getPackageName(), ex);
                }
            }
        }

        // status bar
        if (r.getNotification().getSmallIcon() != null) {
            r.isCanceled = true;
            mListeners.notifyRemovedLocked(r.sbn);
        }

        final String canceledKey = r.getKey();

        // sound
        if (canceledKey.equals(mSoundNotificationKey)) {
            mSoundNotificationKey = null;
            final long identity = Binder.clearCallingIdentity();
            try {
                final IRingtonePlayer player = mAudioManager.getRingtonePlayer();
                if (player != null) {
                    player.stopAsync();
                }
            } catch (RemoteException e) {
            } finally {
                Binder.restoreCallingIdentity(identity);
            }
        }

        // vibrate
        if (canceledKey.equals(mVibrateNotificationKey)) {
            mVibrateNotificationKey = null;
            long identity = Binder.clearCallingIdentity();
            try {
                mVibrator.cancel();
            }
            finally {
                Binder.restoreCallingIdentity(identity);
            }
        }

        // light
        mLights.remove(canceledKey);

        // Record usage stats
        // TODO: add unbundling stats?
        switch (reason) {
            case REASON_DELEGATE_CANCEL:
            case REASON_DELEGATE_CANCEL_ALL:
            case REASON_LISTENER_CANCEL:
            case REASON_LISTENER_CANCEL_ALL:
                mUsageStats.registerDismissedByUser(r);
                break;
            case REASON_APP_CANCEL:
            case REASON_APP_CANCEL_ALL:
                mUsageStats.registerRemovedByApp(r);
                break;
        }

        mNotificationsByKey.remove(r.sbn.getKey());
        String groupKey = r.getGroupKey();
        NotificationRecord groupSummary = mSummaryByGroupKey.get(groupKey);
        if (groupSummary != null && groupSummary.getKey().equals(r.getKey())) {
            mSummaryByGroupKey.remove(groupKey);
        }
        final ArrayMap<String, String> summaries = mAutobundledSummaries.get(r.sbn.getUserId());
        if (summaries != null && r.sbn.getKey().equals(summaries.get(r.sbn.getPackageName()))) {
            summaries.remove(r.sbn.getPackageName());
        }

        // Save it for users of getHistoricalNotifications()
        mArchive.record(r.sbn);

        final long now = System.currentTimeMillis();
        EventLogTags.writeNotificationCanceled(canceledKey, reason,
                r.getLifespanMs(now), r.getFreshnessMs(now), r.getExposureMs(now));
    }

    /**
     * Cancels a notification ONLY if it has all of the {@code mustHaveFlags}
     * and none of the {@code mustNotHaveFlags}.
     */
    void cancelNotification(final int callingUid, final int callingPid,
            final String pkg, final String tag, final int id,
            final int mustHaveFlags, final int mustNotHaveFlags, final boolean sendDelete,
            final int userId, final int reason, final ManagedServiceInfo listener) {
        // In enqueueNotificationInternal notifications are added by scheduling the
        // work on the worker handler. Hence, we also schedule the cancel on this
        // handler to avoid a scenario where an add notification call followed by a
        // remove notification call ends up in not removing the notification.
        mHandler.post(new Runnable() {
            @Override
            public void run() {
                String listenerName = listener == null ? null : listener.component.toShortString();
                if (DBG) EventLogTags.writeNotificationCancel(callingUid, callingPid, pkg, id, tag,
                        userId, mustHaveFlags, mustNotHaveFlags, reason, listenerName);

                synchronized (mNotificationList) {
                    int index = indexOfNotificationLocked(pkg, tag, id, userId);
                    if (index >= 0) {
                        NotificationRecord r = mNotificationList.get(index);

                        // Ideally we'd do this in the caller of this method. However, that would
                        // require the caller to also find the notification.
                        if (reason == REASON_DELEGATE_CLICK) {
                            mUsageStats.registerClickedByUser(r);
                        }

                        if ((r.getNotification().flags & mustHaveFlags) != mustHaveFlags) {
                            return;
                        }
                        if ((r.getNotification().flags & mustNotHaveFlags) != 0) {
                            return;
                        }

                        mNotificationList.remove(index);

                        cancelNotificationLocked(r, sendDelete, reason);
                        cancelGroupChildrenLocked(r, callingUid, callingPid, listenerName,
                                REASON_GROUP_SUMMARY_CANCELED, sendDelete);
                        updateLightsLocked();
                    }
                }
            }
        });
    }

    /**
     * Determine whether the userId applies to the notification in question, either because
     * they match exactly, or one of them is USER_ALL (which is treated as a wildcard).
     */
    private boolean notificationMatchesUserId(NotificationRecord r, int userId) {
        return
                // looking for USER_ALL notifications? match everything
                   userId == UserHandle.USER_ALL
                // a notification sent to USER_ALL matches any query
                || r.getUserId() == UserHandle.USER_ALL
                // an exact user match
                || r.getUserId() == userId;
    }

    /**
     * Determine whether the userId applies to the notification in question, either because
     * they match exactly, or one of them is USER_ALL (which is treated as a wildcard) or
     * because it matches one of the users profiles.
     */
    private boolean notificationMatchesCurrentProfiles(NotificationRecord r, int userId) {
        return notificationMatchesUserId(r, userId)
                || mUserProfiles.isCurrentProfile(r.getUserId());
    }

    /**
     * Cancels all notifications from a given package that have all of the
     * {@code mustHaveFlags}.
     */
    boolean cancelAllNotificationsInt(int callingUid, int callingPid, String pkg, int mustHaveFlags,
            int mustNotHaveFlags, boolean doit, int userId, int reason,
            ManagedServiceInfo listener) {
        String listenerName = listener == null ? null : listener.component.toShortString();
        EventLogTags.writeNotificationCancelAll(callingUid, callingPid,
                pkg, userId, mustHaveFlags, mustNotHaveFlags, reason,
                listenerName);

        synchronized (mNotificationList) {
            final int N = mNotificationList.size();
            ArrayList<NotificationRecord> canceledNotifications = null;
            for (int i = N-1; i >= 0; --i) {
                NotificationRecord r = mNotificationList.get(i);
                if (!notificationMatchesUserId(r, userId)) {
                    continue;
                }
                // Don't remove notifications to all, if there's no package name specified
                if (r.getUserId() == UserHandle.USER_ALL && pkg == null) {
                    continue;
                }
                if ((r.getFlags() & mustHaveFlags) != mustHaveFlags) {
                    continue;
                }
                if ((r.getFlags() & mustNotHaveFlags) != 0) {
                    continue;
                }
                if (pkg != null && !r.sbn.getPackageName().equals(pkg)) {
                    continue;
                }
                if (canceledNotifications == null) {
                    canceledNotifications = new ArrayList<>();
                }
                canceledNotifications.add(r);
                if (!doit) {
                    return true;
                }
                mNotificationList.remove(i);
                cancelNotificationLocked(r, false, reason);
            }
            if (doit && canceledNotifications != null) {
                final int M = canceledNotifications.size();
                for (int i = 0; i < M; i++) {
                    cancelGroupChildrenLocked(canceledNotifications.get(i), callingUid, callingPid,
                            listenerName, REASON_GROUP_SUMMARY_CANCELED, false /* sendDelete */);
                }
            }
            if (canceledNotifications != null) {
                updateLightsLocked();
            }
            return canceledNotifications != null;
        }
    }

    void cancelAllLocked(int callingUid, int callingPid, int userId, int reason,
            ManagedServiceInfo listener, boolean includeCurrentProfiles) {
        String listenerName = listener == null ? null : listener.component.toShortString();
        EventLogTags.writeNotificationCancelAll(callingUid, callingPid,
                null, userId, 0, 0, reason, listenerName);

        ArrayList<NotificationRecord> canceledNotifications = null;
        final int N = mNotificationList.size();
        for (int i=N-1; i>=0; i--) {
            NotificationRecord r = mNotificationList.get(i);
            if (includeCurrentProfiles) {
                if (!notificationMatchesCurrentProfiles(r, userId)) {
                    continue;
                }
            } else {
                if (!notificationMatchesUserId(r, userId)) {
                    continue;
                }
            }

            if ((r.getFlags() & (Notification.FLAG_ONGOING_EVENT
                            | Notification.FLAG_NO_CLEAR)) == 0) {
                mNotificationList.remove(i);
                cancelNotificationLocked(r, true, reason);
                // Make a note so we can cancel children later.
                if (canceledNotifications == null) {
                    canceledNotifications = new ArrayList<>();
                }
                canceledNotifications.add(r);
            }
        }
        int M = canceledNotifications != null ? canceledNotifications.size() : 0;
        for (int i = 0; i < M; i++) {
            cancelGroupChildrenLocked(canceledNotifications.get(i), callingUid, callingPid,
                    listenerName, REASON_GROUP_SUMMARY_CANCELED, false /* sendDelete */);
        }
        updateLightsLocked();
    }

    // Warning: The caller is responsible for invoking updateLightsLocked().
    private void cancelGroupChildrenLocked(NotificationRecord r, int callingUid, int callingPid,
            String listenerName, int reason, boolean sendDelete) {
        Notification n = r.getNotification();
        if (!n.isGroupSummary()) {
            return;
        }

        String pkg = r.sbn.getPackageName();
        int userId = r.getUserId();

        if (pkg == null) {
            if (DBG) Log.e(TAG, "No package for group summary: " + r.getKey());
            return;
        }

        final int N = mNotificationList.size();
        for (int i = N - 1; i >= 0; i--) {
            NotificationRecord childR = mNotificationList.get(i);
            StatusBarNotification childSbn = childR.sbn;
            if ((childSbn.isGroup() && !childSbn.getNotification().isGroupSummary()) &&
                    childR.getGroupKey().equals(r.getGroupKey())) {
                EventLogTags.writeNotificationCancel(callingUid, callingPid, pkg, childSbn.getId(),
                        childSbn.getTag(), userId, 0, 0, reason, listenerName);
                mNotificationList.remove(i);
                cancelNotificationLocked(childR, sendDelete, reason);
            }
        }
    }

    // lock on mNotificationList
    void updateLightsLocked()
    {
        // handle notification lights
        NotificationRecord ledNotification = null;
        while (ledNotification == null && !mLights.isEmpty()) {
            final String owner = mLights.get(mLights.size() - 1);
            ledNotification = mNotificationsByKey.get(owner);
            if (ledNotification == null) {
                Slog.wtfStack(TAG, "LED Notification does not exist: " + owner);
                mLights.remove(owner);
            }
        }

        // Don't flash while we are in a call or screen is on
        if (ledNotification == null || mInCall || mScreenOn) {
            mNotificationLight.turnOff();
            if (mStatusBar != null) {
                mStatusBar.notificationLightOff();
            }
        } else {
            final Notification ledno = ledNotification.sbn.getNotification();
            int ledARGB = ledno.ledARGB;
            int ledOnMS = ledno.ledOnMS;
            int ledOffMS = ledno.ledOffMS;
            if ((ledno.defaults & Notification.DEFAULT_LIGHTS) != 0) {
                ledARGB = mDefaultNotificationColor;
                ledOnMS = mDefaultNotificationLedOn;
                ledOffMS = mDefaultNotificationLedOff;
            }
            if (mNotificationPulseEnabled) {
                // pulse repeatedly
                mNotificationLight.setFlashing(ledARGB, Light.LIGHT_FLASH_TIMED,
                        ledOnMS, ledOffMS);
            }
            if (mStatusBar != null) {
                // let SystemUI make an independent decision
                mStatusBar.notificationLightPulse(ledARGB, ledOnMS, ledOffMS);
            }
        }
    }

    // lock on mNotificationList
    int indexOfNotificationLocked(String pkg, String tag, int id, int userId)
    {
        ArrayList<NotificationRecord> list = mNotificationList;
        final int len = list.size();
        for (int i=0; i<len; i++) {
            NotificationRecord r = list.get(i);
            if (notificationMatchesUserId(r, userId) && r.sbn.getId() == id &&
                    TextUtils.equals(r.sbn.getTag(), tag) && r.sbn.getPackageName().equals(pkg)) {
                return i;
            }
        }
        return -1;
    }

    // lock on mNotificationList
    int indexOfNotificationLocked(String key) {
        final int N = mNotificationList.size();
        for (int i = 0; i < N; i++) {
            if (key.equals(mNotificationList.get(i).getKey())) {
                return i;
            }
        }
        return -1;
    }

    private void updateNotificationPulse() {
        synchronized (mNotificationList) {
            updateLightsLocked();
        }
    }

    private static boolean isUidSystem(int uid) {
        final int appid = UserHandle.getAppId(uid);
        return (appid == Process.SYSTEM_UID || appid == Process.PHONE_UID || uid == 0);
    }

    private static boolean isCallerSystem() {
        return isUidSystem(Binder.getCallingUid());
    }

    private static void checkCallerIsSystem() {
        if (isCallerSystem()) {
            return;
        }
        throw new SecurityException("Disallowed call for uid " + Binder.getCallingUid());
    }

    private static void checkCallerIsSystemOrSameApp(String pkg) {
        if (isCallerSystem()) {
            return;
        }
        checkCallerIsSameApp(pkg);
    }

    private static void checkCallerIsSameApp(String pkg) {
        final int uid = Binder.getCallingUid();
        try {
            ApplicationInfo ai = AppGlobals.getPackageManager().getApplicationInfo(
                    pkg, 0, UserHandle.getCallingUserId());
            if (ai == null) {
                throw new SecurityException("Unknown package " + pkg);
            }
            if (!UserHandle.isSameApp(ai.uid, uid)) {
                throw new SecurityException("Calling uid " + uid + " gave package"
                        + pkg + " which is owned by uid " + ai.uid);
            }
        } catch (RemoteException re) {
            throw new SecurityException("Unknown package " + pkg + "\n" + re);
        }
    }

    private static String callStateToString(int state) {
        switch (state) {
            case TelephonyManager.CALL_STATE_IDLE: return "CALL_STATE_IDLE";
            case TelephonyManager.CALL_STATE_RINGING: return "CALL_STATE_RINGING";
            case TelephonyManager.CALL_STATE_OFFHOOK: return "CALL_STATE_OFFHOOK";
            default: return "CALL_STATE_UNKNOWN_" + state;
        }
    }

    private void listenForCallState() {
        TelephonyManager.from(getContext()).listen(new PhoneStateListener() {
            @Override
            public void onCallStateChanged(int state, String incomingNumber) {
                if (mCallState == state) return;
                if (DBG) Slog.d(TAG, "Call state changed: " + callStateToString(state));
                mCallState = state;
            }
        }, PhoneStateListener.LISTEN_CALL_STATE);
    }

    /**
     * Generates a NotificationRankingUpdate from 'sbns', considering only
     * notifications visible to the given listener.
     *
     * <p>Caller must hold a lock on mNotificationList.</p>
     */
    private NotificationRankingUpdate makeRankingUpdateLocked(ManagedServiceInfo info) {
        final int N = mNotificationList.size();
        ArrayList<String> keys = new ArrayList<String>(N);
        ArrayList<String> interceptedKeys = new ArrayList<String>(N);
        ArrayList<Integer> importance = new ArrayList<>(N);
        Bundle overrideGroupKeys = new Bundle();
        Bundle visibilityOverrides = new Bundle();
        Bundle suppressedVisualEffects = new Bundle();
        Bundle explanation = new Bundle();
        for (int i = 0; i < N; i++) {
            NotificationRecord record = mNotificationList.get(i);
            if (!isVisibleToListener(record.sbn, info)) {
                continue;
            }
            final String key = record.sbn.getKey();
            keys.add(key);
            importance.add(record.getImportance());
            if (record.getImportanceExplanation() != null) {
                explanation.putCharSequence(key, record.getImportanceExplanation());
            }
            if (record.isIntercepted()) {
                interceptedKeys.add(key);

            }
            suppressedVisualEffects.putInt(key, record.getSuppressedVisualEffects());
            if (record.getPackageVisibilityOverride()
                    != NotificationListenerService.Ranking.VISIBILITY_NO_OVERRIDE) {
                visibilityOverrides.putInt(key, record.getPackageVisibilityOverride());
            }
            overrideGroupKeys.putString(key, record.sbn.getOverrideGroupKey());
        }
        final int M = keys.size();
        String[] keysAr = keys.toArray(new String[M]);
        String[] interceptedKeysAr = interceptedKeys.toArray(new String[interceptedKeys.size()]);
        int[] importanceAr = new int[M];
        for (int i = 0; i < M; i++) {
            importanceAr[i] = importance.get(i);
        }
        return new NotificationRankingUpdate(keysAr, interceptedKeysAr, visibilityOverrides,
                suppressedVisualEffects, importanceAr, explanation, overrideGroupKeys);
    }

    private boolean isVisibleToListener(StatusBarNotification sbn, ManagedServiceInfo listener) {
        if (!listener.enabledAndUserMatches(sbn.getUserId())) {
            return false;
        }
        // TODO: remove this for older listeners.
        return true;
    }

    private boolean isPackageSuspendedForUser(String pkg, int uid) {
        int userId = UserHandle.getUserId(uid);
        try {
            return AppGlobals.getPackageManager().isPackageSuspendedForUser(pkg, userId);
        } catch (RemoteException re) {
            throw new SecurityException("Could not talk to package manager service");
        } catch (IllegalArgumentException ex) {
            // Package not found.
            return false;
        }
    }

    private class TrimCache {
        StatusBarNotification heavy;
        StatusBarNotification sbnClone;
        StatusBarNotification sbnCloneLight;

        TrimCache(StatusBarNotification sbn) {
            heavy = sbn;
        }

        StatusBarNotification ForListener(ManagedServiceInfo info) {
            if (mListeners.getOnNotificationPostedTrim(info) == TRIM_LIGHT) {
                if (sbnCloneLight == null) {
                    sbnCloneLight = heavy.cloneLight();
                }
                return sbnCloneLight;
            } else {
                if (sbnClone == null) {
                    sbnClone = heavy.clone();
                }
                return sbnClone;
            }
        }
    }

    public class NotificationRankers extends ManagedServices {

        public NotificationRankers() {
            super(getContext(), mHandler, mNotificationList, mUserProfiles);
        }

        @Override
        protected Config getConfig() {
            Config c = new Config();
            c.caption = "notification ranker service";
            c.serviceInterface = NotificationRankerService.SERVICE_INTERFACE;
            c.secureSettingName = null;
            c.bindPermission = Manifest.permission.BIND_NOTIFICATION_RANKER_SERVICE;
            c.settingsAction = Settings.ACTION_MANAGE_DEFAULT_APPS_SETTINGS;
            c.clientLabel = R.string.notification_ranker_binding_label;
            return c;
        }

        @Override
        protected IInterface asInterface(IBinder binder) {
            return INotificationListener.Stub.asInterface(binder);
        }

        @Override
        protected boolean checkType(IInterface service) {
            return service instanceof INotificationListener;
        }

        @Override
        protected void onServiceAdded(ManagedServiceInfo info) {
            mListeners.registerGuestService(info);
        }

        @Override
        protected void onServiceRemovedLocked(ManagedServiceInfo removed) {
            mListeners.unregisterService(removed.service, removed.userid);
        }

        public void onNotificationEnqueued(final NotificationRecord r) {
            final StatusBarNotification sbn = r.sbn;
            TrimCache trimCache = new TrimCache(sbn);

            // mServices is the list inside ManagedServices of all the rankers,
            // There should be only one, but it's a list, so while we enforce
            // singularity elsewhere, we keep it general here, to avoid surprises.
            for (final ManagedServiceInfo info : NotificationRankers.this.mServices) {
                boolean sbnVisible = isVisibleToListener(sbn, info);
                if (!sbnVisible) {
                    continue;
                }

                final int importance = r.getImportance();
                final boolean fromUser = r.isImportanceFromUser();
                final StatusBarNotification sbnToPost =  trimCache.ForListener(info);
                mHandler.post(new Runnable() {
                    @Override
                    public void run() {
                        notifyEnqueued(info, sbnToPost, importance, fromUser);
                    }
                });
            }
        }

        private void notifyEnqueued(final ManagedServiceInfo info,
                final StatusBarNotification sbn, int importance, boolean fromUser) {
            final INotificationListener ranker = (INotificationListener) info.service;
            StatusBarNotificationHolder sbnHolder = new StatusBarNotificationHolder(sbn);
            try {
                ranker.onNotificationEnqueued(sbnHolder, importance, fromUser);
            } catch (RemoteException ex) {
                Log.e(TAG, "unable to notify ranker (enqueued): " + ranker, ex);
            }
        }

        public boolean isEnabled() {
            return !mServices.isEmpty();
        }

        @Override
        public void onUserSwitched(int user) {
            synchronized (mNotificationList) {
                int i = mServices.size()-1;
                while (i --> 0) {
                    final ManagedServiceInfo info = mServices.get(i);
                    unregisterService(info.service, info.userid);
                }
            }
            registerRanker();
        }

        @Override
        public void onPackagesChanged(boolean removingPackage, String[] pkgList) {
            if (DEBUG) Slog.d(TAG, "onPackagesChanged removingPackage=" + removingPackage
                    + " pkgList=" + (pkgList == null ? null : Arrays.asList(pkgList)));
            if (mRankerServicePackageName == null) {
                return;
            }

            if (pkgList != null && (pkgList.length > 0) && !removingPackage) {
                for (String pkgName : pkgList) {
                    if (mRankerServicePackageName.equals(pkgName)) {
                        registerRanker();
                    }
                }
            }
        }

        protected void registerRanker() {
            // Find the updatable ranker and register it.
            if (mRankerServicePackageName == null) {
                Slog.w(TAG, "could not start ranker service: no package specified!");
                return;
            }
            Set<ComponentName> rankerComponents = queryPackageForServices(
                    mRankerServicePackageName, UserHandle.USER_SYSTEM);
            Iterator<ComponentName> iterator = rankerComponents.iterator();
            if (iterator.hasNext()) {
                ComponentName rankerComponent = iterator.next();
                if (iterator.hasNext()) {
                    Slog.e(TAG, "found multiple ranker services:" + rankerComponents);
                } else {
                    registerSystemService(rankerComponent, UserHandle.USER_SYSTEM);
                }
            } else {
                Slog.w(TAG, "could not start ranker service: none found");
            }
        }
    }

    public class NotificationListeners extends ManagedServices {

        private final ArraySet<ManagedServiceInfo> mLightTrimListeners = new ArraySet<>();

        public NotificationListeners() {
            super(getContext(), mHandler, mNotificationList, mUserProfiles);
        }

        @Override
        protected Config getConfig() {
            Config c = new Config();
            c.caption = "notification listener";
            c.serviceInterface = NotificationListenerService.SERVICE_INTERFACE;
            c.secureSettingName = Settings.Secure.ENABLED_NOTIFICATION_LISTENERS;
            c.bindPermission = android.Manifest.permission.BIND_NOTIFICATION_LISTENER_SERVICE;
            c.settingsAction = Settings.ACTION_NOTIFICATION_LISTENER_SETTINGS;
            c.clientLabel = R.string.notification_listener_binding_label;
            return c;
        }

        @Override
        protected IInterface asInterface(IBinder binder) {
            return INotificationListener.Stub.asInterface(binder);
        }

        @Override
        protected boolean checkType(IInterface service) {
            return service instanceof INotificationListener;
        }

        @Override
        public void onServiceAdded(ManagedServiceInfo info) {
            final INotificationListener listener = (INotificationListener) info.service;
            final NotificationRankingUpdate update;
            synchronized (mNotificationList) {
                update = makeRankingUpdateLocked(info);
            }
            try {
                listener.onListenerConnected(update);
            } catch (RemoteException e) {
                // we tried
            }
        }

        @Override
        protected void onServiceRemovedLocked(ManagedServiceInfo removed) {
            if (removeDisabledHints(removed)) {
                updateListenerHintsLocked();
                updateEffectsSuppressorLocked();
            }
            mLightTrimListeners.remove(removed);
        }

        public void setOnNotificationPostedTrimLocked(ManagedServiceInfo info, int trim) {
            if (trim == TRIM_LIGHT) {
                mLightTrimListeners.add(info);
            } else {
                mLightTrimListeners.remove(info);
            }
        }

        public int getOnNotificationPostedTrim(ManagedServiceInfo info) {
            return mLightTrimListeners.contains(info) ? TRIM_LIGHT : TRIM_FULL;
        }

        /**
         * asynchronously notify all listeners about a new notification
         *
         * <p>
         * Also takes care of removing a notification that has been visible to a listener before,
         * but isn't anymore.
         */
        public void notifyPostedLocked(StatusBarNotification sbn, StatusBarNotification oldSbn) {
            // Lazily initialized snapshots of the notification.
            TrimCache trimCache = new TrimCache(sbn);

            for (final ManagedServiceInfo info : mServices) {
                boolean sbnVisible = isVisibleToListener(sbn, info);
                boolean oldSbnVisible = oldSbn != null ? isVisibleToListener(oldSbn, info) : false;
                // This notification hasn't been and still isn't visible -> ignore.
                if (!oldSbnVisible && !sbnVisible) {
                    continue;
                }
                final NotificationRankingUpdate update = makeRankingUpdateLocked(info);

                // This notification became invisible -> remove the old one.
                if (oldSbnVisible && !sbnVisible) {
                    final StatusBarNotification oldSbnLightClone = oldSbn.cloneLight();
                    mHandler.post(new Runnable() {
                        @Override
                        public void run() {
                            notifyRemoved(info, oldSbnLightClone, update);
                        }
                    });
                    continue;
                }

                final StatusBarNotification sbnToPost =  trimCache.ForListener(info);
                mHandler.post(new Runnable() {
                    @Override
                    public void run() {
                        notifyPosted(info, sbnToPost, update);
                    }
                });
            }
        }

        /**
         * asynchronously notify all listeners about a removed notification
         */
        public void notifyRemovedLocked(StatusBarNotification sbn) {
            // make a copy in case changes are made to the underlying Notification object
            // NOTE: this copy is lightweight: it doesn't include heavyweight parts of the
            // notification
            final StatusBarNotification sbnLight = sbn.cloneLight();
            for (final ManagedServiceInfo info : mServices) {
                if (!isVisibleToListener(sbn, info)) {
                    continue;
                }
                final NotificationRankingUpdate update = makeRankingUpdateLocked(info);
                mHandler.post(new Runnable() {
                    @Override
                    public void run() {
                        notifyRemoved(info, sbnLight, update);
                    }
                });
            }
        }

        /**
         * asynchronously notify all listeners about a reordering of notifications
         */
        public void notifyRankingUpdateLocked() {
            for (final ManagedServiceInfo serviceInfo : mServices) {
                if (!serviceInfo.isEnabledForCurrentProfiles()) {
                    continue;
                }
                final NotificationRankingUpdate update = makeRankingUpdateLocked(serviceInfo);
                mHandler.post(new Runnable() {
                    @Override
                    public void run() {
                        notifyRankingUpdate(serviceInfo, update);
                    }
                });
            }
        }

        public void notifyListenerHintsChangedLocked(final int hints) {
            for (final ManagedServiceInfo serviceInfo : mServices) {
                if (!serviceInfo.isEnabledForCurrentProfiles()) {
                    continue;
                }
                mHandler.post(new Runnable() {
                    @Override
                    public void run() {
                        notifyListenerHintsChanged(serviceInfo, hints);
                    }
                });
            }
        }

        public void notifyInterruptionFilterChanged(final int interruptionFilter) {
            for (final ManagedServiceInfo serviceInfo : mServices) {
                if (!serviceInfo.isEnabledForCurrentProfiles()) {
                    continue;
                }
                mHandler.post(new Runnable() {
                    @Override
                    public void run() {
                        notifyInterruptionFilterChanged(serviceInfo, interruptionFilter);
                    }
                });
            }
        }

        private void notifyPosted(final ManagedServiceInfo info,
                final StatusBarNotification sbn, NotificationRankingUpdate rankingUpdate) {
            final INotificationListener listener = (INotificationListener)info.service;
            StatusBarNotificationHolder sbnHolder = new StatusBarNotificationHolder(sbn);
            try {
                listener.onNotificationPosted(sbnHolder, rankingUpdate);
            } catch (RemoteException ex) {
                Log.e(TAG, "unable to notify listener (posted): " + listener, ex);
            }
        }

        private void notifyRemoved(ManagedServiceInfo info, StatusBarNotification sbn,
                NotificationRankingUpdate rankingUpdate) {
            if (!info.enabledAndUserMatches(sbn.getUserId())) {
                return;
            }
            final INotificationListener listener = (INotificationListener) info.service;
            StatusBarNotificationHolder sbnHolder = new StatusBarNotificationHolder(sbn);
            try {
                listener.onNotificationRemoved(sbnHolder, rankingUpdate);
            } catch (RemoteException ex) {
                Log.e(TAG, "unable to notify listener (removed): " + listener, ex);
            }
        }

        private void notifyRankingUpdate(ManagedServiceInfo info,
                                         NotificationRankingUpdate rankingUpdate) {
            final INotificationListener listener = (INotificationListener) info.service;
            try {
                listener.onNotificationRankingUpdate(rankingUpdate);
            } catch (RemoteException ex) {
                Log.e(TAG, "unable to notify listener (ranking update): " + listener, ex);
            }
        }

        private void notifyListenerHintsChanged(ManagedServiceInfo info, int hints) {
            final INotificationListener listener = (INotificationListener) info.service;
            try {
                listener.onListenerHintsChanged(hints);
            } catch (RemoteException ex) {
                Log.e(TAG, "unable to notify listener (listener hints): " + listener, ex);
            }
        }

        private void notifyInterruptionFilterChanged(ManagedServiceInfo info,
                int interruptionFilter) {
            final INotificationListener listener = (INotificationListener) info.service;
            try {
                listener.onInterruptionFilterChanged(interruptionFilter);
            } catch (RemoteException ex) {
                Log.e(TAG, "unable to notify listener (interruption filter): " + listener, ex);
            }
        }

        private boolean isListenerPackage(String packageName) {
            if (packageName == null) {
                return false;
            }
            // TODO: clean up locking object later
            synchronized (mNotificationList) {
                for (final ManagedServiceInfo serviceInfo : mServices) {
                    if (packageName.equals(serviceInfo.component.getPackageName())) {
                        return true;
                    }
                }
            }
            return false;
        }
    }

    public static final class DumpFilter {
        public boolean filtered = false;
        public String pkgFilter;
        public boolean zen;
        public long since;
        public boolean stats;
        public boolean redact = true;

        public static DumpFilter parseFromArguments(String[] args) {
            final DumpFilter filter = new DumpFilter();
            for (int ai = 0; ai < args.length; ai++) {
                final String a = args[ai];
                if ("--noredact".equals(a) || "--reveal".equals(a)) {
                    filter.redact = false;
                } else if ("p".equals(a) || "pkg".equals(a) || "--package".equals(a)) {
                    if (ai < args.length-1) {
                        ai++;
                        filter.pkgFilter = args[ai].trim().toLowerCase();
                        if (filter.pkgFilter.isEmpty()) {
                            filter.pkgFilter = null;
                        } else {
                            filter.filtered = true;
                        }
                    }
                } else if ("--zen".equals(a) || "zen".equals(a)) {
                    filter.filtered = true;
                    filter.zen = true;
                } else if ("--stats".equals(a)) {
                    filter.stats = true;
                    if (ai < args.length-1) {
                        ai++;
                        filter.since = Long.valueOf(args[ai]);
                    } else {
                        filter.since = 0;
                    }
                }
            }
            return filter;
        }

        public boolean matches(StatusBarNotification sbn) {
            if (!filtered) return true;
            return zen ? true : sbn != null
                    && (matches(sbn.getPackageName()) || matches(sbn.getOpPkg()));
        }

        public boolean matches(ComponentName component) {
            if (!filtered) return true;
            return zen ? true : component != null && matches(component.getPackageName());
        }

        public boolean matches(String pkg) {
            if (!filtered) return true;
            return zen ? true : pkg != null && pkg.toLowerCase().contains(pkgFilter);
        }

        @Override
        public String toString() {
            return stats ? "stats" : zen ? "zen" : ('\'' + pkgFilter + '\'');
        }
    }

    /**
     * Wrapper for a StatusBarNotification object that allows transfer across a oneway
     * binder without sending large amounts of data over a oneway transaction.
     */
    private static final class StatusBarNotificationHolder
            extends IStatusBarNotificationHolder.Stub {
        private StatusBarNotification mValue;

        public StatusBarNotificationHolder(StatusBarNotification value) {
            mValue = value;
        }

        /** Get the held value and clear it. This function should only be called once per holder */
        @Override
        public StatusBarNotification get() {
            StatusBarNotification value = mValue;
            mValue = null;
            return value;
        }
    }

    private final class PolicyAccess {
        private static final String SEPARATOR = ":";
        private final String[] PERM = {
            android.Manifest.permission.ACCESS_NOTIFICATION_POLICY
        };

        public boolean isPackageGranted(String pkg) {
            return pkg != null && getGrantedPackages().contains(pkg);
        }

        public void put(String pkg, boolean granted) {
            if (pkg == null) return;
            final ArraySet<String> pkgs = getGrantedPackages();
            boolean changed;
            if (granted) {
                changed = pkgs.add(pkg);
            } else {
                changed = pkgs.remove(pkg);
            }
            if (!changed) return;
            final String setting = TextUtils.join(SEPARATOR, pkgs);
            final int currentUser = ActivityManager.getCurrentUser();
            Settings.Secure.putStringForUser(getContext().getContentResolver(),
                    Settings.Secure.ENABLED_NOTIFICATION_POLICY_ACCESS_PACKAGES,
                    setting,
                    currentUser);
            getContext().sendBroadcastAsUser(new Intent(NotificationManager
                    .ACTION_NOTIFICATION_POLICY_ACCESS_GRANTED_CHANGED)
                .setPackage(pkg)
                .addFlags(Intent.FLAG_RECEIVER_REGISTERED_ONLY), new UserHandle(currentUser), null);
        }

        public ArraySet<String> getGrantedPackages() {
            final ArraySet<String> pkgs = new ArraySet<>();

            long identity = Binder.clearCallingIdentity();
            try {
                final String setting = Settings.Secure.getStringForUser(
                        getContext().getContentResolver(),
                        Settings.Secure.ENABLED_NOTIFICATION_POLICY_ACCESS_PACKAGES,
                        ActivityManager.getCurrentUser());
                if (setting != null) {
                    final String[] tokens = setting.split(SEPARATOR);
                    for (int i = 0; i < tokens.length; i++) {
                        String token = tokens[i];
                        if (token != null) {
                            token = token.trim();
                        }
                        if (TextUtils.isEmpty(token)) {
                            continue;
                        }
                        pkgs.add(token);
                    }
                }
            } finally {
                Binder.restoreCallingIdentity(identity);
            }
            return pkgs;
        }

        public String[] getRequestingPackages() throws RemoteException {
            final ParceledListSlice list = AppGlobals.getPackageManager()
                    .getPackagesHoldingPermissions(PERM, 0 /*flags*/,
                            ActivityManager.getCurrentUser());
            final List<PackageInfo> pkgs = list.getList();
            if (pkgs == null || pkgs.isEmpty()) return new String[0];
            final int N = pkgs.size();
            final String[] rt = new String[N];
            for (int i = 0; i < N; i++) {
                rt[i] = pkgs.get(i).packageName;
            }
            return rt;
        }
    }
}<|MERGE_RESOLUTION|>--- conflicted
+++ resolved
@@ -307,12 +307,7 @@
     private RankingHandler mRankingHandler;
     private long mLastOverRateLogTime;
     private float mMaxPackageEnqueueRate = DEFAULT_MAX_NOTIFICATION_ENQUEUE_RATE;
-<<<<<<< HEAD
-    private PersistableBundle mCarrierConfig;
-    private CarrierConfigManager mConfigManager;
-=======
     private String mSystemNotificationSound;
->>>>>>> 0a857ee2
 
     private static class Archive {
         final int mBufferSize;
@@ -1075,8 +1070,6 @@
 
         publishBinderService(Context.NOTIFICATION_SERVICE, mService);
         publishLocalService(NotificationManagerInternal.class, mInternalService);
-        mConfigManager = (CarrierConfigManager)
-                getContext().getSystemService(Context.CARRIER_CONFIG_SERVICE);
     }
 
     private void sendRegisteredOnlyBroadcast(String action) {
@@ -2831,124 +2824,6 @@
         boolean hasValidVibrate = false;
         boolean hasValidSound = false;
 
-        boolean smsRingtone =  false;
-        if (mCarrierConfig == null) {
-            mCarrierConfig = mConfigManager.getConfig();
-        } else {
-            smsRingtone = mCarrierConfig.getBoolean(
-                CarrierConfigManager.KEY_CONFIG_SMS_RINGTONE_INCALL);
-        }
-        if ((disableEffects == null || (smsRingtone && mInCall))
-                && (record.getUserId() == UserHandle.USER_ALL ||
-                    record.getUserId() == currentUser ||
-                    mUserProfiles.isCurrentProfile(record.getUserId()))
-                && canInterrupt
-                && mSystemReady
-                && mAudioManager != null) {
-            if (DBG) Slog.v(TAG, "Interrupting!");
-
-            // should we use the default notification sound? (indicated either by
-            // DEFAULT_SOUND or because notification.sound is pointing at
-            // Settings.System.NOTIFICATION_SOUND)
-            final boolean useDefaultSound =
-                   (notification.defaults & Notification.DEFAULT_SOUND) != 0 ||
-                           Settings.System.DEFAULT_NOTIFICATION_URI
-                                   .equals(notification.sound);
-
-            Uri soundUri = null;
-            if (useDefaultSound) {
-                soundUri = Settings.System.DEFAULT_NOTIFICATION_URI;
-
-                // check to see if the default notification sound is silent
-                hasValidSound = mSystemNotificationSound != null;
-            } else if (notification.sound != null) {
-                soundUri = notification.sound;
-                hasValidSound = (soundUri != null);
-            }
-
-            // Does the notification want to specify its own vibration?
-            final boolean hasCustomVibrate = notification.vibrate != null;
-
-            // new in 4.2: if there was supposed to be a sound and we're in vibrate
-            // mode, and no other vibration is specified, we fall back to vibration
-            final boolean convertSoundToVibration =
-                    !hasCustomVibrate
-                            && hasValidSound
-                            && (mAudioManager.getRingerModeInternal() == AudioManager.RINGER_MODE_VIBRATE);
-
-            // The DEFAULT_VIBRATE flag trumps any custom vibration AND the fallback.
-            final boolean useDefaultVibrate =
-                    (notification.defaults & Notification.DEFAULT_VIBRATE) != 0;
-
-            hasValidVibrate = useDefaultVibrate || convertSoundToVibration ||
-                    hasCustomVibrate;
-
-            // We can alert, and we're allowed to alert, but if the developer asked us to only do
-            // it once, and we already have, then don't.
-            if (!(record.isUpdate
-                    && (notification.flags & Notification.FLAG_ONLY_ALERT_ONCE) != 0)) {
-
-                sendAccessibilityEvent(notification, record.sbn.getPackageName());
-
-                if (hasValidSound) {
-                    boolean looping =
-                            (notification.flags & Notification.FLAG_INSISTENT) != 0;
-                    AudioAttributes audioAttributes = audioAttributesForNotification(notification);
-                    mSoundNotificationKey = key;
-                    // do not play notifications if stream volume is 0 (typically because
-                    // ringer mode is silent) or if there is a user of exclusive audio focus
-                    if ((mAudioManager.getStreamVolume(
-                            AudioAttributes.toLegacyStreamType(audioAttributes)) != 0)
-                            && !mAudioManager.isAudioFocusExclusive()) {
-                        final long identity = Binder.clearCallingIdentity();
-                        try {
-                            final IRingtonePlayer player =
-                                    mAudioManager.getRingtonePlayer();
-                            if (player != null) {
-                                if (DBG) Slog.v(TAG, "Playing sound " + soundUri
-                                        + " with attributes " + audioAttributes);
-                                player.playAsync(soundUri, record.sbn.getUser(), looping,
-                                        audioAttributes);
-                                beep = true;
-                            }
-                        } catch (RemoteException e) {
-                        } finally {
-                            Binder.restoreCallingIdentity(identity);
-                        }
-                    }
-                }
-
-                if (hasValidVibrate && !(mAudioManager.getRingerModeInternal()
-                        == AudioManager.RINGER_MODE_SILENT)) {
-                    mVibrateNotificationKey = key;
-
-                    if (useDefaultVibrate || convertSoundToVibration) {
-                        // Escalate privileges so we can use the vibrator even if the
-                        // notifying app does not have the VIBRATE permission.
-                        long identity = Binder.clearCallingIdentity();
-                        try {
-                            mVibrator.vibrate(record.sbn.getUid(), record.sbn.getOpPkg(),
-                                    useDefaultVibrate ? mDefaultVibrationPattern
-                                            : mFallbackVibrationPattern,
-                                    ((notification.flags & Notification.FLAG_INSISTENT) != 0)
-                                            ? 0: -1, audioAttributesForNotification(notification));
-                            buzz = true;
-                        } finally {
-                            Binder.restoreCallingIdentity(identity);
-                        }
-                    } else if (notification.vibrate.length > 1) {
-                        // If you want your own vibration pattern, you need the VIBRATE
-                        // permission
-                        mVibrator.vibrate(record.sbn.getUid(), record.sbn.getOpPkg(),
-                                notification.vibrate,
-                                ((notification.flags & Notification.FLAG_INSISTENT) != 0)
-                                        ? 0: -1, audioAttributesForNotification(notification));
-                        buzz = true;
-                    }
-                }
-            }
-
-        }
         // If a notification is updated to remove the actively playing sound or vibrate,
         // cancel that feedback now
         if (wasBeep && !hasValidSound) {
