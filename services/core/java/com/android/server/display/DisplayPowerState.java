--- conflicted
+++ resolved
@@ -332,11 +332,7 @@
             if (mColorFadePrepared) {
                 mColorFade.draw(mColorFadeLevel);
                 Trace.traceCounter(Trace.TRACE_TAG_POWER,
-<<<<<<< HEAD
-                        COUNTER_COLOR_FADE, Math.round(mColorFadeLevel* 100));
-=======
                         COUNTER_COLOR_FADE, Math.round(mColorFadeLevel * 100));
->>>>>>> 352d099c
             }
 
             mColorFadeReady = true;
