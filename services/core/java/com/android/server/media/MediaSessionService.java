/*
 * Copyright (C) 2014 The Android Open Source Project
 *
 * Licensed under the Apache License, Version 2.0 (the "License");
 * you may not use this file except in compliance with the License.
 * You may obtain a copy of the License at
 *
 *      http://www.apache.org/licenses/LICENSE-2.0
 *
 * Unless required by applicable law or agreed to in writing, software
 * distributed under the License is distributed on an "AS IS" BASIS,
 * WITHOUT WARRANTIES OR CONDITIONS OF ANY KIND, either express or implied.
 * See the License for the specific language governing permissions and
 * limitations under the License.
 */

package com.android.server.media;

import android.Manifest;
import android.app.Activity;
import android.app.ActivityManager;
import android.app.KeyguardManager;
import android.app.PendingIntent;
import android.app.PendingIntent.CanceledException;
import android.content.ActivityNotFoundException;
import android.content.BroadcastReceiver;
import android.content.ComponentName;
import android.content.ContentResolver;
import android.content.Context;
import android.content.Intent;
import android.content.pm.PackageManager;
import android.database.ContentObserver;
import android.media.AudioManager;
import android.media.AudioManagerInternal;
import android.media.AudioSystem;
import android.media.IAudioService;
import android.media.IRemoteVolumeController;
import android.media.session.IActiveSessionsListener;
import android.media.session.ISession;
import android.media.session.ISessionCallback;
import android.media.session.ISessionManager;
import android.media.session.MediaSession;
import android.net.Uri;
import android.os.Binder;
import android.os.Bundle;
import android.os.Handler;
import android.os.IBinder;
import android.os.Message;
import android.os.PowerManager;
import android.os.RemoteException;
import android.os.ResultReceiver;
import android.os.ServiceManager;
import android.os.UserHandle;
import android.provider.Settings;
import android.speech.RecognizerIntent;
import android.text.TextUtils;
import android.util.Log;
import android.util.Slog;
import android.util.SparseArray;
import android.view.KeyEvent;

import com.android.server.LocalServices;
import com.android.server.SystemService;
import com.android.server.Watchdog;
import com.android.server.Watchdog.Monitor;

import java.io.FileDescriptor;
import java.io.PrintWriter;
import java.util.ArrayList;
import java.util.List;

/**
 * System implementation of MediaSessionManager
 */
public class MediaSessionService extends SystemService implements Monitor {
    private static final String TAG = "MediaSessionService";
    private static final boolean DEBUG = Log.isLoggable(TAG, Log.DEBUG);

    private static final int WAKELOCK_TIMEOUT = 5000;

    /* package */final IBinder mICallback = new Binder();

    private final SessionManagerImpl mSessionManagerImpl;
    private final MediaSessionStack mPriorityStack;

    private final ArrayList<MediaSessionRecord> mAllSessions = new ArrayList<MediaSessionRecord>();
    private final SparseArray<UserRecord> mUserRecords = new SparseArray<UserRecord>();
    private final ArrayList<SessionsListenerRecord> mSessionsListeners
            = new ArrayList<SessionsListenerRecord>();
    private final Object mLock = new Object();
    private final MessageHandler mHandler = new MessageHandler();
    private final PowerManager.WakeLock mMediaEventWakeLock;

    private KeyguardManager mKeyguardManager;
    private IAudioService mAudioService;
    private AudioManagerInternal mAudioManagerInternal;
    private ContentResolver mContentResolver;
    private SettingsObserver mSettingsObserver;

    private int mCurrentUserId = -1;

    // Used to notify system UI when remote volume was changed. TODO find a
    // better way to handle this.
    private IRemoteVolumeController mRvc;

    public MediaSessionService(Context context) {
        super(context);
        mSessionManagerImpl = new SessionManagerImpl();
        mPriorityStack = new MediaSessionStack();
        PowerManager pm = (PowerManager) context.getSystemService(Context.POWER_SERVICE);
        mMediaEventWakeLock = pm.newWakeLock(PowerManager.PARTIAL_WAKE_LOCK, "handleMediaEvent");
    }

    @Override
    public void onStart() {
        publishBinderService(Context.MEDIA_SESSION_SERVICE, mSessionManagerImpl);
        Watchdog.getInstance().addMonitor(this);
        mKeyguardManager =
                (KeyguardManager) getContext().getSystemService(Context.KEYGUARD_SERVICE);
        mAudioService = getAudioService();
        mAudioManagerInternal = LocalServices.getService(AudioManagerInternal.class);
        mContentResolver = getContext().getContentResolver();
        mSettingsObserver = new SettingsObserver();
        mSettingsObserver.observe();

        updateUser();
    }

    private IAudioService getAudioService() {
        IBinder b = ServiceManager.getService(Context.AUDIO_SERVICE);
        return IAudioService.Stub.asInterface(b);
    }

    public void updateSession(MediaSessionRecord record) {
        synchronized (mLock) {
            if (!mAllSessions.contains(record)) {
                Log.d(TAG, "Unknown session updated. Ignoring.");
                return;
            }
            mPriorityStack.onSessionStateChange(record);
        }
        mHandler.post(MessageHandler.MSG_SESSIONS_CHANGED, record.getUserId(), 0);
    }

    /**
     * Tells the system UI that volume has changed on a remote session.
     */
    public void notifyRemoteVolumeChanged(int flags, MediaSessionRecord session) {
        if (mRvc == null) {
            return;
        }
        try {
            mRvc.remoteVolumeChanged(session.getControllerBinder(), flags);
        } catch (Exception e) {
            Log.wtf(TAG, "Error sending volume change to system UI.", e);
        }
    }

    public void onSessionPlaystateChange(MediaSessionRecord record, int oldState, int newState) {
        boolean updateSessions = false;
        synchronized (mLock) {
            if (!mAllSessions.contains(record)) {
                Log.d(TAG, "Unknown session changed playback state. Ignoring.");
                return;
            }
            updateSessions = mPriorityStack.onPlaystateChange(record, oldState, newState);
        }
        if (updateSessions) {
            mHandler.post(MessageHandler.MSG_SESSIONS_CHANGED, record.getUserId(), 0);
        }
    }

    public void onSessionPlaybackTypeChanged(MediaSessionRecord record) {
        synchronized (mLock) {
            if (!mAllSessions.contains(record)) {
                Log.d(TAG, "Unknown session changed playback type. Ignoring.");
                return;
            }
            pushRemoteVolumeUpdateLocked(record.getUserId());
        }
    }

    @Override
    public void onStartUser(int userHandle) {
        updateUser();
    }

    @Override
    public void onSwitchUser(int userHandle) {
        updateUser();
    }

    @Override
    public void onStopUser(int userHandle) {
        synchronized (mLock) {
            UserRecord user = mUserRecords.get(userHandle);
            if (user != null) {
                destroyUserLocked(user);
            }
        }
    }

    @Override
    public void monitor() {
        synchronized (mLock) {
            // Check for deadlock
        }
    }

    protected void enforcePhoneStatePermission(int pid, int uid) {
        if (getContext().checkPermission(android.Manifest.permission.MODIFY_PHONE_STATE, pid, uid)
                != PackageManager.PERMISSION_GRANTED) {
            throw new SecurityException("Must hold the MODIFY_PHONE_STATE permission.");
        }
    }

    void sessionDied(MediaSessionRecord session) {
        synchronized (mLock) {
            destroySessionLocked(session);
        }
    }

    void destroySession(MediaSessionRecord session) {
        synchronized (mLock) {
            destroySessionLocked(session);
        }
    }

    private void updateUser() {
        int userId = ActivityManager.getCurrentUser();
        synchronized (mLock) {
            if (mCurrentUserId != userId) {
                final int oldUserId = mCurrentUserId;
                mCurrentUserId = userId; // do this first

                UserRecord oldUser = mUserRecords.get(oldUserId);
                if (oldUser != null) {
                    oldUser.stopLocked();
                }

                UserRecord newUser = getOrCreateUser(userId);
                newUser.startLocked();
            }
        }
    }

    private void updateActiveSessionListeners() {
        synchronized (mLock) {
            for (int i = mSessionsListeners.size() - 1; i >= 0; i--) {
                SessionsListenerRecord listener = mSessionsListeners.get(i);
                try {
                    enforceMediaPermissions(listener.mComponentName, listener.mPid, listener.mUid,
                            listener.mUserId);
                } catch (SecurityException e) {
                    Log.i(TAG, "ActiveSessionsListener " + listener.mComponentName
                            + " is no longer authorized. Disconnecting.");
                    mSessionsListeners.remove(i);
                    try {
                        listener.mListener
                                .onActiveSessionsChanged(new ArrayList<MediaSession.Token>());
                    } catch (Exception e1) {
                        // ignore
                    }
                }
            }
        }
    }

    /**
     * Stop the user and unbind from everything.
     *
     * @param user The user to dispose of
     */
    private void destroyUserLocked(UserRecord user) {
        user.stopLocked();
        user.destroyLocked();
        mUserRecords.remove(user.mUserId);
    }

    /*
     * When a session is removed several things need to happen.
     * 1. We need to remove it from the relevant user.
     * 2. We need to remove it from the priority stack.
     * 3. We need to remove it from all sessions.
     * 4. If this is the system priority session we need to clear it.
     * 5. We need to unlink to death from the cb binder
     * 6. We need to tell the session to do any final cleanup (onDestroy)
     */
    private void destroySessionLocked(MediaSessionRecord session) {
        if (DEBUG) {
            Log.d(TAG, "Destroying session : " + session.toString());
        }
        int userId = session.getUserId();
        UserRecord user = mUserRecords.get(userId);
        if (user != null) {
            user.removeSessionLocked(session);
        }

        mPriorityStack.removeSession(session);
        mAllSessions.remove(session);

        try {
            session.getCallback().asBinder().unlinkToDeath(session, 0);
        } catch (Exception e) {
            // ignore exceptions while destroying a session.
        }
        session.onDestroy();

        mHandler.post(MessageHandler.MSG_SESSIONS_CHANGED, session.getUserId(), 0);
    }

    private void enforcePackageName(String packageName, int uid) {
        if (TextUtils.isEmpty(packageName)) {
            throw new IllegalArgumentException("packageName may not be empty");
        }
        String[] packages = getContext().getPackageManager().getPackagesForUid(uid);
        final int packageCount = packages.length;
        for (int i = 0; i < packageCount; i++) {
            if (packageName.equals(packages[i])) {
                return;
            }
        }
        throw new IllegalArgumentException("packageName is not owned by the calling process");
    }

    /**
     * Checks a caller's authorization to register an IRemoteControlDisplay.
     * Authorization is granted if one of the following is true:
     * <ul>
     * <li>the caller has android.Manifest.permission.MEDIA_CONTENT_CONTROL
     * permission</li>
     * <li>the caller's listener is one of the enabled notification listeners
     * for the caller's user</li>
     * </ul>
     */
    private void enforceMediaPermissions(ComponentName compName, int pid, int uid,
            int resolvedUserId) {
        if (isCurrentVolumeController(uid)) return;
        if (getContext()
                .checkPermission(android.Manifest.permission.MEDIA_CONTENT_CONTROL, pid, uid)
                    != PackageManager.PERMISSION_GRANTED
                && !isEnabledNotificationListener(compName, UserHandle.getUserId(uid),
                        resolvedUserId)) {
            throw new SecurityException("Missing permission to control media.");
        }
    }

    private boolean isCurrentVolumeController(int uid) {
        if (mAudioManagerInternal != null) {
            final int vcuid = mAudioManagerInternal.getVolumeControllerUid();
            if (vcuid > 0 && uid == vcuid) {
                return true;
            }
        }
        return false;
    }

    private void enforceSystemUiPermission(String action, int pid, int uid) {
        if (isCurrentVolumeController(uid)) return;
        if (getContext().checkPermission(android.Manifest.permission.STATUS_BAR_SERVICE,
                pid, uid) != PackageManager.PERMISSION_GRANTED) {
            throw new SecurityException("Only system ui may " + action);
        }
    }

    /**
     * This checks if the component is an enabled notification listener for the
     * specified user. Enabled components may only operate on behalf of the user
     * they're running as.
     *
     * @param compName The component that is enabled.
     * @param userId The user id of the caller.
     * @param forUserId The user id they're making the request on behalf of.
     * @return True if the component is enabled, false otherwise
     */
    private boolean isEnabledNotificationListener(ComponentName compName, int userId,
            int forUserId) {
        if (userId != forUserId) {
            // You may not access another user's content as an enabled listener.
            return false;
        }
        if (DEBUG) {
            Log.d(TAG, "Checking if enabled notification listener " + compName);
        }
        if (compName != null) {
            final String enabledNotifListeners = Settings.Secure.getStringForUser(mContentResolver,
                    Settings.Secure.ENABLED_NOTIFICATION_LISTENERS,
                    userId);
            if (enabledNotifListeners != null) {
                final String[] components = enabledNotifListeners.split(":");
                for (int i = 0; i < components.length; i++) {
                    final ComponentName component =
                            ComponentName.unflattenFromString(components[i]);
                    if (component != null) {
                        if (compName.equals(component)) {
                            if (DEBUG) {
                                Log.d(TAG, "ok to get sessions: " + component +
                                        " is authorized notification listener");
                            }
                            return true;
                        }
                    }
                }
            }
            if (DEBUG) {
                Log.d(TAG, "not ok to get sessions, " + compName +
                        " is not in list of ENABLED_NOTIFICATION_LISTENERS for user " + userId);
            }
        }
        return false;
    }

    private MediaSessionRecord createSessionInternal(int callerPid, int callerUid, int userId,
            String callerPackageName, ISessionCallback cb, String tag) throws RemoteException {
        synchronized (mLock) {
            return createSessionLocked(callerPid, callerUid, userId, callerPackageName, cb, tag);
        }
    }

    /*
     * When a session is created the following things need to happen.
     * 1. Its callback binder needs a link to death
     * 2. It needs to be added to all sessions.
     * 3. It needs to be added to the priority stack.
     * 4. It needs to be added to the relevant user record.
     */
    private MediaSessionRecord createSessionLocked(int callerPid, int callerUid, int userId,
            String callerPackageName, ISessionCallback cb, String tag) {

        final MediaSessionRecord session = new MediaSessionRecord(callerPid, callerUid, userId,
                callerPackageName, cb, tag, this, mHandler);
        try {
            cb.asBinder().linkToDeath(session, 0);
        } catch (RemoteException e) {
            throw new RuntimeException("Media Session owner died prematurely.", e);
        }

        mAllSessions.add(session);
        mPriorityStack.addSession(session);

        UserRecord user = getOrCreateUser(userId);
        user.addSessionLocked(session);

        mHandler.post(MessageHandler.MSG_SESSIONS_CHANGED, userId, 0);

        if (DEBUG) {
            Log.d(TAG, "Created session for package " + callerPackageName + " with tag " + tag);
        }
        return session;
    }

    private UserRecord getOrCreateUser(int userId) {
        UserRecord user = mUserRecords.get(userId);
        if (user == null) {
            user = new UserRecord(getContext(), userId);
            mUserRecords.put(userId, user);
        }
        return user;
    }

    private int findIndexOfSessionsListenerLocked(IActiveSessionsListener listener) {
        for (int i = mSessionsListeners.size() - 1; i >= 0; i--) {
            if (mSessionsListeners.get(i).mListener.asBinder() == listener.asBinder()) {
                return i;
            }
        }
        return -1;
    }

    private void pushSessionsChanged(int userId) {
        synchronized (mLock) {
            List<MediaSessionRecord> records = mPriorityStack.getActiveSessions(userId);
            int size = records.size();
            if (size > 0 && records.get(0).isPlaybackActive(false)) {
                rememberMediaButtonReceiverLocked(records.get(0));
            }
            ArrayList<MediaSession.Token> tokens = new ArrayList<MediaSession.Token>();
            for (int i = 0; i < size; i++) {
                tokens.add(new MediaSession.Token(records.get(i).getControllerBinder()));
            }
            pushRemoteVolumeUpdateLocked(userId);
            for (int i = mSessionsListeners.size() - 1; i >= 0; i--) {
                SessionsListenerRecord record = mSessionsListeners.get(i);
                if (record.mUserId == UserHandle.USER_ALL || record.mUserId == userId) {
                    try {
                        record.mListener.onActiveSessionsChanged(tokens);
                    } catch (RemoteException e) {
                        Log.w(TAG, "Dead ActiveSessionsListener in pushSessionsChanged, removing",
                                e);
                        mSessionsListeners.remove(i);
                    }
                }
            }
        }
    }

    private void pushRemoteVolumeUpdateLocked(int userId) {
        if (mRvc != null) {
            try {
                MediaSessionRecord record = mPriorityStack.getDefaultRemoteSession(userId);
                mRvc.updateRemoteController(record == null ? null : record.getControllerBinder());
            } catch (RemoteException e) {
                Log.wtf(TAG, "Error sending default remote volume to sys ui.", e);
            }
        }
    }

    private void rememberMediaButtonReceiverLocked(MediaSessionRecord record) {
        PendingIntent receiver = record.getMediaButtonReceiver();
        UserRecord user = mUserRecords.get(record.getUserId());
        if (receiver != null && user != null) {
            user.mLastMediaButtonReceiver = receiver;
            ComponentName component = receiver.getIntent().getComponent();
            if (component != null && record.getPackageName().equals(component.getPackageName())) {
                Settings.Secure.putStringForUser(mContentResolver,
                        Settings.System.MEDIA_BUTTON_RECEIVER, component.flattenToString(),
                        record.getUserId());
            }
        }
    }

    /**
     * Information about a particular user. The contents of this object is
     * guarded by mLock.
     */
    final class UserRecord {
        private final int mUserId;
        private final ArrayList<MediaSessionRecord> mSessions = new ArrayList<MediaSessionRecord>();
        private final Context mContext;
        private PendingIntent mLastMediaButtonReceiver;
        private ComponentName mRestoredMediaButtonReceiver;

        public UserRecord(Context context, int userId) {
            mContext = context;
            mUserId = userId;
            restoreMediaButtonReceiver();
        }

        public void startLocked() {
        }

        public void stopLocked() {
            // nothing for now
        }

        public void destroyLocked() {
            for (int i = mSessions.size() - 1; i >= 0; i--) {
                MediaSessionRecord session = mSessions.get(i);
                MediaSessionService.this.destroySessionLocked(session);
            }
        }

        public ArrayList<MediaSessionRecord> getSessionsLocked() {
            return mSessions;
        }

        public void addSessionLocked(MediaSessionRecord session) {
            mSessions.add(session);
        }

        public void removeSessionLocked(MediaSessionRecord session) {
            mSessions.remove(session);
        }

        public void dumpLocked(PrintWriter pw, String prefix) {
            pw.println(prefix + "Record for user " + mUserId);
            String indent = prefix + "  ";
            pw.println(indent + "MediaButtonReceiver:" + mLastMediaButtonReceiver);
            pw.println(indent + "Restored ButtonReceiver:" + mRestoredMediaButtonReceiver);
            int size = mSessions.size();
            pw.println(indent + size + " Sessions:");
            for (int i = 0; i < size; i++) {
                // Just print the short version, the full session dump will
                // already be in the list of all sessions.
                pw.println(indent + mSessions.get(i).toString());
            }
        }

        private void restoreMediaButtonReceiver() {
            String receiverName = Settings.Secure.getStringForUser(mContentResolver,
                    Settings.System.MEDIA_BUTTON_RECEIVER, UserHandle.USER_CURRENT);
            if (!TextUtils.isEmpty(receiverName)) {
                ComponentName eventReceiver = ComponentName.unflattenFromString(receiverName);
                if (eventReceiver == null) {
                    // an invalid name was persisted
                    return;
                }
                mRestoredMediaButtonReceiver = eventReceiver;
            }
        }
    }

    final class SessionsListenerRecord implements IBinder.DeathRecipient {
        private final IActiveSessionsListener mListener;
        private final ComponentName mComponentName;
        private final int mUserId;
        private final int mPid;
        private final int mUid;

        public SessionsListenerRecord(IActiveSessionsListener listener,
                ComponentName componentName,
                int userId, int pid, int uid) {
            mListener = listener;
            mComponentName = componentName;
            mUserId = userId;
            mPid = pid;
            mUid = uid;
        }

        @Override
        public void binderDied() {
            synchronized (mLock) {
                mSessionsListeners.remove(this);
            }
        }
    }

    final class SettingsObserver extends ContentObserver {
        private final Uri mSecureSettingsUri = Settings.Secure.getUriFor(
                Settings.Secure.ENABLED_NOTIFICATION_LISTENERS);

        private SettingsObserver() {
            super(null);
        }

        private void observe() {
            mContentResolver.registerContentObserver(mSecureSettingsUri,
                    false, this, UserHandle.USER_ALL);
        }

        @Override
        public void onChange(boolean selfChange, Uri uri) {
            updateActiveSessionListeners();
        }
    }

    class SessionManagerImpl extends ISessionManager.Stub {
        private static final String EXTRA_WAKELOCK_ACQUIRED =
                "android.media.AudioService.WAKELOCK_ACQUIRED";
        private static final int WAKELOCK_RELEASE_ON_FINISHED = 1980; // magic number

        private boolean mVoiceButtonDown = false;
        private boolean mVoiceButtonHandled = false;

        @Override
        public ISession createSession(String packageName, ISessionCallback cb, String tag,
                int userId) throws RemoteException {
            final int pid = Binder.getCallingPid();
            final int uid = Binder.getCallingUid();
            final long token = Binder.clearCallingIdentity();
            try {
                enforcePackageName(packageName, uid);
                int resolvedUserId = ActivityManager.handleIncomingUser(pid, uid, userId,
                        false /* allowAll */, true /* requireFull */, "createSession", packageName);
                if (cb == null) {
                    throw new IllegalArgumentException("Controller callback cannot be null");
                }
                return createSessionInternal(pid, uid, resolvedUserId, packageName, cb, tag)
                        .getSessionBinder();
            } finally {
                Binder.restoreCallingIdentity(token);
            }
        }

        @Override
        public List<IBinder> getSessions(ComponentName componentName, int userId) {
            final int pid = Binder.getCallingPid();
            final int uid = Binder.getCallingUid();
            final long token = Binder.clearCallingIdentity();

            try {
                int resolvedUserId = verifySessionsRequest(componentName, userId, pid, uid);
                ArrayList<IBinder> binders = new ArrayList<IBinder>();
                synchronized (mLock) {
                    ArrayList<MediaSessionRecord> records = mPriorityStack
                            .getActiveSessions(resolvedUserId);
                    int size = records.size();
                    for (int i = 0; i < size; i++) {
                        binders.add(records.get(i).getControllerBinder().asBinder());
                    }
                }
                return binders;
            } finally {
                Binder.restoreCallingIdentity(token);
            }
        }

        @Override
        public void addSessionsListener(IActiveSessionsListener listener,
                ComponentName componentName, int userId) throws RemoteException {
            final int pid = Binder.getCallingPid();
            final int uid = Binder.getCallingUid();
            final long token = Binder.clearCallingIdentity();

            try {
                int resolvedUserId = verifySessionsRequest(componentName, userId, pid, uid);
                synchronized (mLock) {
                    int index = findIndexOfSessionsListenerLocked(listener);
                    if (index != -1) {
                        Log.w(TAG, "ActiveSessionsListener is already added, ignoring");
                        return;
                    }
                    SessionsListenerRecord record = new SessionsListenerRecord(listener,
                            componentName, resolvedUserId, pid, uid);
                    try {
                        listener.asBinder().linkToDeath(record, 0);
                    } catch (RemoteException e) {
                        Log.e(TAG, "ActiveSessionsListener is dead, ignoring it", e);
                        return;
                    }
                    mSessionsListeners.add(record);
                }
            } finally {
                Binder.restoreCallingIdentity(token);
            }
        }

        @Override
        public void removeSessionsListener(IActiveSessionsListener listener)
                throws RemoteException {
            synchronized (mLock) {
                int index = findIndexOfSessionsListenerLocked(listener);
                if (index != -1) {
                    SessionsListenerRecord record = mSessionsListeners.remove(index);
                    try {
                        record.mListener.asBinder().unlinkToDeath(record, 0);
                    } catch (Exception e) {
                        // ignore exceptions, the record is being removed
                    }
                }
            }
        }

        /**
         * Handles the dispatching of the media button events to one of the
         * registered listeners, or if there was none, broadcast an
         * ACTION_MEDIA_BUTTON intent to the rest of the system.
         *
         * @param keyEvent a non-null KeyEvent whose key code is one of the
         *            supported media buttons
         * @param needWakeLock true if a PARTIAL_WAKE_LOCK needs to be held
         *            while this key event is dispatched.
         */
        @Override
        public void dispatchMediaKeyEvent(KeyEvent keyEvent, boolean needWakeLock) {
            if (keyEvent == null || !KeyEvent.isMediaKey(keyEvent.getKeyCode())) {
                Log.w(TAG, "Attempted to dispatch null or non-media key event.");
                return;
            }

            final int pid = Binder.getCallingPid();
            final int uid = Binder.getCallingUid();
            final long token = Binder.clearCallingIdentity();
            try {
                if (DEBUG) {
                    Log.d(TAG, "dispatchMediaKeyEvent, pid=" + pid + ", uid=" + uid + ", event="
                            + keyEvent);
                }
                if (!isUserSetupComplete()) {
                    // Global media key handling can have the side-effect of starting new
                    // activities which is undesirable while setup is in progress.
                    Slog.i(TAG, "Not dispatching media key event because user "
                            + "setup is in progress.");
                    return;
                }

                synchronized (mLock) {
                    // If we don't have a media button receiver to fall back on
                    // include non-playing sessions for dispatching
                    UserRecord ur = mUserRecords.get(mCurrentUserId);
                    boolean useNotPlayingSessions = (ur == null) ||
                            (ur.mLastMediaButtonReceiver == null
                                && ur.mRestoredMediaButtonReceiver == null);
                    MediaSessionRecord session = mPriorityStack
                            .getDefaultMediaButtonSession(mCurrentUserId, useNotPlayingSessions);
                    if (isVoiceKey(keyEvent.getKeyCode())) {
                        handleVoiceKeyEventLocked(keyEvent, needWakeLock, session);
                    } else {
                        dispatchMediaKeyEventLocked(keyEvent, needWakeLock, session);
                    }
                }
            } finally {
                Binder.restoreCallingIdentity(token);
            }
        }

        @Override
        public void dispatchAdjustVolume(int suggestedStream, int delta, int flags) {
            final int pid = Binder.getCallingPid();
            final int uid = Binder.getCallingUid();
            final long token = Binder.clearCallingIdentity();
            try {
                synchronized (mLock) {
                    MediaSessionRecord session = mPriorityStack
                            .getDefaultVolumeSession(mCurrentUserId);
                    dispatchAdjustVolumeLocked(suggestedStream, delta, flags, session);
                }
            } finally {
                Binder.restoreCallingIdentity(token);
            }
        }

        @Override
        public void setRemoteVolumeController(IRemoteVolumeController rvc) {
            final int pid = Binder.getCallingPid();
            final int uid = Binder.getCallingUid();
            final long token = Binder.clearCallingIdentity();
            try {
                enforceSystemUiPermission("listen for volume changes", pid, uid);
                mRvc = rvc;
            } finally {
                Binder.restoreCallingIdentity(token);
            }
        }

        @Override
        public boolean isGlobalPriorityActive() {
            return mPriorityStack.isGlobalPriorityActive();
        }

        @Override
        public void dump(FileDescriptor fd, final PrintWriter pw, String[] args) {
            if (getContext().checkCallingOrSelfPermission(Manifest.permission.DUMP)
                    != PackageManager.PERMISSION_GRANTED) {
                pw.println("Permission Denial: can't dump MediaSessionService from from pid="
                        + Binder.getCallingPid()
                        + ", uid=" + Binder.getCallingUid());
                return;
            }

            pw.println("MEDIA SESSION SERVICE (dumpsys media_session)");
            pw.println();

            synchronized (mLock) {
                pw.println(mSessionsListeners.size() + " sessions listeners.");
                int count = mAllSessions.size();
                pw.println(count + " Sessions:");
                for (int i = 0; i < count; i++) {
                    mAllSessions.get(i).dump(pw, "");
                    pw.println();
                }
                mPriorityStack.dump(pw, "");

                pw.println("User Records:");
                count = mUserRecords.size();
                for (int i = 0; i < count; i++) {
                    UserRecord user = mUserRecords.get(mUserRecords.keyAt(i));
                    user.dumpLocked(pw, "");
                }
            }
        }

        private int verifySessionsRequest(ComponentName componentName, int userId, final int pid,
                final int uid) {
            String packageName = null;
            if (componentName != null) {
                // If they gave us a component name verify they own the
                // package
                packageName = componentName.getPackageName();
                enforcePackageName(packageName, uid);
            }
            // Check that they can make calls on behalf of the user and
            // get the final user id
            int resolvedUserId = ActivityManager.handleIncomingUser(pid, uid, userId,
                    true /* allowAll */, true /* requireFull */, "getSessions", packageName);
            // Check if they have the permissions or their component is
            // enabled for the user they're calling from.
            enforceMediaPermissions(componentName, pid, uid, resolvedUserId);
            return resolvedUserId;
        }

        private void dispatchAdjustVolumeLocked(int suggestedStream, int direction, int flags,
                MediaSessionRecord session) {
            if (DEBUG) {
                String description = session == null ? null : session.toString();
                Log.d(TAG, "Adjusting session " + description + " by " + direction + ". flags="
                        + flags + ", suggestedStream=" + suggestedStream);

            }
            boolean preferSuggestedStream = false;
            if (isValidLocalStreamType(suggestedStream)
                    && AudioSystem.isStreamActive(suggestedStream, 0)) {
                preferSuggestedStream = true;
            }
            if (session == null || preferSuggestedStream) {
                if ((flags & AudioManager.FLAG_ACTIVE_MEDIA_ONLY) != 0
                        && !AudioSystem.isStreamActive(AudioManager.STREAM_MUSIC, 0)) {
                    if (DEBUG) {
                        Log.d(TAG, "No active session to adjust, skipping media only volume event");
                    }
                    return;
                }

                // Execute mAudioService.adjustSuggestedStreamVolume() on
                // handler thread of MediaSessionService.
                // This will release the MediaSessionService.mLock sooner and avoid
                // a potential deadlock between MediaSessionService.mLock and
                // ActivityManagerService lock.
                mHandler.post(new Runnable() {
                    @Override
                    public void run() {
                        try {
                            String packageName = getContext().getOpPackageName();
                            mAudioService.adjustSuggestedStreamVolume(direction, suggestedStream,
                                    flags, packageName, TAG);
                        } catch (RemoteException e) {
                            Log.e(TAG, "Error adjusting default volume.", e);
                        }
                    }
                });
            } else {
                session.adjustVolume(direction, flags, getContext().getPackageName(),
                        UserHandle.myUserId(), true);
            }
        }

        private void handleVoiceKeyEventLocked(KeyEvent keyEvent, boolean needWakeLock,
                MediaSessionRecord session) {
            if (session != null && session.hasFlag(MediaSession.FLAG_EXCLUSIVE_GLOBAL_PRIORITY)) {
                // If the phone app has priority just give it the event
                dispatchMediaKeyEventLocked(keyEvent, needWakeLock, session);
                return;
            }
            int action = keyEvent.getAction();
            boolean isLongPress = (keyEvent.getFlags() & KeyEvent.FLAG_LONG_PRESS) != 0;
            if (action == KeyEvent.ACTION_DOWN) {
                if (keyEvent.getRepeatCount() == 0) {
                    mVoiceButtonDown = true;
                    mVoiceButtonHandled = false;
                } else if (mVoiceButtonDown && !mVoiceButtonHandled && isLongPress) {
                    mVoiceButtonHandled = true;
                    startVoiceInput(needWakeLock);
                }
            } else if (action == KeyEvent.ACTION_UP) {
                if (mVoiceButtonDown) {
                    mVoiceButtonDown = false;
                    if (!mVoiceButtonHandled && !keyEvent.isCanceled()) {
                        // Resend the down then send this event through
                        KeyEvent downEvent = KeyEvent.changeAction(keyEvent, KeyEvent.ACTION_DOWN);
                        dispatchMediaKeyEventLocked(downEvent, needWakeLock, session);
                        dispatchMediaKeyEventLocked(keyEvent, needWakeLock, session);
                    }
                }
            }
        }

        private void dispatchMediaKeyEventLocked(KeyEvent keyEvent, boolean needWakeLock,
                MediaSessionRecord session) {
            if (session != null) {
                if (DEBUG) {
                    Log.d(TAG, "Sending media key to " + session.toString());
                }
                if (needWakeLock) {
                    mKeyEventReceiver.aquireWakeLockLocked();
                }
                // If we don't need a wakelock use -1 as the id so we
                // won't release it later
                session.sendMediaButton(keyEvent,
                        needWakeLock ? mKeyEventReceiver.mLastTimeoutId : -1,
                        mKeyEventReceiver, getContext().getApplicationInfo().uid,
                        getContext().getPackageName());
            } else {
                // Launch the last PendingIntent we had with priority
                UserRecord user = mUserRecords.get(mCurrentUserId);
<<<<<<< HEAD
                if (user != null && (user.mLastMediaButtonReceiver != null
                        || user.mRestoredMediaButtonReceiver != null)) {
=======
                if (user.mLastMediaButtonReceiver != null
                        || user.mRestoredMediaButtonReceiver != null) {
>>>>>>> 5b6c0341
                    if (DEBUG) {
                        Log.d(TAG, "Sending media key to last known PendingIntent "
                                + user.mLastMediaButtonReceiver + " or restored Intent "
                                + user.mRestoredMediaButtonReceiver);
                    }
                    if (needWakeLock) {
                        mKeyEventReceiver.aquireWakeLockLocked();
                    }
                    Intent mediaButtonIntent = new Intent(Intent.ACTION_MEDIA_BUTTON);
                    mediaButtonIntent.addFlags(Intent.FLAG_RECEIVER_FOREGROUND);
                    mediaButtonIntent.putExtra(Intent.EXTRA_KEY_EVENT, keyEvent);
                    try {
                        if (user.mLastMediaButtonReceiver != null) {
                            user.mLastMediaButtonReceiver.send(getContext(),
                                    needWakeLock ? mKeyEventReceiver.mLastTimeoutId : -1,
                                    mediaButtonIntent, mKeyEventReceiver, mHandler);
                        } else {
                            mediaButtonIntent.setComponent(user.mRestoredMediaButtonReceiver);
                            getContext().sendBroadcastAsUser(mediaButtonIntent,
                                    new UserHandle(mCurrentUserId));
                        }
                    } catch (CanceledException e) {
                        Log.i(TAG, "Error sending key event to media button receiver "
                                + user.mLastMediaButtonReceiver, e);
                    }
                } else {
                    if (DEBUG) {
                        Log.d(TAG, "Sending media key ordered broadcast");
                    }
                    if (needWakeLock) {
                        mMediaEventWakeLock.acquire();
                    }
                    // Fallback to legacy behavior
                    Intent keyIntent = new Intent(Intent.ACTION_MEDIA_BUTTON, null);
                    keyIntent.addFlags(Intent.FLAG_RECEIVER_FOREGROUND);
                    keyIntent.putExtra(Intent.EXTRA_KEY_EVENT, keyEvent);
                    if (needWakeLock) {
                        keyIntent.putExtra(EXTRA_WAKELOCK_ACQUIRED,
                                WAKELOCK_RELEASE_ON_FINISHED);
                    }
                    getContext().sendOrderedBroadcastAsUser(keyIntent, UserHandle.CURRENT,
                            null, mKeyEventDone, mHandler, Activity.RESULT_OK, null, null);
                }
            }
        }

        private void startVoiceInput(boolean needWakeLock) {
            Intent voiceIntent = null;
            // select which type of search to launch:
            // - screen on and device unlocked: action is ACTION_WEB_SEARCH
            // - device locked or screen off: action is
            // ACTION_VOICE_SEARCH_HANDS_FREE
            // with EXTRA_SECURE set to true if the device is securely locked
            PowerManager pm = (PowerManager) getContext().getSystemService(Context.POWER_SERVICE);
            boolean isLocked = mKeyguardManager != null && mKeyguardManager.isKeyguardLocked();
            if (!isLocked && pm.isScreenOn()) {
                voiceIntent = new Intent(android.speech.RecognizerIntent.ACTION_WEB_SEARCH);
                Log.i(TAG, "voice-based interactions: about to use ACTION_WEB_SEARCH");
            } else {
                voiceIntent = new Intent(RecognizerIntent.ACTION_VOICE_SEARCH_HANDS_FREE);
                voiceIntent.putExtra(RecognizerIntent.EXTRA_SECURE,
                        isLocked && mKeyguardManager.isKeyguardSecure());
                Log.i(TAG, "voice-based interactions: about to use ACTION_VOICE_SEARCH_HANDS_FREE");
            }
            // start the search activity
            if (needWakeLock) {
                mMediaEventWakeLock.acquire();
            }
            try {
                if (voiceIntent != null) {
                    voiceIntent.setFlags(Intent.FLAG_ACTIVITY_NEW_TASK
                            | Intent.FLAG_ACTIVITY_EXCLUDE_FROM_RECENTS);
                    getContext().startActivityAsUser(voiceIntent, UserHandle.CURRENT);
                }
            } catch (ActivityNotFoundException e) {
                Log.w(TAG, "No activity for search: " + e);
            } finally {
                if (needWakeLock) {
                    mMediaEventWakeLock.release();
                }
            }
        }

        private boolean isVoiceKey(int keyCode) {
            return keyCode == KeyEvent.KEYCODE_HEADSETHOOK;
        }

        private boolean isUserSetupComplete() {
            return Settings.Secure.getIntForUser(getContext().getContentResolver(),
                    Settings.Secure.USER_SETUP_COMPLETE, 0, UserHandle.USER_CURRENT) != 0;
        }

        // we only handle public stream types, which are 0-5
        private boolean isValidLocalStreamType(int streamType) {
            return streamType >= AudioManager.STREAM_VOICE_CALL
                    && streamType <= AudioManager.STREAM_NOTIFICATION;
        }

        private KeyEventWakeLockReceiver mKeyEventReceiver = new KeyEventWakeLockReceiver(mHandler);

        class KeyEventWakeLockReceiver extends ResultReceiver implements Runnable,
                PendingIntent.OnFinished {
            private final Handler mHandler;
            private int mRefCount = 0;
            private int mLastTimeoutId = 0;

            public KeyEventWakeLockReceiver(Handler handler) {
                super(handler);
                mHandler = handler;
            }

            public void onTimeout() {
                synchronized (mLock) {
                    if (mRefCount == 0) {
                        // We've already released it, so just return
                        return;
                    }
                    mLastTimeoutId++;
                    mRefCount = 0;
                    releaseWakeLockLocked();
                }
            }

            public void aquireWakeLockLocked() {
                if (mRefCount == 0) {
                    mMediaEventWakeLock.acquire();
                }
                mRefCount++;
                mHandler.removeCallbacks(this);
                mHandler.postDelayed(this, WAKELOCK_TIMEOUT);

            }

            @Override
            public void run() {
                onTimeout();
            }

            @Override
            protected void onReceiveResult(int resultCode, Bundle resultData) {
                if (resultCode < mLastTimeoutId) {
                    // Ignore results from calls that were before the last
                    // timeout, just in case.
                    return;
                } else {
                    synchronized (mLock) {
                        if (mRefCount > 0) {
                            mRefCount--;
                            if (mRefCount == 0) {
                                releaseWakeLockLocked();
                            }
                        }
                    }
                }
            }

            private void releaseWakeLockLocked() {
                mMediaEventWakeLock.release();
                mHandler.removeCallbacks(this);
            }

            @Override
            public void onSendFinished(PendingIntent pendingIntent, Intent intent, int resultCode,
                    String resultData, Bundle resultExtras) {
                onReceiveResult(resultCode, null);
            }
        };

        BroadcastReceiver mKeyEventDone = new BroadcastReceiver() {
            @Override
            public void onReceive(Context context, Intent intent) {
                if (intent == null) {
                    return;
                }
                Bundle extras = intent.getExtras();
                if (extras == null) {
                    return;
                }
                synchronized (mLock) {
                    if (extras.containsKey(EXTRA_WAKELOCK_ACQUIRED)
                            && mMediaEventWakeLock.isHeld()) {
                        mMediaEventWakeLock.release();
                    }
                }
            }
        };
    }

    final class MessageHandler extends Handler {
        private static final int MSG_SESSIONS_CHANGED = 1;

        @Override
        public void handleMessage(Message msg) {
            switch (msg.what) {
                case MSG_SESSIONS_CHANGED:
                    pushSessionsChanged(msg.arg1);
                    break;
            }
        }

        public void post(int what, int arg1, int arg2) {
            obtainMessage(what, arg1, arg2).sendToTarget();
        }
    }
}<|MERGE_RESOLUTION|>--- conflicted
+++ resolved
@@ -962,13 +962,8 @@
             } else {
                 // Launch the last PendingIntent we had with priority
                 UserRecord user = mUserRecords.get(mCurrentUserId);
-<<<<<<< HEAD
                 if (user != null && (user.mLastMediaButtonReceiver != null
                         || user.mRestoredMediaButtonReceiver != null)) {
-=======
-                if (user.mLastMediaButtonReceiver != null
-                        || user.mRestoredMediaButtonReceiver != null) {
->>>>>>> 5b6c0341
                     if (DEBUG) {
                         Log.d(TAG, "Sending media key to last known PendingIntent "
                                 + user.mLastMediaButtonReceiver + " or restored Intent "
