/*
 * Copyright (C) 2006 The Android Open Source Project
 *
 * Licensed under the Apache License, Version 2.0 (the "License");
 * you may not use this file except in compliance with the License.
 * You may obtain a copy of the License at
 *
 *      http://www.apache.org/licenses/LICENSE-2.0
 *
 * Unless required by applicable law or agreed to in writing, software
 * distributed under the License is distributed on an "AS IS" BASIS,
 * WITHOUT WARRANTIES OR CONDITIONS OF ANY KIND, either express or implied.
 * See the License for the specific language governing permissions and
 * limitations under the License.
 */

package com.android.server;

import android.app.Activity;
import android.app.ActivityManager;
import android.app.ActivityManagerNative;
import android.app.AlarmManager;
import android.app.AppOpsManager;
import android.app.BroadcastOptions;
import android.app.IAlarmCompleteListener;
import android.app.IAlarmListener;
import android.app.IAlarmManager;
import android.app.IUidObserver;
import android.app.PendingIntent;
import android.content.BroadcastReceiver;
import android.content.ContentUris;
import android.content.ContentResolver;
import android.content.Context;
import android.content.Intent;
import android.content.IntentFilter;
import android.content.pm.PackageManager;
import android.database.ContentObserver;
import android.net.Uri;
import android.os.Binder;
import android.os.Bundle;
import android.os.Handler;
import android.os.IBinder;
import android.os.Message;
import android.os.PowerManager;
import android.os.Process;
import android.os.RemoteException;
import android.os.SystemClock;
import android.os.SystemProperties;
import android.os.UserHandle;
import android.os.WorkSource;
import android.provider.Settings;
import android.text.TextUtils;
import android.text.format.DateFormat;
import android.util.ArrayMap;
import android.util.KeyValueListParser;
import android.util.Log;
import android.util.Slog;
import android.util.SparseArray;
import android.util.SparseBooleanArray;
import android.util.SparseLongArray;
import android.util.TimeUtils;

import java.io.ByteArrayOutputStream;
import java.io.FileDescriptor;
import java.io.PrintWriter;
import java.text.SimpleDateFormat;
import java.util.ArrayList;
import java.util.Arrays;
import java.util.Calendar;
import java.util.Collections;
import java.util.Comparator;
import java.util.Date;
import java.util.HashMap;
import java.util.LinkedList;
import java.util.Locale;
import java.util.Random;
import java.util.TimeZone;
import java.util.TreeSet;

import static android.app.AlarmManager.RTC_WAKEUP;
import static android.app.AlarmManager.RTC;
import static android.app.AlarmManager.ELAPSED_REALTIME_WAKEUP;
import static android.app.AlarmManager.ELAPSED_REALTIME;
import static android.app.AlarmManager.RTC_POWEROFF_WAKEUP;

import com.android.internal.util.LocalLog;

class AlarmManagerService extends SystemService {
    private static final int RTC_WAKEUP_MASK = 1 << RTC_WAKEUP;
    private static final int RTC_MASK = 1 << RTC;
    private static final int ELAPSED_REALTIME_WAKEUP_MASK = 1 << ELAPSED_REALTIME_WAKEUP;
    private static final int ELAPSED_REALTIME_MASK = 1 << ELAPSED_REALTIME;
    private static final int RTC_POWEROFF_WAKEUP_MASK = 1 << RTC_POWEROFF_WAKEUP;
    static final int TIME_CHANGED_MASK = 1 << 16;
    static final int IS_WAKEUP_MASK = RTC_WAKEUP_MASK|ELAPSED_REALTIME_WAKEUP_MASK
            |RTC_POWEROFF_WAKEUP_MASK;

    // Mask for testing whether a given alarm type is wakeup vs non-wakeup
    static final int TYPE_NONWAKEUP_MASK = 0x1; // low bit => non-wakeup

    static final String TAG = "AlarmManager";
    static final boolean localLOGV = false;
    static final boolean DEBUG_BATCH = localLOGV || false;
    static final boolean DEBUG_VALIDATE = localLOGV || false;
    static final boolean DEBUG_ALARM_CLOCK = localLOGV || false;
    static final boolean DEBUG_LISTENER_CALLBACK = localLOGV || false;
    static final boolean RECORD_ALARMS_IN_HISTORY = true;
    static final boolean RECORD_DEVICE_IDLE_ALARMS = false;
    static final int ALARM_EVENT = 1;
    static final String TIMEZONE_PROPERTY = "persist.sys.timezone";

    private final Intent mBackgroundIntent
            = new Intent().addFlags(Intent.FLAG_FROM_BACKGROUND);
    static final IncreasingTimeOrder sIncreasingTimeOrder = new IncreasingTimeOrder();
    
    static final boolean WAKEUP_STATS = false;

    private static final Intent NEXT_ALARM_CLOCK_CHANGED_INTENT =
            new Intent(AlarmManager.ACTION_NEXT_ALARM_CLOCK_CHANGED)
                    .addFlags(Intent.FLAG_RECEIVER_REPLACE_PENDING);

    final LocalLog mLog = new LocalLog(TAG);

    private static final String DESKCLOCK_PACKAGE_NAME = "com.android.deskclock";

    private static final String ENCRYPTING_STATE = "trigger_restart_min_framework";
    private static final String ENCRYPTED_STATE = "1";

    AppOpsManager mAppOps;
    DeviceIdleController.LocalService mLocalDeviceIdleController;

    final Object mLock = new Object();

    long mNativeData;
    private long mNextWakeup;
    private long mNextRtcWakeup;
    private long mNextNonWakeup;
    private long mLastWakeupSet;
    private long mLastWakeup;
    int mBroadcastRefCount = 0;
    PowerManager.WakeLock mWakeLock;
    private QCNsrmAlarmExtension qcNsrmExt = new QCNsrmAlarmExtension(this);
    boolean mLastWakeLockUnimportantForLogging;
    ArrayList<Alarm> mPendingNonWakeupAlarms = new ArrayList<>();
    ArrayList<InFlight> mInFlight = new ArrayList<>();
    final AlarmHandler mHandler = new AlarmHandler();
    ClockReceiver mClockReceiver;
    InteractiveStateReceiver mInteractiveStateReceiver;
    private UninstallReceiver mUninstallReceiver;
    final DeliveryTracker mDeliveryTracker = new DeliveryTracker();
    PendingIntent mTimeTickSender;
    PendingIntent mDateChangeSender;
    Random mRandom;
    boolean mInteractive = true;
    long mNonInteractiveStartTime;
    long mNonInteractiveTime;
    long mLastAlarmDeliveryTime;
    long mStartCurrentDelayTime;
    long mNextNonWakeupDeliveryTime;
    long mLastTimeChangeClockTime;
    long mLastTimeChangeRealtime;
    long mAllowWhileIdleMinTime;
    int mNumTimeChanged;

    /**
     * The current set of user whitelisted apps for device idle mode, meaning these are allowed
     * to freely schedule alarms.
     */
    int[] mDeviceIdleUserWhitelist = new int[0];

    /**
     * For each uid, this is the last time we dispatched an "allow while idle" alarm,
     * used to determine the earliest we can dispatch the next such alarm.
     */
    final SparseLongArray mLastAllowWhileIdleDispatch = new SparseLongArray();

    final static class IdleDispatchEntry {
        int uid;
        String pkg;
        String tag;
        String op;
        long elapsedRealtime;
        long argRealtime;
    }
    final ArrayList<IdleDispatchEntry> mAllowWhileIdleDispatches = new ArrayList();

    /**
     * Broadcast options to use for FLAG_ALLOW_WHILE_IDLE.
     */
    Bundle mIdleOptions;

    private final SparseArray<AlarmManager.AlarmClockInfo> mNextAlarmClockForUser =
            new SparseArray<>();
    private final SparseArray<AlarmManager.AlarmClockInfo> mTmpSparseAlarmClockArray =
            new SparseArray<>();
    private final SparseBooleanArray mPendingSendNextAlarmClockChangedForUser =
            new SparseBooleanArray();
    private boolean mNextAlarmClockMayChange;

    // May only use on mHandler's thread, locking not required.
    private final SparseArray<AlarmManager.AlarmClockInfo> mHandlerSparseAlarmClockArray =
            new SparseArray<>();

    /**
     * All times are in milliseconds. These constants are kept synchronized with the system
     * global Settings. Any access to this class or its fields should be done while
     * holding the AlarmManagerService.mLock lock.
     */
    private final class Constants extends ContentObserver {
        // Key names stored in the settings value.
        private static final String KEY_MIN_FUTURITY = "min_futurity";
        private static final String KEY_MIN_INTERVAL = "min_interval";
        private static final String KEY_ALLOW_WHILE_IDLE_SHORT_TIME = "allow_while_idle_short_time";
        private static final String KEY_ALLOW_WHILE_IDLE_LONG_TIME = "allow_while_idle_long_time";
        private static final String KEY_ALLOW_WHILE_IDLE_WHITELIST_DURATION
                = "allow_while_idle_whitelist_duration";
        private static final String KEY_LISTENER_TIMEOUT = "listener_timeout";

        private static final long DEFAULT_MIN_FUTURITY = 5 * 1000;
        private static final long DEFAULT_MIN_INTERVAL = 60 * 1000;
        private static final long DEFAULT_ALLOW_WHILE_IDLE_SHORT_TIME = DEFAULT_MIN_FUTURITY;
        private static final long DEFAULT_ALLOW_WHILE_IDLE_LONG_TIME = 9*60*1000;
        private static final long DEFAULT_ALLOW_WHILE_IDLE_WHITELIST_DURATION = 10*1000;

        private static final long DEFAULT_LISTENER_TIMEOUT = 5 * 1000;

        // Minimum futurity of a new alarm
        public long MIN_FUTURITY = DEFAULT_MIN_FUTURITY;

        // Minimum alarm recurrence interval
        public long MIN_INTERVAL = DEFAULT_MIN_INTERVAL;

        // Minimum time between ALLOW_WHILE_IDLE alarms when system is not idle.
        public long ALLOW_WHILE_IDLE_SHORT_TIME = DEFAULT_ALLOW_WHILE_IDLE_SHORT_TIME;

        // Minimum time between ALLOW_WHILE_IDLE alarms when system is idling.
        public long ALLOW_WHILE_IDLE_LONG_TIME = DEFAULT_ALLOW_WHILE_IDLE_LONG_TIME;

        // BroadcastOptions.setTemporaryAppWhitelistDuration() to use for FLAG_ALLOW_WHILE_IDLE.
        public long ALLOW_WHILE_IDLE_WHITELIST_DURATION
                = DEFAULT_ALLOW_WHILE_IDLE_WHITELIST_DURATION;

        // Direct alarm listener callback timeout
        public long LISTENER_TIMEOUT = DEFAULT_LISTENER_TIMEOUT;

        private ContentResolver mResolver;
        private final KeyValueListParser mParser = new KeyValueListParser(',');
        private long mLastAllowWhileIdleWhitelistDuration = -1;

        public Constants(Handler handler) {
            super(handler);
            updateAllowWhileIdleMinTimeLocked();
            updateAllowWhileIdleWhitelistDurationLocked();
        }

        public void start(ContentResolver resolver) {
            mResolver = resolver;
            mResolver.registerContentObserver(Settings.Global.getUriFor(
                    Settings.Global.ALARM_MANAGER_CONSTANTS), false, this);
            updateConstants();
        }

        public void updateAllowWhileIdleMinTimeLocked() {
            mAllowWhileIdleMinTime = mPendingIdleUntil != null
                    ? ALLOW_WHILE_IDLE_LONG_TIME : ALLOW_WHILE_IDLE_SHORT_TIME;
        }

        public void updateAllowWhileIdleWhitelistDurationLocked() {
            if (mLastAllowWhileIdleWhitelistDuration != ALLOW_WHILE_IDLE_WHITELIST_DURATION) {
                mLastAllowWhileIdleWhitelistDuration = ALLOW_WHILE_IDLE_WHITELIST_DURATION;
                BroadcastOptions opts = BroadcastOptions.makeBasic();
                opts.setTemporaryAppWhitelistDuration(ALLOW_WHILE_IDLE_WHITELIST_DURATION);
                mIdleOptions = opts.toBundle();
            }
        }

        @Override
        public void onChange(boolean selfChange, Uri uri) {
            updateConstants();
        }

        private void updateConstants() {
            synchronized (mLock) {
                try {
                    mParser.setString(Settings.Global.getString(mResolver,
                            Settings.Global.ALARM_MANAGER_CONSTANTS));
                } catch (IllegalArgumentException e) {
                    // Failed to parse the settings string, log this and move on
                    // with defaults.
                    Slog.e(TAG, "Bad device idle settings", e);
                }

                MIN_FUTURITY = mParser.getLong(KEY_MIN_FUTURITY, DEFAULT_MIN_FUTURITY);
                MIN_INTERVAL = mParser.getLong(KEY_MIN_INTERVAL, DEFAULT_MIN_INTERVAL);
                ALLOW_WHILE_IDLE_SHORT_TIME = mParser.getLong(KEY_ALLOW_WHILE_IDLE_SHORT_TIME,
                        DEFAULT_ALLOW_WHILE_IDLE_SHORT_TIME);
                ALLOW_WHILE_IDLE_LONG_TIME = mParser.getLong(KEY_ALLOW_WHILE_IDLE_LONG_TIME,
                        DEFAULT_ALLOW_WHILE_IDLE_LONG_TIME);
                ALLOW_WHILE_IDLE_WHITELIST_DURATION = mParser.getLong(
                        KEY_ALLOW_WHILE_IDLE_WHITELIST_DURATION,
                        DEFAULT_ALLOW_WHILE_IDLE_WHITELIST_DURATION);
                LISTENER_TIMEOUT = mParser.getLong(KEY_LISTENER_TIMEOUT,
                        DEFAULT_LISTENER_TIMEOUT);

                updateAllowWhileIdleMinTimeLocked();
                updateAllowWhileIdleWhitelistDurationLocked();
            }
        }

        void dump(PrintWriter pw) {
            pw.println("  Settings:");

            pw.print("    "); pw.print(KEY_MIN_FUTURITY); pw.print("=");
            TimeUtils.formatDuration(MIN_FUTURITY, pw);
            pw.println();

            pw.print("    "); pw.print(KEY_MIN_INTERVAL); pw.print("=");
            TimeUtils.formatDuration(MIN_INTERVAL, pw);
            pw.println();

            pw.print("    "); pw.print(KEY_LISTENER_TIMEOUT); pw.print("=");
            TimeUtils.formatDuration(LISTENER_TIMEOUT, pw);
            pw.println();

            pw.print("    "); pw.print(KEY_ALLOW_WHILE_IDLE_SHORT_TIME); pw.print("=");
            TimeUtils.formatDuration(ALLOW_WHILE_IDLE_SHORT_TIME, pw);
            pw.println();

            pw.print("    "); pw.print(KEY_ALLOW_WHILE_IDLE_LONG_TIME); pw.print("=");
            TimeUtils.formatDuration(ALLOW_WHILE_IDLE_LONG_TIME, pw);
            pw.println();

            pw.print("    "); pw.print(KEY_ALLOW_WHILE_IDLE_WHITELIST_DURATION); pw.print("=");
            TimeUtils.formatDuration(ALLOW_WHILE_IDLE_WHITELIST_DURATION, pw);
            pw.println();
        }
    }

    final Constants mConstants;

    // Alarm delivery ordering bookkeeping
    static final int PRIO_TICK = 0;
    static final int PRIO_WAKEUP = 1;
    static final int PRIO_NORMAL = 2;

    final class PriorityClass {
        int seq;
        int priority;

        PriorityClass() {
            seq = mCurrentSeq - 1;
            priority = PRIO_NORMAL;
        }
    }

    final HashMap<String, PriorityClass> mPriorities = new HashMap<>();
    int mCurrentSeq = 0;

    static final class WakeupEvent {
        public long when;
        public int uid;
        public String action;

        public WakeupEvent(long theTime, int theUid, String theAction) {
            when = theTime;
            uid = theUid;
            action = theAction;
        }
    }

    final LinkedList<WakeupEvent> mRecentWakeups = new LinkedList<WakeupEvent>();
    final long RECENT_WAKEUP_PERIOD = 1000L * 60 * 60 * 24; // one day

    final class Batch {
        long start;     // These endpoints are always in ELAPSED
        long end;
        int flags;      // Flags for alarms, such as FLAG_STANDALONE.

        final ArrayList<Alarm> alarms = new ArrayList<Alarm>();

        Batch() {
            start = 0;
            end = Long.MAX_VALUE;
            flags = 0;
        }

        Batch(Alarm seed) {
            start = seed.whenElapsed;
            end = seed.maxWhenElapsed;
            flags = seed.flags;
            alarms.add(seed);
        }

        int size() {
            return alarms.size();
        }

        Alarm get(int index) {
            return alarms.get(index);
        }

        Alarm getAlarmByElapsedTime(long whenElapsed) {
            Alarm alarm = null;
            for(int i=0;i< alarms.size();i++) {
                if(alarms.get(i).whenElapsed == whenElapsed) {
                    alarm = alarms.get(i);
                }
            }
            return alarm;
        }

        boolean canHold(long whenElapsed, long maxWhen) {
            return (end >= whenElapsed) && (start <= maxWhen);
        }

        boolean add(Alarm alarm) {
            boolean newStart = false;
            // narrows the batch if necessary; presumes that canHold(alarm) is true
            int index = Collections.binarySearch(alarms, alarm, sIncreasingTimeOrder);
            if (index < 0) {
                index = 0 - index - 1;
            }
            alarms.add(index, alarm);
            if (DEBUG_BATCH) {
                Slog.v(TAG, "Adding " + alarm + " to " + this);
            }
            if (alarm.whenElapsed > start) {
                start = alarm.whenElapsed;
                newStart = true;
            }
            if (alarm.maxWhenElapsed < end) {
                end = alarm.maxWhenElapsed;
            }
            flags |= alarm.flags;

            if (DEBUG_BATCH) {
                Slog.v(TAG, "    => now " + this);
            }
            return newStart;
        }

        boolean remove(final PendingIntent operation, final IAlarmListener listener) {
            if (operation == null && listener == null) {
                if (localLOGV) {
                    Slog.w(TAG, "requested remove() of null operation",
                            new RuntimeException("here"));
                }
                return false;
            }
            boolean didRemove = false;
            long newStart = 0;  // recalculate endpoints as we go
            long newEnd = Long.MAX_VALUE;
            int newFlags = 0;
            for (int i = 0; i < alarms.size(); ) {
                Alarm alarm = alarms.get(i);
                if (alarm.matches(operation, listener)) {
                    alarms.remove(i);
                    didRemove = true;
                    if (alarm.alarmClock != null) {
                        mNextAlarmClockMayChange = true;
                    }
                } else {
                    if (alarm.whenElapsed > newStart) {
                        newStart = alarm.whenElapsed;
                    }
                    if (alarm.maxWhenElapsed < newEnd) {
                        newEnd = alarm.maxWhenElapsed;
                    }
                    newFlags |= alarm.flags;
                    i++;
                }
            }
            if (didRemove) {
                // commit the new batch bounds
                start = newStart;
                end = newEnd;
                flags = newFlags;
            }
            return didRemove;
        }

        boolean remove(final String packageName) {
            if (packageName == null) {
                if (localLOGV) {
                    Slog.w(TAG, "requested remove() of null packageName",
                            new RuntimeException("here"));
                }
                return false;
            }
            boolean didRemove = false;
            long newStart = 0;  // recalculate endpoints as we go
            long newEnd = Long.MAX_VALUE;
            int newFlags = 0;
            for (int i = alarms.size()-1; i >= 0; i--) {
                Alarm alarm = alarms.get(i);
                if (alarm.matches(packageName)) {
                    alarms.remove(i);
                    didRemove = true;
                    if (alarm.alarmClock != null) {
                        mNextAlarmClockMayChange = true;
                    }
                } else {
                    if (alarm.whenElapsed > newStart) {
                        newStart = alarm.whenElapsed;
                    }
                    if (alarm.maxWhenElapsed < newEnd) {
                        newEnd = alarm.maxWhenElapsed;
                    }
                    newFlags |= alarm.flags;
                }
            }
            if (didRemove) {
                // commit the new batch bounds
                start = newStart;
                end = newEnd;
                flags = newFlags;
            }
            return didRemove;
        }

        boolean removeForStopped(final int uid) {
            boolean didRemove = false;
            long newStart = 0;  // recalculate endpoints as we go
            long newEnd = Long.MAX_VALUE;
            int newFlags = 0;
            for (int i = alarms.size()-1; i >= 0; i--) {
                Alarm alarm = alarms.get(i);
                try {
                    if (alarm.uid == uid && ActivityManagerNative.getDefault().getAppStartMode(
                            uid, alarm.packageName) == ActivityManager.APP_START_MODE_DISABLED) {
                        alarms.remove(i);
                        didRemove = true;
                        if (alarm.alarmClock != null) {
                            mNextAlarmClockMayChange = true;
                        }
                    } else {
                        if (alarm.whenElapsed > newStart) {
                            newStart = alarm.whenElapsed;
                        }
                        if (alarm.maxWhenElapsed < newEnd) {
                            newEnd = alarm.maxWhenElapsed;
                        }
                        newFlags |= alarm.flags;
                    }
                } catch (RemoteException e) {
                }
            }
            if (didRemove) {
                // commit the new batch bounds
                start = newStart;
                end = newEnd;
                flags = newFlags;
            }
            return didRemove;
        }

        boolean remove(final int userHandle) {
            boolean didRemove = false;
            long newStart = 0;  // recalculate endpoints as we go
            long newEnd = Long.MAX_VALUE;
            for (int i = 0; i < alarms.size(); ) {
                Alarm alarm = alarms.get(i);
                if (UserHandle.getUserId(alarm.creatorUid) == userHandle) {
                    alarms.remove(i);
                    didRemove = true;
                    if (alarm.alarmClock != null) {
                        mNextAlarmClockMayChange = true;
                    }
                } else {
                    if (alarm.whenElapsed > newStart) {
                        newStart = alarm.whenElapsed;
                    }
                    if (alarm.maxWhenElapsed < newEnd) {
                        newEnd = alarm.maxWhenElapsed;
                    }
                    i++;
                }
            }
            if (didRemove) {
                // commit the new batch bounds
                start = newStart;
                end = newEnd;
            }
            return didRemove;
        }

        boolean hasPackage(final String packageName) {
            final int N = alarms.size();
            for (int i = 0; i < N; i++) {
                Alarm a = alarms.get(i);
                if (a.matches(packageName)) {
                    return true;
                }
            }
            return false;
        }

        boolean hasWakeups() {
            final int N = alarms.size();
            for (int i = 0; i < N; i++) {
                Alarm a = alarms.get(i);
                // non-wakeup alarms are types 1 and 3, i.e. have the low bit set
                if ((a.type & TYPE_NONWAKEUP_MASK) == 0) {
                    return true;
                }
            }
            return false;
        }

        boolean isRtcPowerOffWakeup() {
            final int N = alarms.size();
            for (int i = 0; i < N; i++) {
                Alarm a = alarms.get(i);
                if (a.type == RTC_POWEROFF_WAKEUP) {
                    return true;
                }
            }
            return false;
        }

        @Override
        public String toString() {
            StringBuilder b = new StringBuilder(40);
            b.append("Batch{"); b.append(Integer.toHexString(this.hashCode()));
            b.append(" num="); b.append(size());
            b.append(" start="); b.append(start);
            b.append(" end="); b.append(end);
            if (flags != 0) {
                b.append(" flgs=0x");
                b.append(Integer.toHexString(flags));
            }
            b.append('}');
            return b.toString();
        }
    }

    static class BatchTimeOrder implements Comparator<Batch> {
        public int compare(Batch b1, Batch b2) {
            long when1 = b1.start;
            long when2 = b2.start;
            if (when1 > when2) {
                return 1;
            }
            if (when1 < when2) {
                return -1;
            }
            return 0;
        }
    }

    final Comparator<Alarm> mAlarmDispatchComparator = new Comparator<Alarm>() {
        @Override
        public int compare(Alarm lhs, Alarm rhs) {
            // priority class trumps everything.  TICK < WAKEUP < NORMAL
            if (lhs.priorityClass.priority < rhs.priorityClass.priority) {
                return -1;
            } else if (lhs.priorityClass.priority > rhs.priorityClass.priority) {
                return 1;
            }

            // within each class, sort by nominal delivery time
            if (lhs.whenElapsed < rhs.whenElapsed) {
                return -1;
            } else if (lhs.whenElapsed > rhs.whenElapsed) {
                return 1;
            }

            // same priority class + same target delivery time
            return 0;
        }
    };

    void calculateDeliveryPriorities(ArrayList<Alarm> alarms) {
        final int N = alarms.size();
        for (int i = 0; i < N; i++) {
            Alarm a = alarms.get(i);

            final int alarmPrio;
            if (a.operation != null
                    && Intent.ACTION_TIME_TICK.equals(a.operation.getIntent().getAction())) {
                alarmPrio = PRIO_TICK;
            } else if (a.wakeup) {
                alarmPrio = PRIO_WAKEUP;
            } else {
                alarmPrio = PRIO_NORMAL;
            }

            PriorityClass packagePrio = a.priorityClass;
            String alarmPackage = (a.operation != null)
                    ? a.operation.getCreatorPackage()
                    : a.packageName;
            if (packagePrio == null) packagePrio = mPriorities.get(alarmPackage);
            if (packagePrio == null) {
                packagePrio = a.priorityClass = new PriorityClass(); // lowest prio & stale sequence
                mPriorities.put(alarmPackage, packagePrio);
            }
            a.priorityClass = packagePrio;

            if (packagePrio.seq != mCurrentSeq) {
                // first alarm we've seen in the current delivery generation from this package
                packagePrio.priority = alarmPrio;
                packagePrio.seq = mCurrentSeq;
            } else {
                // Multiple alarms from this package being delivered in this generation;
                // bump the package's delivery class if it's warranted.
                // TICK < WAKEUP < NORMAL
                if (alarmPrio < packagePrio.priority) {
                    packagePrio.priority = alarmPrio;
                }
            }
        }
    }

    // minimum recurrence period or alarm futurity for us to be able to fuzz it
    static final long MIN_FUZZABLE_INTERVAL = 10000;
    static final BatchTimeOrder sBatchOrder = new BatchTimeOrder();
    final ArrayList<Batch> mAlarmBatches = new ArrayList<>();

    // set to null if in idle mode; while in this mode, any alarms we don't want
    // to run during this time are placed in mPendingWhileIdleAlarms
    Alarm mPendingIdleUntil = null;
    Alarm mNextWakeFromIdle = null;
    ArrayList<Alarm> mPendingWhileIdleAlarms = new ArrayList<>();

    public AlarmManagerService(Context context) {
        super(context);
        mConstants = new Constants(mHandler);
    }

    static long convertToElapsed(long when, int type) {
        final boolean isRtc = (type == RTC || type == RTC_WAKEUP
                || type == RTC_POWEROFF_WAKEUP);
        if (isRtc) {
            when -= System.currentTimeMillis() - SystemClock.elapsedRealtime();
        }
        return when;
    }

    // Apply a heuristic to { recurrence interval, futurity of the trigger time } to
    // calculate the end of our nominal delivery window for the alarm.
    static long maxTriggerTime(long now, long triggerAtTime, long interval) {
        // Current heuristic: batchable window is 75% of either the recurrence interval
        // [for a periodic alarm] or of the time from now to the desired delivery time,
        // with a minimum delay/interval of 10 seconds, under which we will simply not
        // defer the alarm.
        long futurity = (interval == 0)
                ? (triggerAtTime - now)
                : interval;
        if (futurity < MIN_FUZZABLE_INTERVAL) {
            futurity = 0;
        }
        return triggerAtTime + (long)(.75 * futurity);
    }

    // returns true if the batch was added at the head
    static boolean addBatchLocked(ArrayList<Batch> list, Batch newBatch) {
        int index = Collections.binarySearch(list, newBatch, sBatchOrder);
        if (index < 0) {
            index = 0 - index - 1;
        }
        list.add(index, newBatch);
        return (index == 0);
    }

    // Return the index of the matching batch, or -1 if none found.
    int attemptCoalesceLocked(long whenElapsed, long maxWhen) {
        final int N = mAlarmBatches.size();
        for (int i = 0; i < N; i++) {
            Batch b = mAlarmBatches.get(i);
            if ((b.flags&AlarmManager.FLAG_STANDALONE) == 0 && b.canHold(whenElapsed, maxWhen)) {
                return i;
            }
        }
        return -1;
    }

    // The RTC clock has moved arbitrarily, so we need to recalculate all the batching
    void rebatchAllAlarms() {
        synchronized (mLock) {
            rebatchAllAlarmsLocked(true);
        }
    }

    void rebatchAllAlarmsLocked(boolean doValidate) {
        ArrayList<Batch> oldSet = (ArrayList<Batch>) mAlarmBatches.clone();
        mAlarmBatches.clear();
        Alarm oldPendingIdleUntil = mPendingIdleUntil;
        final long nowElapsed = SystemClock.elapsedRealtime();
        final int oldBatches = oldSet.size();
        for (int batchNum = 0; batchNum < oldBatches; batchNum++) {
            Batch batch = oldSet.get(batchNum);
            final int N = batch.size();
            for (int i = 0; i < N; i++) {
                reAddAlarmLocked(batch.get(i), nowElapsed, doValidate);
            }
        }
        if (oldPendingIdleUntil != null && oldPendingIdleUntil != mPendingIdleUntil) {
            Slog.wtf(TAG, "Rebatching: idle until changed from " + oldPendingIdleUntil
                    + " to " + mPendingIdleUntil);
            if (mPendingIdleUntil == null) {
                // Somehow we lost this...  we need to restore all of the pending alarms.
                restorePendingWhileIdleAlarmsLocked();
            }
        }
        rescheduleKernelAlarmsLocked();
        updateNextAlarmClockLocked();
    }

    void reAddAlarmLocked(Alarm a, long nowElapsed, boolean doValidate) {
        a.when = a.origWhen;
        long whenElapsed = convertToElapsed(a.when, a.type);
        final long maxElapsed;
        if (a.windowLength == AlarmManager.WINDOW_EXACT) {
            // Exact
            maxElapsed = whenElapsed;
        } else {
            // Not exact.  Preserve any explicit window, otherwise recalculate
            // the window based on the alarm's new futurity.  Note that this
            // reflects a policy of preferring timely to deferred delivery.
            maxElapsed = (a.windowLength > 0)
                    ? (whenElapsed + a.windowLength)
                    : maxTriggerTime(nowElapsed, whenElapsed, a.repeatInterval);
        }
        a.whenElapsed = whenElapsed;
        a.maxWhenElapsed = maxElapsed;
        setImplLocked(a, true, doValidate);
    }

    void restorePendingWhileIdleAlarmsLocked() {
        if (RECORD_DEVICE_IDLE_ALARMS) {
            IdleDispatchEntry ent = new IdleDispatchEntry();
            ent.uid = 0;
            ent.pkg = "FINISH IDLE";
            ent.elapsedRealtime = SystemClock.elapsedRealtime();
            mAllowWhileIdleDispatches.add(ent);
        }

        // Bring pending alarms back into the main list.
        if (mPendingWhileIdleAlarms.size() > 0) {
            ArrayList<Alarm> alarms = mPendingWhileIdleAlarms;
            mPendingWhileIdleAlarms = new ArrayList<>();
            final long nowElapsed = SystemClock.elapsedRealtime();
            for (int i=alarms.size() - 1; i >= 0; i--) {
                Alarm a = alarms.get(i);
                reAddAlarmLocked(a, nowElapsed, false);
            }
        }

        // Make sure we are using the correct ALLOW_WHILE_IDLE min time.
        mConstants.updateAllowWhileIdleMinTimeLocked();

        // Reschedule everything.
        rescheduleKernelAlarmsLocked();
        updateNextAlarmClockLocked();

        // And send a TIME_TICK right now, since it is important to get the UI updated.
        try {
            mTimeTickSender.send();
        } catch (PendingIntent.CanceledException e) {
        }
    }

    static final class InFlight {
        final PendingIntent mPendingIntent;
        final IBinder mListener;
        final WorkSource mWorkSource;
        final int mUid;
        final String mTag;
        final BroadcastStats mBroadcastStats;
        final FilterStats mFilterStats;
        final int mAlarmType;

        InFlight(AlarmManagerService service, PendingIntent pendingIntent, IAlarmListener listener,
                WorkSource workSource, int uid, String alarmPkg, int alarmType, String tag,
                long nowELAPSED) {
            mPendingIntent = pendingIntent;
            mListener = listener != null ? listener.asBinder() : null;
            mWorkSource = workSource;
            mUid = uid;
            mTag = tag;
            mBroadcastStats = (pendingIntent != null)
                    ? service.getStatsLocked(pendingIntent)
                    : service.getStatsLocked(uid, alarmPkg);
            FilterStats fs = mBroadcastStats.filterStats.get(mTag);
            if (fs == null) {
                fs = new FilterStats(mBroadcastStats, mTag);
                mBroadcastStats.filterStats.put(mTag, fs);
            }
            fs.lastTime = nowELAPSED;
            mFilterStats = fs;
            mAlarmType = alarmType;
        }
    }

    static final class FilterStats {
        final BroadcastStats mBroadcastStats;
        final String mTag;

        long lastTime;
        long aggregateTime;
        int count;
        int numWakeup;
        long startTime;
        int nesting;

        FilterStats(BroadcastStats broadcastStats, String tag) {
            mBroadcastStats = broadcastStats;
            mTag = tag;
        }
    }

    static final class BroadcastStats {
        final int mUid;
        final String mPackageName;

        long aggregateTime;
        int count;
        int numWakeup;
        long startTime;
        int nesting;
        final ArrayMap<String, FilterStats> filterStats = new ArrayMap<String, FilterStats>();

        BroadcastStats(int uid, String packageName) {
            mUid = uid;
            mPackageName = packageName;
        }
    }

    final SparseArray<ArrayMap<String, BroadcastStats>> mBroadcastStats
            = new SparseArray<ArrayMap<String, BroadcastStats>>();

    int mNumDelayedAlarms = 0;
    long mTotalDelayTime = 0;
    long mMaxDelayTime = 0;

    boolean mIsEncryptStatus = false;
    boolean mIsPowerOffAlarmSet = false;
    @Override
    public void onStart() {
        mNativeData = init();
        mNextWakeup = mNextRtcWakeup = mNextNonWakeup = 0;

        AlarmManager.writePowerOffAlarmFile(AlarmManager.POWER_OFF_ALARM_SET_FILE,
                AlarmManager.POWER_OFF_ALARM_NOT_SET);

        // We have to set current TimeZone info to kernel
        // because kernel doesn't keep this after reboot

        String cryptState = SystemProperties.get("vold.decrypt");
        if (ENCRYPTING_STATE.equals(cryptState) || ENCRYPTED_STATE.equals(cryptState)) {
            mIsEncryptStatus = true;
        }

        if (mIsEncryptStatus) {
            String tz =  AlarmManager
                        .readPowerOffAlarmFile(AlarmManager.POWER_OFF_ALARM_TIMEZONE_FILE);
            setTimeZoneImpl(tz);
        } else {
            setTimeZoneImpl(SystemProperties.get(TIMEZONE_PROPERTY));
        }

        PowerManager pm = (PowerManager) getContext().getSystemService(Context.POWER_SERVICE);
        mWakeLock = pm.newWakeLock(PowerManager.PARTIAL_WAKE_LOCK, "*alarm*");

        mTimeTickSender = PendingIntent.getBroadcastAsUser(getContext(), 0,
                new Intent(Intent.ACTION_TIME_TICK).addFlags(
                        Intent.FLAG_RECEIVER_REGISTERED_ONLY
                        | Intent.FLAG_RECEIVER_FOREGROUND), 0,
                        UserHandle.ALL);
        Intent intent = new Intent(Intent.ACTION_DATE_CHANGED);
        intent.addFlags(Intent.FLAG_RECEIVER_REPLACE_PENDING);
        mDateChangeSender = PendingIntent.getBroadcastAsUser(getContext(), 0, intent,
                Intent.FLAG_RECEIVER_REGISTERED_ONLY_BEFORE_BOOT, UserHandle.ALL);
        
        // now that we have initied the driver schedule the alarm
        mClockReceiver = new ClockReceiver();
        mClockReceiver.scheduleTimeTickEvent();
        mClockReceiver.scheduleDateChangedEvent();
        mInteractiveStateReceiver = new InteractiveStateReceiver();
        mUninstallReceiver = new UninstallReceiver();
        
        if (mNativeData != 0) {
            AlarmThread waitThread = new AlarmThread();
            waitThread.start();
        } else {
            Slog.w(TAG, "Failed to open alarm driver. Falling back to a handler.");
        }

        try {
            ActivityManagerNative.getDefault().registerUidObserver(new UidObserver(),
                    ActivityManager.UID_OBSERVER_IDLE);
        } catch (RemoteException e) {
            // ignored; both services live in system_server
        }

        publishBinderService(Context.ALARM_SERVICE, mService);
        publishLocalService(LocalService.class, new LocalService());
    }

    @Override
    public void onBootPhase(int phase) {
        if (phase == PHASE_SYSTEM_SERVICES_READY) {
            mConstants.start(getContext().getContentResolver());
            mAppOps = (AppOpsManager) getContext().getSystemService(Context.APP_OPS_SERVICE);
            mLocalDeviceIdleController
                    = LocalServices.getService(DeviceIdleController.LocalService.class);
        }
    }

    @Override
    protected void finalize() throws Throwable {
        try {
            close(mNativeData);
        } finally {
            super.finalize();
        }
    }

    void setTimeZoneImpl(String tz) {
        if (TextUtils.isEmpty(tz)) {
            return;
        }

        TimeZone zone = TimeZone.getTimeZone(tz);
        // Prevent reentrant calls from stepping on each other when writing
        // the time zone property
        boolean timeZoneWasChanged = false;
        synchronized (this) {
            String current = SystemProperties.get(TIMEZONE_PROPERTY);
            if (current == null || !current.equals(zone.getID())) {
                if (localLOGV) {
                    Slog.v(TAG, "timezone changed: " + current + ", new=" + zone.getID());
                }
                timeZoneWasChanged = true;
                SystemProperties.set(TIMEZONE_PROPERTY, zone.getID());
            }

            // Update the kernel timezone information
            // Kernel tracks time offsets as 'minutes west of GMT'
            int gmtOffset = zone.getOffset(System.currentTimeMillis());
            setKernelTimezone(mNativeData, -(gmtOffset / 60000));
        }

        TimeZone.setDefault(null);

        if (timeZoneWasChanged && !mIsEncryptStatus) {
            Intent intent = new Intent(Intent.ACTION_TIMEZONE_CHANGED);
            intent.addFlags(Intent.FLAG_RECEIVER_REPLACE_PENDING);
            intent.putExtra("time-zone", zone.getID());
            getContext().sendBroadcastAsUser(intent, UserHandle.ALL);
        }
    }

    void removeImpl(PendingIntent operation) {
        if (operation == null) {
            return;
        }
        synchronized (mLock) {
            removeLocked(operation, null);
        }
    }

    void setImpl(int type, long triggerAtTime, long windowLength, long interval,
            PendingIntent operation, IAlarmListener directReceiver, String listenerTag,
            int flags, WorkSource workSource, AlarmManager.AlarmClockInfo alarmClock,
            int callingUid, String callingPackage) {
        // must be *either* PendingIntent or AlarmReceiver, but not both
        if ((operation == null && directReceiver == null)
                || (operation != null && directReceiver != null)) {
            Slog.w(TAG, "Alarms must either supply a PendingIntent or an AlarmReceiver");
            // NB: previous releases failed silently here, so we are continuing to do the same
            // rather than throw an IllegalArgumentException.
            return;
        }

        // Sanity check the window length.  This will catch people mistakenly
        // trying to pass an end-of-window timestamp rather than a duration.
        if (windowLength > AlarmManager.INTERVAL_HALF_DAY) {
            Slog.w(TAG, "Window length " + windowLength
                    + "ms suspiciously long; limiting to 1 hour");
            windowLength = AlarmManager.INTERVAL_HOUR;
        }

        // Sanity check the recurrence interval.  This will catch people who supply
        // seconds when the API expects milliseconds.
        final long minInterval = mConstants.MIN_INTERVAL;
        if (interval > 0 && interval < minInterval) {
            Slog.w(TAG, "Suspiciously short interval " + interval
                    + " millis; expanding to " + (minInterval/1000)
                    + " seconds");
            interval = minInterval;
        }

        if (type < RTC_WAKEUP || type > RTC_POWEROFF_WAKEUP) {
            throw new IllegalArgumentException("Invalid alarm type " + type);
        }

        if (triggerAtTime < 0) {
            final long what = Binder.getCallingPid();
            Slog.w(TAG, "Invalid alarm trigger time! " + triggerAtTime + " from uid=" + callingUid
                    + " pid=" + what);
            triggerAtTime = 0;
        }

        final long nowElapsed = SystemClock.elapsedRealtime();
        final long nominalTrigger = convertToElapsed(triggerAtTime, type);
        // Try to prevent spamming by making sure we aren't firing alarms in the immediate future
        final long minTrigger = nowElapsed + mConstants.MIN_FUTURITY;
        final long triggerElapsed = (nominalTrigger > minTrigger) ? nominalTrigger : minTrigger;

        final long maxElapsed;
        if (windowLength == AlarmManager.WINDOW_EXACT) {
            maxElapsed = triggerElapsed;
        } else if (windowLength < 0) {
            maxElapsed = maxTriggerTime(nowElapsed, triggerElapsed, interval);
            // Fix this window in place, so that as time approaches we don't collapse it.
            windowLength = maxElapsed - triggerElapsed;
        } else {
            maxElapsed = triggerElapsed + windowLength;
        }

        synchronized (mLock) {
            if (DEBUG_BATCH) {
                Slog.v(TAG, "set(" + operation + ") : type=" + type
                        + " triggerAtTime=" + triggerAtTime + " win=" + windowLength
                        + " tElapsed=" + triggerElapsed + " maxElapsed=" + maxElapsed
                        + " interval=" + interval + " flags=0x" + Integer.toHexString(flags));
            }
            setImplLocked(type, triggerAtTime, triggerElapsed, windowLength, maxElapsed,
                    interval, operation, directReceiver, listenerTag, flags, true, workSource,
                    alarmClock, callingUid, callingPackage);
        }
    }

    private void setImplLocked(int type, long when, long whenElapsed, long windowLength,
            long maxWhen, long interval, PendingIntent operation, IAlarmListener directReceiver,
            String listenerTag, int flags, boolean doValidate, WorkSource workSource,
            AlarmManager.AlarmClockInfo alarmClock, int callingUid, String callingPackage) {
        Alarm a = new Alarm(type, when, whenElapsed, windowLength, maxWhen, interval,
                operation, directReceiver, listenerTag, workSource, flags, alarmClock,
                callingUid, callingPackage);
        try {
            if (ActivityManagerNative.getDefault().getAppStartMode(callingUid, callingPackage)
                    == ActivityManager.APP_START_MODE_DISABLED) {
                Slog.w(TAG, "Not setting alarm from " + callingUid + ":" + a
                        + " -- package not allowed to start");
                return;
            }
        } catch (RemoteException e) {
        }
        removeLocked(operation, directReceiver);
        setImplLocked(a, false, doValidate);
    }

    private void setImplLocked(Alarm a, boolean rebatching, boolean doValidate) {
        if ((a.flags&AlarmManager.FLAG_IDLE_UNTIL) != 0) {
            // This is a special alarm that will put the system into idle until it goes off.
            // The caller has given the time they want this to happen at, however we need
            // to pull that earlier if there are existing alarms that have requested to
            // bring us out of idle at an earlier time.
            if (mNextWakeFromIdle != null && a.whenElapsed > mNextWakeFromIdle.whenElapsed) {
                a.when = a.whenElapsed = a.maxWhenElapsed = mNextWakeFromIdle.whenElapsed;
            }
            // Add fuzz to make the alarm go off some time before the actual desired time.
            final long nowElapsed = SystemClock.elapsedRealtime();
            final int fuzz = fuzzForDuration(a.whenElapsed-nowElapsed);
            if (fuzz > 0) {
                if (mRandom == null) {
                    mRandom = new Random();
                }
                final int delta = mRandom.nextInt(fuzz);
                a.whenElapsed -= delta;
                if (false) {
                    Slog.d(TAG, "Alarm when: " + a.whenElapsed);
                    Slog.d(TAG, "Delta until alarm: " + (a.whenElapsed-nowElapsed));
                    Slog.d(TAG, "Applied fuzz: " + fuzz);
                    Slog.d(TAG, "Final delta: " + delta);
                    Slog.d(TAG, "Final when: " + a.whenElapsed);
                }
                a.when = a.maxWhenElapsed = a.whenElapsed;
            }

        } else if (mPendingIdleUntil != null) {
            // We currently have an idle until alarm scheduled; if the new alarm has
            // not explicitly stated it wants to run while idle, then put it on hold.
            if ((a.flags&(AlarmManager.FLAG_ALLOW_WHILE_IDLE
                    | AlarmManager.FLAG_ALLOW_WHILE_IDLE_UNRESTRICTED
                    | AlarmManager.FLAG_WAKE_FROM_IDLE))
                    == 0) {
                mPendingWhileIdleAlarms.add(a);
                return;
            }
        }

        if (RECORD_DEVICE_IDLE_ALARMS) {
            if ((a.flags & AlarmManager.FLAG_ALLOW_WHILE_IDLE) != 0) {
                IdleDispatchEntry ent = new IdleDispatchEntry();
                ent.uid = a.uid;
                ent.pkg = a.operation.getCreatorPackage();
                ent.tag = a.operation.getTag("");
                ent.op = "SET";
                ent.elapsedRealtime = SystemClock.elapsedRealtime();
                ent.argRealtime = a.whenElapsed;
                mAllowWhileIdleDispatches.add(ent);
            }
        }

        int whichBatch = ((a.flags&AlarmManager.FLAG_STANDALONE) != 0)
                ? -1 : attemptCoalesceLocked(a.whenElapsed, a.maxWhenElapsed);
        if (whichBatch < 0) {
            Batch batch = new Batch(a);
            addBatchLocked(mAlarmBatches, batch);
        } else {
            Batch batch = mAlarmBatches.get(whichBatch);
            if (batch.add(a)) {
                // The start time of this batch advanced, so batch ordering may
                // have just been broken.  Move it to where it now belongs.
                mAlarmBatches.remove(whichBatch);
                addBatchLocked(mAlarmBatches, batch);
            }
        }

        if (a.alarmClock != null) {
            mNextAlarmClockMayChange = true;
        }

        boolean needRebatch = false;

        if ((a.flags&AlarmManager.FLAG_IDLE_UNTIL) != 0) {
            if (RECORD_DEVICE_IDLE_ALARMS) {
                if (mPendingIdleUntil == null) {
                    IdleDispatchEntry ent = new IdleDispatchEntry();
                    ent.uid = 0;
                    ent.pkg = "START IDLE";
                    ent.elapsedRealtime = SystemClock.elapsedRealtime();
                    mAllowWhileIdleDispatches.add(ent);
                }
            }
            mPendingIdleUntil = a;
            mConstants.updateAllowWhileIdleMinTimeLocked();
            needRebatch = true;
        } else if ((a.flags&AlarmManager.FLAG_WAKE_FROM_IDLE) != 0) {
            if (mNextWakeFromIdle == null || mNextWakeFromIdle.whenElapsed > a.whenElapsed) {
                mNextWakeFromIdle = a;
                // If this wake from idle is earlier than whatever was previously scheduled,
                // and we are currently idling, then we need to rebatch alarms in case the idle
                // until time needs to be updated.
                if (mPendingIdleUntil != null) {
                    needRebatch = true;
                }
            }
        }

        if (!rebatching) {
            if (DEBUG_VALIDATE) {
                if (doValidate && !validateConsistencyLocked()) {
                    Slog.v(TAG, "Tipping-point operation: type=" + a.type + " when=" + a.when
                            + " when(hex)=" + Long.toHexString(a.when)
                            + " whenElapsed=" + a.whenElapsed
                            + " maxWhenElapsed=" + a.maxWhenElapsed
                            + " interval=" + a.repeatInterval + " op=" + a.operation
                            + " flags=0x" + Integer.toHexString(a.flags));
                    rebatchAllAlarmsLocked(false);
                    needRebatch = false;
                }
            }

            if (needRebatch) {
                rebatchAllAlarmsLocked(false);
            }

            rescheduleKernelAlarmsLocked();
            updateNextAlarmClockLocked();
        }
    }

    private final IBinder mService = new IAlarmManager.Stub() {
        @Override
        public void set(String callingPackage,
                int type, long triggerAtTime, long windowLength, long interval, int flags,
                PendingIntent operation, IAlarmListener directReceiver, String listenerTag,
                WorkSource workSource, AlarmManager.AlarmClockInfo alarmClock) {
            final int callingUid = Binder.getCallingUid();

            // make sure the caller is not lying about which package should be blamed for
            // wakelock time spent in alarm delivery
            mAppOps.checkPackage(callingUid, callingPackage);

            // Repeating alarms must use PendingIntent, not direct listener
            if (interval != 0) {
                if (directReceiver != null) {
                    throw new IllegalArgumentException("Repeating alarms cannot use AlarmReceivers");
                }
            }

            if (workSource != null) {
                getContext().enforcePermission(
                        android.Manifest.permission.UPDATE_DEVICE_STATS,
                        Binder.getCallingPid(), callingUid, "AlarmManager.set");
            }

            // No incoming callers can request either WAKE_FROM_IDLE or
            // ALLOW_WHILE_IDLE_UNRESTRICTED -- we will apply those later as appropriate.
            flags &= ~(AlarmManager.FLAG_WAKE_FROM_IDLE
                    | AlarmManager.FLAG_ALLOW_WHILE_IDLE_UNRESTRICTED);

            // Only the system can use FLAG_IDLE_UNTIL -- this is used to tell the alarm
            // manager when to come out of idle mode, which is only for DeviceIdleController.
            if (callingUid != Process.SYSTEM_UID) {
                flags &= ~AlarmManager.FLAG_IDLE_UNTIL;
            }

            // If this is an exact time alarm, then it can't be batched with other alarms.
            if (windowLength == AlarmManager.WINDOW_EXACT) {
                flags |= AlarmManager.FLAG_STANDALONE;
            }

            // If this alarm is for an alarm clock, then it must be standalone and we will
            // use it to wake early from idle if needed.
            if (alarmClock != null) {
                flags |= AlarmManager.FLAG_WAKE_FROM_IDLE | AlarmManager.FLAG_STANDALONE;

            // If the caller is a core system component or on the user's whitelist, and not calling
            // to do work on behalf of someone else, then always set ALLOW_WHILE_IDLE_UNRESTRICTED.
            // This means we will allow these alarms to go off as normal even while idle, with no
            // timing restrictions.
            } else if (workSource == null && (callingUid < Process.FIRST_APPLICATION_UID
                    || Arrays.binarySearch(mDeviceIdleUserWhitelist,
                            UserHandle.getAppId(callingUid)) >= 0)) {
                flags |= AlarmManager.FLAG_ALLOW_WHILE_IDLE_UNRESTRICTED;
                flags &= ~AlarmManager.FLAG_ALLOW_WHILE_IDLE;
            }

            setImpl(type, triggerAtTime, windowLength, interval, operation, directReceiver,
                    listenerTag, flags, workSource, alarmClock, callingUid, callingPackage);
        }

        @Override
        public boolean setTime(long millis) {
            getContext().enforceCallingOrSelfPermission(
                    "android.permission.SET_TIME",
                    "setTime");

            if (mNativeData == 0) {
                Slog.w(TAG, "Not setting time since no alarm driver is available.");
                return false;
            }

            synchronized (mLock) {
                return setKernelTime(mNativeData, millis) == 0;
            }
        }

        @Override
        public void setTimeZone(String tz) {
            getContext().enforceCallingOrSelfPermission(
                    "android.permission.SET_TIME_ZONE",
                    "setTimeZone");

            final long oldId = Binder.clearCallingIdentity();
            try {
                setTimeZoneImpl(tz);
            } finally {
                Binder.restoreCallingIdentity(oldId);
            }
        }

        @Override
        public void remove(PendingIntent operation, IAlarmListener listener) {
            if (operation == null && listener == null) {
                Slog.w(TAG, "remove() with no intent or listener");
                return;
            }

            synchronized (mLock) {
                removeLocked(operation, listener);
            }
        }

        @Override
        public long getNextWakeFromIdleTime() {
            return getNextWakeFromIdleTimeImpl();
        }

        @Override
        public AlarmManager.AlarmClockInfo getNextAlarmClock(int userId) {
            userId = ActivityManager.handleIncomingUser(Binder.getCallingPid(),
                    Binder.getCallingUid(), userId, false /* allowAll */, false /* requireFull */,
                    "getNextAlarmClock", null);

            return getNextAlarmClockImpl(userId);
        }

        @Override
        protected void dump(FileDescriptor fd, PrintWriter pw, String[] args) {
            if (getContext().checkCallingOrSelfPermission(android.Manifest.permission.DUMP)
                    != PackageManager.PERMISSION_GRANTED) {
                pw.println("Permission Denial: can't dump AlarmManager from from pid="
                        + Binder.getCallingPid()
                        + ", uid=" + Binder.getCallingUid());
                return;
            }

            dumpImpl(pw);
        }

        @Override
        /* updates the blocked uids, so if a wake lock is acquired to only fire
         * alarm for it, it can be released.
         */
        public void updateBlockedUids(int uid, boolean isBlocked) {
            synchronized(mLock) {
                qcNsrmExt.processBlockedUids(uid, isBlocked, mWakeLock);
            }
        }
    };

    public final class LocalService {
        public void setDeviceIdleUserWhitelist(int[] appids) {
            setDeviceIdleUserWhitelistImpl(appids);
        }
    }

    void dumpImpl(PrintWriter pw) {
        synchronized (mLock) {
            pw.println("Current Alarm Manager state:");
            mConstants.dump(pw);
            pw.println();

            final long nowRTC = System.currentTimeMillis();
            final long nowELAPSED = SystemClock.elapsedRealtime();
            SimpleDateFormat sdf = new SimpleDateFormat("yyyy-MM-dd HH:mm:ss");

            pw.print("  nowRTC="); pw.print(nowRTC);
            pw.print("="); pw.print(sdf.format(new Date(nowRTC)));
            pw.print(" nowELAPSED="); pw.print(nowELAPSED);
            pw.println();
            pw.print("  mLastTimeChangeClockTime="); pw.print(mLastTimeChangeClockTime);
            pw.print("="); pw.println(sdf.format(new Date(mLastTimeChangeClockTime)));
            pw.print("  mLastTimeChangeRealtime=");
            TimeUtils.formatDuration(mLastTimeChangeRealtime, pw);
            pw.println();
            if (!mInteractive) {
                pw.print("  Time since non-interactive: ");
                TimeUtils.formatDuration(nowELAPSED - mNonInteractiveStartTime, pw);
                pw.println();
                pw.print("  Max wakeup delay: ");
                TimeUtils.formatDuration(currentNonWakeupFuzzLocked(nowELAPSED), pw);
                pw.println();
                pw.print("  Time since last dispatch: ");
                TimeUtils.formatDuration(nowELAPSED - mLastAlarmDeliveryTime, pw);
                pw.println();
                pw.print("  Next non-wakeup delivery time: ");
                TimeUtils.formatDuration(nowELAPSED - mNextNonWakeupDeliveryTime, pw);
                pw.println();
            }

            long nextWakeupRTC = mNextWakeup + (nowRTC - nowELAPSED);
            long nextNonWakeupRTC = mNextNonWakeup + (nowRTC - nowELAPSED);
            pw.print("  Next non-wakeup alarm: ");
                    TimeUtils.formatDuration(mNextNonWakeup, nowELAPSED, pw);
                    pw.print(" = "); pw.println(sdf.format(new Date(nextNonWakeupRTC)));
            pw.print("  Next wakeup: "); TimeUtils.formatDuration(mNextWakeup, nowELAPSED, pw);
                    pw.print(" = "); pw.println(sdf.format(new Date(nextWakeupRTC)));
            pw.print("  Last wakeup: "); TimeUtils.formatDuration(mLastWakeup, nowELAPSED, pw);
            pw.print(" set at "); TimeUtils.formatDuration(mLastWakeupSet, nowELAPSED, pw);
            pw.println();
            pw.print("  Num time change events: "); pw.println(mNumTimeChanged);
            pw.println("  mDeviceIdleUserWhitelist=" + Arrays.toString(mDeviceIdleUserWhitelist));

            pw.println();
            pw.println("  Next alarm clock information: ");
            final TreeSet<Integer> users = new TreeSet<>();
            for (int i = 0; i < mNextAlarmClockForUser.size(); i++) {
                users.add(mNextAlarmClockForUser.keyAt(i));
            }
            for (int i = 0; i < mPendingSendNextAlarmClockChangedForUser.size(); i++) {
                users.add(mPendingSendNextAlarmClockChangedForUser.keyAt(i));
            }
            for (int user : users) {
                final AlarmManager.AlarmClockInfo next = mNextAlarmClockForUser.get(user);
                final long time = next != null ? next.getTriggerTime() : 0;
                final boolean pendingSend = mPendingSendNextAlarmClockChangedForUser.get(user);
                pw.print("    user:"); pw.print(user);
                pw.print(" pendingSend:"); pw.print(pendingSend);
                pw.print(" time:"); pw.print(time);
                if (time > 0) {
                    pw.print(" = "); pw.print(sdf.format(new Date(time)));
                    pw.print(" = "); TimeUtils.formatDuration(time, nowRTC, pw);
                }
                pw.println();
            }
            if (mAlarmBatches.size() > 0) {
                pw.println();
                pw.print("  Pending alarm batches: ");
                pw.println(mAlarmBatches.size());
                for (Batch b : mAlarmBatches) {
                    pw.print(b); pw.println(':');
                    dumpAlarmList(pw, b.alarms, "    ", nowELAPSED, nowRTC, sdf);
                }
            }
            if (mPendingIdleUntil != null || mPendingWhileIdleAlarms.size() > 0) {
                pw.println();
                pw.println("    Idle mode state:");
                pw.print("      Idling until: ");
                if (mPendingIdleUntil != null) {
                    pw.println(mPendingIdleUntil);
                    mPendingIdleUntil.dump(pw, "        ", nowRTC, nowELAPSED, sdf);
                } else {
                    pw.println("null");
                }
                pw.println("      Pending alarms:");
                dumpAlarmList(pw, mPendingWhileIdleAlarms, "      ", nowELAPSED, nowRTC, sdf);
            }
            if (mNextWakeFromIdle != null) {
                pw.println();
                pw.print("  Next wake from idle: "); pw.println(mNextWakeFromIdle);
                mNextWakeFromIdle.dump(pw, "    ", nowRTC, nowELAPSED, sdf);
            }

            pw.println();
            pw.print("  Past-due non-wakeup alarms: ");
            if (mPendingNonWakeupAlarms.size() > 0) {
                pw.println(mPendingNonWakeupAlarms.size());
                dumpAlarmList(pw, mPendingNonWakeupAlarms, "    ", nowELAPSED, nowRTC, sdf);
            } else {
                pw.println("(none)");
            }
            pw.print("    Number of delayed alarms: "); pw.print(mNumDelayedAlarms);
            pw.print(", total delay time: "); TimeUtils.formatDuration(mTotalDelayTime, pw);
            pw.println();
            pw.print("    Max delay time: "); TimeUtils.formatDuration(mMaxDelayTime, pw);
            pw.print(", max non-interactive time: ");
            TimeUtils.formatDuration(mNonInteractiveTime, pw);
            pw.println();

            pw.println();
            pw.print("  Broadcast ref count: "); pw.println(mBroadcastRefCount);
            pw.println();

            if (mInFlight.size() > 0) {
                pw.println("Outstanding deliveries:");
                for (int i = 0; i < mInFlight.size(); i++) {
                    pw.print("   #"); pw.print(i); pw.print(": ");
                    pw.println(mInFlight.get(i));
                }
                pw.println();
            }

            pw.print("  mAllowWhileIdleMinTime=");
            TimeUtils.formatDuration(mAllowWhileIdleMinTime, pw);
            pw.println();
            if (mLastAllowWhileIdleDispatch.size() > 0) {
                pw.println("  Last allow while idle dispatch times:");
                for (int i=0; i<mLastAllowWhileIdleDispatch.size(); i++) {
                    pw.print("  UID ");
                    UserHandle.formatUid(pw, mLastAllowWhileIdleDispatch.keyAt(i));
                    pw.print(": ");
                    TimeUtils.formatDuration(mLastAllowWhileIdleDispatch.valueAt(i),
                            nowELAPSED, pw);
                    pw.println();
                }
            }
            pw.println();

            if (mLog.dump(pw, "  Recent problems", "    ")) {
                pw.println();
            }

            final FilterStats[] topFilters = new FilterStats[10];
            final Comparator<FilterStats> comparator = new Comparator<FilterStats>() {
                @Override
                public int compare(FilterStats lhs, FilterStats rhs) {
                    if (lhs.aggregateTime < rhs.aggregateTime) {
                        return 1;
                    } else if (lhs.aggregateTime > rhs.aggregateTime) {
                        return -1;
                    }
                    return 0;
                }
            };
            int len = 0;
            for (int iu=0; iu<mBroadcastStats.size(); iu++) {
                ArrayMap<String, BroadcastStats> uidStats = mBroadcastStats.valueAt(iu);
                for (int ip=0; ip<uidStats.size(); ip++) {
                    BroadcastStats bs = uidStats.valueAt(ip);
                    for (int is=0; is<bs.filterStats.size(); is++) {
                        FilterStats fs = bs.filterStats.valueAt(is);
                        int pos = len > 0
                                ? Arrays.binarySearch(topFilters, 0, len, fs, comparator) : 0;
                        if (pos < 0) {
                            pos = -pos - 1;
                        }
                        if (pos < topFilters.length) {
                            int copylen = topFilters.length - pos - 1;
                            if (copylen > 0) {
                                System.arraycopy(topFilters, pos, topFilters, pos+1, copylen);
                            }
                            topFilters[pos] = fs;
                            if (len < topFilters.length) {
                                len++;
                            }
                        }
                    }
                }
            }
            if (len > 0) {
                pw.println("  Top Alarms:");
                for (int i=0; i<len; i++) {
                    FilterStats fs = topFilters[i];
                    pw.print("    ");
                    if (fs.nesting > 0) pw.print("*ACTIVE* ");
                    TimeUtils.formatDuration(fs.aggregateTime, pw);
                    pw.print(" running, "); pw.print(fs.numWakeup);
                    pw.print(" wakeups, "); pw.print(fs.count);
                    pw.print(" alarms: "); UserHandle.formatUid(pw, fs.mBroadcastStats.mUid);
                    pw.print(":"); pw.print(fs.mBroadcastStats.mPackageName);
                    pw.println();
                    pw.print("      "); pw.print(fs.mTag);
                    pw.println();
                }
            }

            pw.println(" ");
            pw.println("  Alarm Stats:");
            final ArrayList<FilterStats> tmpFilters = new ArrayList<FilterStats>();
            for (int iu=0; iu<mBroadcastStats.size(); iu++) {
                ArrayMap<String, BroadcastStats> uidStats = mBroadcastStats.valueAt(iu);
                for (int ip=0; ip<uidStats.size(); ip++) {
                    BroadcastStats bs = uidStats.valueAt(ip);
                    pw.print("  ");
                    if (bs.nesting > 0) pw.print("*ACTIVE* ");
                    UserHandle.formatUid(pw, bs.mUid);
                    pw.print(":");
                    pw.print(bs.mPackageName);
                    pw.print(" "); TimeUtils.formatDuration(bs.aggregateTime, pw);
                            pw.print(" running, "); pw.print(bs.numWakeup);
                            pw.println(" wakeups:");
                    tmpFilters.clear();
                    for (int is=0; is<bs.filterStats.size(); is++) {
                        tmpFilters.add(bs.filterStats.valueAt(is));
                    }
                    Collections.sort(tmpFilters, comparator);
                    for (int i=0; i<tmpFilters.size(); i++) {
                        FilterStats fs = tmpFilters.get(i);
                        pw.print("    ");
                                if (fs.nesting > 0) pw.print("*ACTIVE* ");
                                TimeUtils.formatDuration(fs.aggregateTime, pw);
                                pw.print(" "); pw.print(fs.numWakeup);
                                pw.print(" wakes " ); pw.print(fs.count);
                                pw.print(" alarms, last ");
                                TimeUtils.formatDuration(fs.lastTime, nowELAPSED, pw);
                                pw.println(":");
                        pw.print("      ");
                                pw.print(fs.mTag);
                                pw.println();
                    }
                }
            }

            if (RECORD_DEVICE_IDLE_ALARMS) {
                pw.println();
                pw.println("  Allow while idle dispatches:");
                for (int i = 0; i < mAllowWhileIdleDispatches.size(); i++) {
                    IdleDispatchEntry ent = mAllowWhileIdleDispatches.get(i);
                    pw.print("    ");
                    TimeUtils.formatDuration(ent.elapsedRealtime, nowELAPSED, pw);
                    pw.print(": ");
                    UserHandle.formatUid(pw, ent.uid);
                    pw.print(":");
                    pw.println(ent.pkg);
                    if (ent.op != null) {
                        pw.print("      ");
                        pw.print(ent.op);
                        pw.print(" / ");
                        pw.print(ent.tag);
                        if (ent.argRealtime != 0) {
                            pw.print(" (");
                            TimeUtils.formatDuration(ent.argRealtime, nowELAPSED, pw);
                            pw.print(")");
                        }
                        pw.println();
                    }
                }
            }

            if (WAKEUP_STATS) {
                pw.println();
                pw.println("  Recent Wakeup History:");
                long last = -1;
                for (WakeupEvent event : mRecentWakeups) {
                    pw.print("    "); pw.print(sdf.format(new Date(event.when)));
                    pw.print('|');
                    if (last < 0) {
                        pw.print('0');
                    } else {
                        pw.print(event.when - last);
                    }
                    last = event.when;
                    pw.print('|'); pw.print(event.uid);
                    pw.print('|'); pw.print(event.action);
                    pw.println();
                }
                pw.println();
            }
        }
    }

    private void logBatchesLocked(SimpleDateFormat sdf) {
        ByteArrayOutputStream bs = new ByteArrayOutputStream(2048);
        PrintWriter pw = new PrintWriter(bs);
        final long nowRTC = System.currentTimeMillis();
        final long nowELAPSED = SystemClock.elapsedRealtime();
        final int NZ = mAlarmBatches.size();
        for (int iz = 0; iz < NZ; iz++) {
            Batch bz = mAlarmBatches.get(iz);
            pw.append("Batch "); pw.print(iz); pw.append(": "); pw.println(bz);
            dumpAlarmList(pw, bz.alarms, "  ", nowELAPSED, nowRTC, sdf);
            pw.flush();
            Slog.v(TAG, bs.toString());
            bs.reset();
        }
    }

    private boolean validateConsistencyLocked() {
        if (DEBUG_VALIDATE) {
            long lastTime = Long.MIN_VALUE;
            final int N = mAlarmBatches.size();
            for (int i = 0; i < N; i++) {
                Batch b = mAlarmBatches.get(i);
                if (b.start >= lastTime) {
                    // duplicate start times are okay because of standalone batches
                    lastTime = b.start;
                } else {
                    Slog.e(TAG, "CONSISTENCY FAILURE: Batch " + i + " is out of order");
                    SimpleDateFormat sdf = new SimpleDateFormat("yyyy-MM-dd HH:mm:ss");
                    logBatchesLocked(sdf);
                    return false;
                }
            }
        }
        return true;
    }

    private Batch findFirstWakeupBatchLocked() {
        final int N = mAlarmBatches.size();
        for (int i = 0; i < N; i++) {
            Batch b = mAlarmBatches.get(i);
            if (b.hasWakeups()) {
                return b;
            }
        }
        return null;
    }

    private Batch findFirstRtcWakeupBatchLocked() {
        final int N = mAlarmBatches.size();
        for (int i = 0; i < N; i++) {
            Batch b = mAlarmBatches.get(i);
            if (b.isRtcPowerOffWakeup()) {
                return b;
            }
        }
        return null;
    }

    long getNextWakeFromIdleTimeImpl() {
        synchronized (mLock) {
            return mNextWakeFromIdle != null ? mNextWakeFromIdle.whenElapsed : Long.MAX_VALUE;
        }
    }

    void setDeviceIdleUserWhitelistImpl(int[] appids) {
        synchronized (mLock) {
            mDeviceIdleUserWhitelist = appids;
        }
    }

    AlarmManager.AlarmClockInfo getNextAlarmClockImpl(int userId) {
        synchronized (mLock) {
            return mNextAlarmClockForUser.get(userId);
        }
    }

    /**
     * Recomputes the next alarm clock for all users.
     */
    private void updateNextAlarmClockLocked() {
        if (!mNextAlarmClockMayChange) {
            return;
        }
        mNextAlarmClockMayChange = false;

        SparseArray<AlarmManager.AlarmClockInfo> nextForUser = mTmpSparseAlarmClockArray;
        nextForUser.clear();

        final int N = mAlarmBatches.size();
        for (int i = 0; i < N; i++) {
            ArrayList<Alarm> alarms = mAlarmBatches.get(i).alarms;
            final int M = alarms.size();

            for (int j = 0; j < M; j++) {
                Alarm a = alarms.get(j);
                if (a.alarmClock != null) {
                    final int userId = UserHandle.getUserId(a.uid);
                    AlarmManager.AlarmClockInfo current = mNextAlarmClockForUser.get(userId);

                    if (DEBUG_ALARM_CLOCK) {
                        Log.v(TAG, "Found AlarmClockInfo " + a.alarmClock + " at " +
                                formatNextAlarm(getContext(), a.alarmClock, userId) +
                                " for user " + userId);
                    }

                    // Alarms and batches are sorted by time, no need to compare times here.
                    if (nextForUser.get(userId) == null) {
                        nextForUser.put(userId, a.alarmClock);
                    } else if (a.alarmClock.equals(current)
                            && current.getTriggerTime() <= nextForUser.get(userId).getTriggerTime()) {
                        // same/earlier time and it's the one we cited before, so stick with it
                        nextForUser.put(userId, current);
                    }
                }
            }
        }

        // Update mNextAlarmForUser with new values.
        final int NN = nextForUser.size();
        for (int i = 0; i < NN; i++) {
            AlarmManager.AlarmClockInfo newAlarm = nextForUser.valueAt(i);
            int userId = nextForUser.keyAt(i);
            AlarmManager.AlarmClockInfo currentAlarm = mNextAlarmClockForUser.get(userId);
            if (!newAlarm.equals(currentAlarm)) {
                updateNextAlarmInfoForUserLocked(userId, newAlarm);
            }
        }

        // Remove users without any alarm clocks scheduled.
        final int NNN = mNextAlarmClockForUser.size();
        for (int i = NNN - 1; i >= 0; i--) {
            int userId = mNextAlarmClockForUser.keyAt(i);
            if (nextForUser.get(userId) == null) {
                updateNextAlarmInfoForUserLocked(userId, null);
            }
        }
    }

    private void updateNextAlarmInfoForUserLocked(int userId,
            AlarmManager.AlarmClockInfo alarmClock) {
        if (alarmClock != null) {
            if (DEBUG_ALARM_CLOCK) {
                Log.v(TAG, "Next AlarmClockInfoForUser(" + userId + "): " +
                        formatNextAlarm(getContext(), alarmClock, userId));
            }
            mNextAlarmClockForUser.put(userId, alarmClock);
        } else {
            if (DEBUG_ALARM_CLOCK) {
                Log.v(TAG, "Next AlarmClockInfoForUser(" + userId + "): None");
            }
            mNextAlarmClockForUser.remove(userId);
        }

        mPendingSendNextAlarmClockChangedForUser.put(userId, true);
        mHandler.removeMessages(AlarmHandler.SEND_NEXT_ALARM_CLOCK_CHANGED);
        mHandler.sendEmptyMessage(AlarmHandler.SEND_NEXT_ALARM_CLOCK_CHANGED);
    }

    /**
     * Updates NEXT_ALARM_FORMATTED and sends NEXT_ALARM_CLOCK_CHANGED_INTENT for all users
     * for which alarm clocks have changed since the last call to this.
     *
     * Do not call with a lock held. Only call from mHandler's thread.
     *
     * @see AlarmHandler#SEND_NEXT_ALARM_CLOCK_CHANGED
     */
    private void sendNextAlarmClockChanged() {
        SparseArray<AlarmManager.AlarmClockInfo> pendingUsers = mHandlerSparseAlarmClockArray;
        pendingUsers.clear();

        synchronized (mLock) {
            final int N  = mPendingSendNextAlarmClockChangedForUser.size();
            for (int i = 0; i < N; i++) {
                int userId = mPendingSendNextAlarmClockChangedForUser.keyAt(i);
                pendingUsers.append(userId, mNextAlarmClockForUser.get(userId));
            }
            mPendingSendNextAlarmClockChangedForUser.clear();
        }

        final int N = pendingUsers.size();
        for (int i = 0; i < N; i++) {
            int userId = pendingUsers.keyAt(i);
            AlarmManager.AlarmClockInfo alarmClock = pendingUsers.valueAt(i);
            Settings.System.putStringForUser(getContext().getContentResolver(),
                    Settings.System.NEXT_ALARM_FORMATTED,
                    formatNextAlarm(getContext(), alarmClock, userId),
                    userId);

            getContext().sendBroadcastAsUser(NEXT_ALARM_CLOCK_CHANGED_INTENT,
                    new UserHandle(userId));
        }
    }

    /**
     * Formats an alarm like platform/packages/apps/DeskClock used to.
     */
    private static String formatNextAlarm(final Context context, AlarmManager.AlarmClockInfo info,
            int userId) {
        String skeleton = DateFormat.is24HourFormat(context, userId) ? "EHm" : "Ehma";
        String pattern = DateFormat.getBestDateTimePattern(Locale.getDefault(), skeleton);
        return (info == null) ? "" :
                DateFormat.format(pattern, info.getTriggerTime()).toString();
    }

    void rescheduleKernelAlarmsLocked() {
        // Schedule the next upcoming wakeup alarm.  If there is a deliverable batch
        // prior to that which contains no wakeups, we schedule that as well.
        long nextNonWakeup = 0;
        if (mAlarmBatches.size() > 0) {
            final Batch firstWakeup = findFirstWakeupBatchLocked();
            final Batch firstBatch = mAlarmBatches.get(0);
            final Batch firstRtcWakeup = findFirstRtcWakeupBatchLocked();
            if (firstWakeup != null && mNextWakeup != firstWakeup.start) {
                mNextWakeup = firstWakeup.start;
                mLastWakeupSet = SystemClock.elapsedRealtime();
                setLocked(ELAPSED_REALTIME_WAKEUP, firstWakeup.start);
            }

            // Set RTC_POWEROFF type alarm to kernel
            if (firstRtcWakeup != null && mNextRtcWakeup != firstRtcWakeup.start) {
                mNextRtcWakeup = firstRtcWakeup.start;
                Alarm alarm = firstRtcWakeup.getAlarmByElapsedTime(mNextRtcWakeup);
                if (alarm != null) {
                    // use packageName to check if the alarm is set from deskclock app
                    // (power off alarm)
                    String packageName = alarm.packageName;
                    if (DESKCLOCK_PACKAGE_NAME.equals(packageName)) {
                        mIsPowerOffAlarmSet = true;
                        AlarmManager.writePowerOffAlarmFile(AlarmManager.POWER_OFF_ALARM_SET_FILE,
                                AlarmManager.POWER_OFF_ALARM_SET);
                        if (!mIsEncryptStatus) {
                            AlarmManager.writePowerOffAlarmFile(
                                    AlarmManager.POWER_OFF_ALARM_INSTANCE_FILE, "" + alarm.when);
                        }
                    } else if (mIsPowerOffAlarmSet){
                        mIsPowerOffAlarmSet = false;
                        AlarmManager.writePowerOffAlarmFile(AlarmManager.POWER_OFF_ALARM_SET_FILE,
                                AlarmManager.POWER_OFF_ALARM_NOT_SET);
                    }
                    setLocked(RTC_POWEROFF_WAKEUP, alarm.when);
                }
            } else if (firstRtcWakeup == null && mIsPowerOffAlarmSet){
                mIsPowerOffAlarmSet = false;
                AlarmManager.writePowerOffAlarmFile(AlarmManager.POWER_OFF_ALARM_SET_FILE,
                        AlarmManager.POWER_OFF_ALARM_NOT_SET);
            }
            if (firstBatch != firstWakeup) {
                nextNonWakeup = firstBatch.start;
            }
        }
        if (mPendingNonWakeupAlarms.size() > 0) {
            if (nextNonWakeup == 0 || mNextNonWakeupDeliveryTime < nextNonWakeup) {
                nextNonWakeup = mNextNonWakeupDeliveryTime;
            }
        }
        if (nextNonWakeup != 0 && mNextNonWakeup != nextNonWakeup) {
            mNextNonWakeup = nextNonWakeup;
            setLocked(ELAPSED_REALTIME, nextNonWakeup);
        }
    }

    private void removeLocked(PendingIntent operation, IAlarmListener directReceiver) {
        boolean didRemove = false;
        for (int i = mAlarmBatches.size() - 1; i >= 0; i--) {
            Batch b = mAlarmBatches.get(i);
            ArrayList<Alarm> alarmList = b.alarms;
            Alarm alarm = null;
            for (int j = alarmList.size() - 1; j >= 0; j--) {
                alarm = alarmList.get(j);
                if (alarm.type == RTC_POWEROFF_WAKEUP && alarm.operation.equals(operation)) {
                    long alarmSeconds, alarmNanoseconds;
                    alarmSeconds = alarm.when / 1000;
                    alarmNanoseconds = (alarm.when % 1000) * 1000 * 1000;
                    clear(mNativeData, alarm.type, alarmSeconds, alarmNanoseconds);
                    mNextRtcWakeup = 0;
                }
            }
            didRemove |= b.remove(operation, directReceiver);
            if (b.size() == 0) {
                mAlarmBatches.remove(i);
            }
        }
        for (int i = mPendingWhileIdleAlarms.size() - 1; i >= 0; i--) {
            if (mPendingWhileIdleAlarms.get(i).matches(operation, directReceiver)) {
                // Don't set didRemove, since this doesn't impact the scheduled alarms.
                mPendingWhileIdleAlarms.remove(i);
            }
        }

        if (didRemove) {
            if (DEBUG_BATCH) {
                Slog.v(TAG, "remove(operation) changed bounds; rebatching");
            }
            boolean restorePending = false;
            if (mPendingIdleUntil != null && mPendingIdleUntil.matches(operation, directReceiver)) {
                mPendingIdleUntil = null;
                restorePending = true;
            }
            if (mNextWakeFromIdle != null && mNextWakeFromIdle.matches(operation, directReceiver)) {
                mNextWakeFromIdle = null;
            }
            rebatchAllAlarmsLocked(true);
            if (restorePending) {
                restorePendingWhileIdleAlarmsLocked();
            }
            updateNextAlarmClockLocked();
        }
    }

    void removeLocked(String packageName) {
        boolean didRemove = false;
        for (int i = mAlarmBatches.size() - 1; i >= 0; i--) {
            Batch b = mAlarmBatches.get(i);
            didRemove |= b.remove(packageName);
            if (b.size() == 0) {
                mAlarmBatches.remove(i);
            }
        }
        for (int i = mPendingWhileIdleAlarms.size() - 1; i >= 0; i--) {
            final Alarm a = mPendingWhileIdleAlarms.get(i);
            if (a.matches(packageName)) {
                // Don't set didRemove, since this doesn't impact the scheduled alarms.
                mPendingWhileIdleAlarms.remove(i);
            }
        }

        if (didRemove) {
            if (DEBUG_BATCH) {
                Slog.v(TAG, "remove(package) changed bounds; rebatching");
            }
            rebatchAllAlarmsLocked(true);
            rescheduleKernelAlarmsLocked();
            updateNextAlarmClockLocked();
        }
    }

    void removeForStoppedLocked(int uid) {
        boolean didRemove = false;
        for (int i = mAlarmBatches.size() - 1; i >= 0; i--) {
            Batch b = mAlarmBatches.get(i);
            didRemove |= b.removeForStopped(uid);
            if (b.size() == 0) {
                mAlarmBatches.remove(i);
            }
        }
        for (int i = mPendingWhileIdleAlarms.size() - 1; i >= 0; i--) {
            final Alarm a = mPendingWhileIdleAlarms.get(i);
            try {
                if (a.uid == uid && ActivityManagerNative.getDefault().getAppStartMode(
                        uid, a.packageName) == ActivityManager.APP_START_MODE_DISABLED) {
                    // Don't set didRemove, since this doesn't impact the scheduled alarms.
                    mPendingWhileIdleAlarms.remove(i);
                }
            } catch (RemoteException e) {
            }
        }

        if (didRemove) {
            if (DEBUG_BATCH) {
                Slog.v(TAG, "remove(package) changed bounds; rebatching");
            }
            rebatchAllAlarmsLocked(true);
            rescheduleKernelAlarmsLocked();
            updateNextAlarmClockLocked();
        }
    }

    void removeUserLocked(int userHandle) {
        boolean didRemove = false;
        for (int i = mAlarmBatches.size() - 1; i >= 0; i--) {
            Batch b = mAlarmBatches.get(i);
            didRemove |= b.remove(userHandle);
            if (b.size() == 0) {
                mAlarmBatches.remove(i);
            }
        }
        for (int i = mPendingWhileIdleAlarms.size() - 1; i >= 0; i--) {
            if (UserHandle.getUserId(mPendingWhileIdleAlarms.get(i).creatorUid)
                    == userHandle) {
                // Don't set didRemove, since this doesn't impact the scheduled alarms.
                mPendingWhileIdleAlarms.remove(i);
            }
        }
        for (int i = mLastAllowWhileIdleDispatch.size() - 1; i >= 0; i--) {
            if (UserHandle.getUserId(mLastAllowWhileIdleDispatch.keyAt(i)) == userHandle) {
                mLastAllowWhileIdleDispatch.removeAt(i);
            }
        }

        if (didRemove) {
            if (DEBUG_BATCH) {
                Slog.v(TAG, "remove(user) changed bounds; rebatching");
            }
            rebatchAllAlarmsLocked(true);
            rescheduleKernelAlarmsLocked();
            updateNextAlarmClockLocked();
        }
    }

    void interactiveStateChangedLocked(boolean interactive) {
        if (mInteractive != interactive) {
            mInteractive = interactive;
            final long nowELAPSED = SystemClock.elapsedRealtime();
            if (interactive) {
                if (mPendingNonWakeupAlarms.size() > 0) {
                    final long thisDelayTime = nowELAPSED - mStartCurrentDelayTime;
                    mTotalDelayTime += thisDelayTime;
                    if (mMaxDelayTime < thisDelayTime) {
                        mMaxDelayTime = thisDelayTime;
                    }
                    deliverAlarmsLocked(mPendingNonWakeupAlarms, nowELAPSED);
                    mPendingNonWakeupAlarms.clear();
                }
                if (mNonInteractiveStartTime > 0) {
                    long dur = nowELAPSED - mNonInteractiveStartTime;
                    if (dur > mNonInteractiveTime) {
                        mNonInteractiveTime = dur;
                    }
                }
            } else {
                mNonInteractiveStartTime = nowELAPSED;
            }
        }
    }

    boolean lookForPackageLocked(String packageName) {
        for (int i = 0; i < mAlarmBatches.size(); i++) {
            Batch b = mAlarmBatches.get(i);
            if (b.hasPackage(packageName)) {
                return true;
            }
        }
        for (int i = 0; i < mPendingWhileIdleAlarms.size(); i++) {
            final Alarm a = mPendingWhileIdleAlarms.get(i);
            if (a.matches(packageName)) {
                return true;
            }
        }
        return false;
    }

    private void setLocked(int type, long when) {
        if (mNativeData != 0) {
            // The kernel never triggers alarms with negative wakeup times
            // so we ensure they are positive.
            long alarmSeconds, alarmNanoseconds;
            if (when < 0) {
                alarmSeconds = 0;
                alarmNanoseconds = 0;
            } else {
                alarmSeconds = when / 1000;
                alarmNanoseconds = (when % 1000) * 1000 * 1000;
            }
            
            set(mNativeData, type, alarmSeconds, alarmNanoseconds);
        } else {
            Message msg = Message.obtain();
            msg.what = ALARM_EVENT;
            
            mHandler.removeMessages(ALARM_EVENT);
            mHandler.sendMessageAtTime(msg, when);
        }
    }

    private static final void dumpAlarmList(PrintWriter pw, ArrayList<Alarm> list,
            String prefix, String label, long nowRTC, long nowELAPSED, SimpleDateFormat sdf) {
        for (int i=list.size()-1; i>=0; i--) {
            Alarm a = list.get(i);
            pw.print(prefix); pw.print(label); pw.print(" #"); pw.print(i);
                    pw.print(": "); pw.println(a);
            a.dump(pw, prefix + "  ", nowRTC, nowELAPSED, sdf);
        }
    }

    private static final String labelForType(int type) {
        switch (type) {
        case RTC: return "RTC";
        case RTC_WAKEUP : return "RTC_WAKEUP";
        case ELAPSED_REALTIME : return "ELAPSED";
        case ELAPSED_REALTIME_WAKEUP: return "ELAPSED_WAKEUP";
        case RTC_POWEROFF_WAKEUP : return "RTC_POWEROFF_WAKEUP";
        default:
            break;
        }
        return "--unknown--";
    }

    private static final void dumpAlarmList(PrintWriter pw, ArrayList<Alarm> list,
            String prefix, long nowELAPSED, long nowRTC, SimpleDateFormat sdf) {
        for (int i=list.size()-1; i>=0; i--) {
            Alarm a = list.get(i);
            final String label = labelForType(a.type);
            pw.print(prefix); pw.print(label); pw.print(" #"); pw.print(i);
                    pw.print(": "); pw.println(a);
            a.dump(pw, prefix + "  ", nowRTC, nowELAPSED, sdf);
        }
    }

    private native long init();
    private native void close(long nativeData);
    private native void set(long nativeData, int type, long seconds, long nanoseconds);
    private native void clear(long nativeData, int type, long seconds, long nanoseconds);
    private native int waitForAlarm(long nativeData);
    private native int setKernelTime(long nativeData, long millis);
    private native int setKernelTimezone(long nativeData, int minuteswest);

    boolean triggerAlarmsLocked(ArrayList<Alarm> triggerList, final long nowELAPSED,
            final long nowRTC) {
        boolean hasWakeup = false;
        // batches are temporally sorted, so we need only pull from the
        // start of the list until we either empty it or hit a batch
        // that is not yet deliverable
        while (mAlarmBatches.size() > 0) {
            Batch batch = mAlarmBatches.get(0);
            if (batch.start > nowELAPSED) {
                // Everything else is scheduled for the future
                break;
            }

            // We will (re)schedule some alarms now; don't let that interfere
            // with delivery of this current batch
            mAlarmBatches.remove(0);

            final int N = batch.size();
            for (int i = 0; i < N; i++) {
                Alarm alarm = batch.get(i);

                if ((alarm.flags&AlarmManager.FLAG_ALLOW_WHILE_IDLE) != 0) {
                    // If this is an ALLOW_WHILE_IDLE alarm, we constrain how frequently the app can
                    // schedule such alarms.
                    long lastTime = mLastAllowWhileIdleDispatch.get(alarm.uid, 0);
                    long minTime = lastTime + mAllowWhileIdleMinTime;
                    if (nowELAPSED < minTime) {
                        // Whoops, it hasn't been long enough since the last ALLOW_WHILE_IDLE
                        // alarm went off for this app.  Reschedule the alarm to be in the
                        // correct time period.
                        alarm.whenElapsed = minTime;
                        if (alarm.maxWhenElapsed < minTime) {
                            alarm.maxWhenElapsed = minTime;
                        }
                        if (RECORD_DEVICE_IDLE_ALARMS) {
                            IdleDispatchEntry ent = new IdleDispatchEntry();
                            ent.uid = alarm.uid;
                            ent.pkg = alarm.operation.getCreatorPackage();
                            ent.tag = alarm.operation.getTag("");
                            ent.op = "RESCHEDULE";
                            ent.elapsedRealtime = nowELAPSED;
                            ent.argRealtime = lastTime;
                            mAllowWhileIdleDispatches.add(ent);
                        }
                        setImplLocked(alarm, true, false);
                        continue;
                    }
                }

                alarm.count = 1;
                triggerList.add(alarm);
                if ((alarm.flags&AlarmManager.FLAG_WAKE_FROM_IDLE) != 0) {
                    EventLogTags.writeDeviceIdleWakeFromIdle(mPendingIdleUntil != null ? 1 : 0,
                            alarm.statsTag);
                }
                if (mPendingIdleUntil == alarm) {
                    mPendingIdleUntil = null;
                    rebatchAllAlarmsLocked(false);
                    restorePendingWhileIdleAlarmsLocked();
                }
                if (mNextWakeFromIdle == alarm) {
                    mNextWakeFromIdle = null;
                    rebatchAllAlarmsLocked(false);
                }

                // Recurring alarms may have passed several alarm intervals while the
                // phone was asleep or off, so pass a trigger count when sending them.
                if (alarm.repeatInterval > 0) {
                    // this adjustment will be zero if we're late by
                    // less than one full repeat interval
                    alarm.count += (nowELAPSED - alarm.whenElapsed) / alarm.repeatInterval;

                    // Also schedule its next recurrence
                    final long delta = alarm.count * alarm.repeatInterval;
                    final long nextElapsed = alarm.whenElapsed + delta;
                    setImplLocked(alarm.type, alarm.when + delta, nextElapsed, alarm.windowLength,
                            maxTriggerTime(nowELAPSED, nextElapsed, alarm.repeatInterval),
                            alarm.repeatInterval, alarm.operation, null, null, alarm.flags, true,
                            alarm.workSource, alarm.alarmClock, alarm.uid, alarm.packageName);
                }

                if (alarm.wakeup) {
                    hasWakeup = true;
                }

                // We removed an alarm clock. Let the caller recompute the next alarm clock.
                if (alarm.alarmClock != null) {
                    mNextAlarmClockMayChange = true;
                }
            }
        }

        // This is a new alarm delivery set; bump the sequence number to indicate that
        // all apps' alarm delivery classes should be recalculated.
        mCurrentSeq++;
        calculateDeliveryPriorities(triggerList);
        Collections.sort(triggerList, mAlarmDispatchComparator);

        if (localLOGV) {
            for (int i=0; i<triggerList.size(); i++) {
                Slog.v(TAG, "Triggering alarm #" + i + ": " + triggerList.get(i));
            }
        }

        return hasWakeup;
    }

    /**
     * This Comparator sorts Alarms into increasing time order.
     */
    public static class IncreasingTimeOrder implements Comparator<Alarm> {
        public int compare(Alarm a1, Alarm a2) {
            long when1 = a1.whenElapsed;
            long when2 = a2.whenElapsed;
            if (when1 > when2) {
                return 1;
            }
            if (when1 < when2) {
                return -1;
            }
            return 0;
        }
    }
    
    private static class Alarm {
        public final int type;
        public final long origWhen;
        public final boolean wakeup;
        public final PendingIntent operation;
        public final IAlarmListener listener;
        public final String listenerTag;
        public final String statsTag;
        public final WorkSource workSource;
        public final int flags;
        public final AlarmManager.AlarmClockInfo alarmClock;
        public final int uid;
        public final int creatorUid;
        public final String packageName;
        public int count;
        public long when;
        public long windowLength;
        public long whenElapsed;    // 'when' in the elapsed time base
        public long maxWhenElapsed; // also in the elapsed time base
        public long repeatInterval;
        public PriorityClass priorityClass;

        public Alarm(int _type, long _when, long _whenElapsed, long _windowLength, long _maxWhen,
                long _interval, PendingIntent _op, IAlarmListener _rec, String _listenerTag,
                WorkSource _ws, int _flags, AlarmManager.AlarmClockInfo _info,
                int _uid, String _pkgName) {
            type = _type;
            origWhen = _when;
            wakeup = _type == AlarmManager.ELAPSED_REALTIME_WAKEUP
                    || _type == AlarmManager.RTC_WAKEUP
                    || _type == AlarmManager.RTC_POWEROFF_WAKEUP;
            when = _when;
            whenElapsed = _whenElapsed;
            windowLength = _windowLength;
            maxWhenElapsed = _maxWhen;
            repeatInterval = _interval;
            operation = _op;
            listener = _rec;
            listenerTag = _listenerTag;
            statsTag = makeTag(_op, _listenerTag, _type);
            workSource = _ws;
            flags = _flags;
            alarmClock = _info;
            uid = _uid;
            packageName = _pkgName;

            creatorUid = (operation != null) ? operation.getCreatorUid() : uid;
        }

        public static String makeTag(PendingIntent pi, String tag, int type) {
            final String alarmString = type == ELAPSED_REALTIME_WAKEUP || type == RTC_WAKEUP
                    || type == RTC_POWEROFF_WAKEUP? "*walarm*:" : "*alarm*:";
            return (pi != null) ? pi.getTag(alarmString) : (alarmString + tag);
        }

        public WakeupEvent makeWakeupEvent(long nowRTC) {
            return new WakeupEvent(nowRTC, creatorUid,
                    (operation != null)
                        ? operation.getIntent().getAction()
                        : ("<listener>:" + listenerTag));
        }

        // Returns true if either matches
        public boolean matches(PendingIntent pi, IAlarmListener rec) {
            return (operation != null)
                    ? operation.equals(pi)
                    : rec != null && listener.asBinder().equals(rec.asBinder());
        }

        public boolean matches(String packageName) {
            return (operation != null)
                    ? packageName.equals(operation.getTargetPackage())
                    : packageName.equals(this.packageName);
        }

        @Override
        public String toString() {
            StringBuilder sb = new StringBuilder(128);
            sb.append("Alarm{");
            sb.append(Integer.toHexString(System.identityHashCode(this)));
            sb.append(" type ");
            sb.append(type);
            sb.append(" when ");
            sb.append(when);
            sb.append(" ");
            if (operation != null) {
                sb.append(operation.getTargetPackage());
            } else {
                sb.append(packageName);
            }
            sb.append('}');
            return sb.toString();
        }

        public void dump(PrintWriter pw, String prefix, long nowRTC, long nowELAPSED,
                SimpleDateFormat sdf) {
            final boolean isRtc = (type == RTC || type == RTC_WAKEUP
                    || type == RTC_POWEROFF_WAKEUP);
            pw.print(prefix); pw.print("tag="); pw.println(statsTag);
            pw.print(prefix); pw.print("type="); pw.print(type);
                    pw.print(" whenElapsed="); TimeUtils.formatDuration(whenElapsed,
                            nowELAPSED, pw);
                    pw.print(" when=");
                    if (isRtc) {
                        pw.print(sdf.format(new Date(when)));
                    } else {
                        TimeUtils.formatDuration(when, nowELAPSED, pw);
                    }
                    pw.println();
            pw.print(prefix); pw.print("window="); TimeUtils.formatDuration(windowLength, pw);
                    pw.print(" repeatInterval="); pw.print(repeatInterval);
                    pw.print(" count="); pw.print(count);
                    pw.print(" flags=0x"); pw.println(Integer.toHexString(flags));
            if (alarmClock != null) {
                pw.print(prefix); pw.println("Alarm clock:");
                pw.print(prefix); pw.print("  triggerTime=");
                pw.println(sdf.format(new Date(alarmClock.getTriggerTime())));
                pw.print(prefix); pw.print("  showIntent="); pw.println(alarmClock.getShowIntent());
            }
            pw.print(prefix); pw.print("operation="); pw.println(operation);
            if (listener != null) {
                pw.print(prefix); pw.print("listener="); pw.println(listener.asBinder());
            }
        }
    }

    void recordWakeupAlarms(ArrayList<Batch> batches, long nowELAPSED, long nowRTC) {
        final int numBatches = batches.size();
        for (int nextBatch = 0; nextBatch < numBatches; nextBatch++) {
            Batch b = batches.get(nextBatch);
            if (b.start > nowELAPSED) {
                break;
            }

            final int numAlarms = b.alarms.size();
            for (int nextAlarm = 0; nextAlarm < numAlarms; nextAlarm++) {
                Alarm a = b.alarms.get(nextAlarm);
                mRecentWakeups.add(a.makeWakeupEvent(nowRTC));
            }
        }
    }

    long currentNonWakeupFuzzLocked(long nowELAPSED) {
        long timeSinceOn = nowELAPSED - mNonInteractiveStartTime;
        if (timeSinceOn < 5*60*1000) {
            // If the screen has been off for 5 minutes, only delay by at most two minutes.
            return 2*60*1000;
        } else if (timeSinceOn < 30*60*1000) {
            // If the screen has been off for 30 minutes, only delay by at most 15 minutes.
            return 15*60*1000;
        } else {
            // Otherwise, we will delay by at most an hour.
            return 60*60*1000;
        }
    }

    static int fuzzForDuration(long duration) {
        if (duration < 15*60*1000) {
            // If the duration until the time is less than 15 minutes, the maximum fuzz
            // is the duration.
            return (int)duration;
        } else if (duration < 90*60*1000) {
            // If duration is less than 1 1/2 hours, the maximum fuzz is 15 minutes,
            return 15*60*1000;
        } else {
            // Otherwise, we will fuzz by at most half an hour.
            return 30*60*1000;
        }
    }

    boolean checkAllowNonWakeupDelayLocked(long nowELAPSED) {
        if (mInteractive) {
            return false;
        }
        if (mLastAlarmDeliveryTime <= 0) {
            return false;
        }
        if (mPendingNonWakeupAlarms.size() > 0 && mNextNonWakeupDeliveryTime < nowELAPSED) {
            // This is just a little paranoia, if somehow we have pending non-wakeup alarms
            // and the next delivery time is in the past, then just deliver them all.  This
            // avoids bugs where we get stuck in a loop trying to poll for alarms.
            return false;
        }
        long timeSinceLast = nowELAPSED - mLastAlarmDeliveryTime;
        return timeSinceLast <= currentNonWakeupFuzzLocked(nowELAPSED);
    }

    void deliverAlarmsLocked(ArrayList<Alarm> triggerList, long nowELAPSED) {
        mLastAlarmDeliveryTime = nowELAPSED;
        for (int i=0; i<triggerList.size(); i++) {
            Alarm alarm = triggerList.get(i);
            final boolean allowWhileIdle = (alarm.flags&AlarmManager.FLAG_ALLOW_WHILE_IDLE) != 0;
            try {
                if (localLOGV) {
                    Slog.v(TAG, "sending alarm " + alarm);
                }
                if (RECORD_ALARMS_IN_HISTORY) {
                    if (alarm.workSource != null && alarm.workSource.size() > 0) {
                        for (int wi=0; wi<alarm.workSource.size(); wi++) {
                            ActivityManagerNative.noteAlarmStart(
                                    alarm.operation, alarm.workSource.get(wi), alarm.statsTag);
                        }
                    } else {
                        ActivityManagerNative.noteAlarmStart(
                                alarm.operation, alarm.uid, alarm.statsTag);
                    }
                }
                mDeliveryTracker.deliverLocked(alarm, nowELAPSED, allowWhileIdle);
            } catch (RuntimeException e) {
                Slog.w(TAG, "Failure sending alarm.", e);
            }
        }
    }

    private class AlarmThread extends Thread
    {
        public AlarmThread()
        {
            super("AlarmManager");
        }
        
        public void run()
        {
            ArrayList<Alarm> triggerList = new ArrayList<Alarm>();

            while (true)
            {
                int result = waitForAlarm(mNativeData);
                mLastWakeup = SystemClock.elapsedRealtime();

                triggerList.clear();

                final long nowRTC = System.currentTimeMillis();
                final long nowELAPSED = SystemClock.elapsedRealtime();

                if ((result & TIME_CHANGED_MASK) != 0) {
                    // The kernel can give us spurious time change notifications due to
                    // small adjustments it makes internally; we want to filter those out.
                    final long lastTimeChangeClockTime;
                    final long expectedClockTime;
                    synchronized (mLock) {
                        lastTimeChangeClockTime = mLastTimeChangeClockTime;
                        expectedClockTime = lastTimeChangeClockTime
                                + (nowELAPSED - mLastTimeChangeRealtime);
                    }
                    if (lastTimeChangeClockTime == 0 || nowRTC < (expectedClockTime-500)
                            || nowRTC > (expectedClockTime+500)) {
                        // The change is by at least +/- 500 ms (or this is the first change),
                        // let's do it!
                        if (DEBUG_BATCH) {
                            Slog.v(TAG, "Time changed notification from kernel; rebatching");
                        }
                        removeImpl(mTimeTickSender);
                        removeImpl(mDateChangeSender);
                        rebatchAllAlarms();
                        mClockReceiver.scheduleTimeTickEvent();
                        mClockReceiver.scheduleDateChangedEvent();
                        synchronized (mLock) {
                            mNumTimeChanged++;
                            mLastTimeChangeClockTime = nowRTC;
                            mLastTimeChangeRealtime = nowELAPSED;
                        }
                        Intent intent = new Intent(Intent.ACTION_TIME_CHANGED);
                        intent.addFlags(Intent.FLAG_RECEIVER_REPLACE_PENDING
                                | Intent.FLAG_RECEIVER_REGISTERED_ONLY_BEFORE_BOOT);
                        getContext().sendBroadcastAsUser(intent, UserHandle.ALL);

                        // The world has changed on us, so we need to re-evaluate alarms
                        // regardless of whether the kernel has told us one went off.
                        result |= IS_WAKEUP_MASK;
                    }
                }

                if (result != TIME_CHANGED_MASK) {
                    // If this was anything besides just a time change, then figure what if
                    // anything to do about alarms.
                    synchronized (mLock) {
                        if (localLOGV) Slog.v(
                            TAG, "Checking for alarms... rtc=" + nowRTC
                            + ", elapsed=" + nowELAPSED);

                        if (WAKEUP_STATS) {
                            if ((result & IS_WAKEUP_MASK) != 0) {
                                long newEarliest = nowRTC - RECENT_WAKEUP_PERIOD;
                                int n = 0;
                                for (WakeupEvent event : mRecentWakeups) {
                                    if (event.when > newEarliest) break;
                                    n++; // number of now-stale entries at the list head
                                }
                                for (int i = 0; i < n; i++) {
                                    mRecentWakeups.remove();
                                }

                                recordWakeupAlarms(mAlarmBatches, nowELAPSED, nowRTC);
                            }
                        }

                        boolean hasWakeup = triggerAlarmsLocked(triggerList, nowELAPSED, nowRTC);
                        if (!hasWakeup && checkAllowNonWakeupDelayLocked(nowELAPSED)) {
                            // if there are no wakeup alarms and the screen is off, we can
                            // delay what we have so far until the future.
                            if (mPendingNonWakeupAlarms.size() == 0) {
                                mStartCurrentDelayTime = nowELAPSED;
                                mNextNonWakeupDeliveryTime = nowELAPSED
                                        + ((currentNonWakeupFuzzLocked(nowELAPSED)*3)/2);
                            }
                            mPendingNonWakeupAlarms.addAll(triggerList);
                            mNumDelayedAlarms += triggerList.size();
                            rescheduleKernelAlarmsLocked();
                            updateNextAlarmClockLocked();
                        } else {
                            // now deliver the alarm intents; if there are pending non-wakeup
                            // alarms, we need to merge them in to the list.  note we don't
                            // just deliver them first because we generally want non-wakeup
                            // alarms delivered after wakeup alarms.
                            rescheduleKernelAlarmsLocked();
                            updateNextAlarmClockLocked();
                            if (mPendingNonWakeupAlarms.size() > 0) {
                                calculateDeliveryPriorities(mPendingNonWakeupAlarms);
                                triggerList.addAll(mPendingNonWakeupAlarms);
                                Collections.sort(triggerList, mAlarmDispatchComparator);
                                final long thisDelayTime = nowELAPSED - mStartCurrentDelayTime;
                                mTotalDelayTime += thisDelayTime;
                                if (mMaxDelayTime < thisDelayTime) {
                                    mMaxDelayTime = thisDelayTime;
                                }
                                mPendingNonWakeupAlarms.clear();
                            }
                            deliverAlarmsLocked(triggerList, nowELAPSED);
                        }
                    }

                } else {
<<<<<<< HEAD
                    synchronized (mLock) {
                        // Just in case -- even though no wakeup flag was set, make sure
                        // we have updated the kernel to the next alarm time.
=======
                    // Just in case -- even though no wakeup flag was set, make sure
                    // we have updated the kernel to the next alarm time.
                    synchronized (mLock) {
>>>>>>> b5375056
                        rescheduleKernelAlarmsLocked();
                    }
                }
            }
        }
    }

    /**
     * Attribute blame for a WakeLock.
     * @param pi PendingIntent to attribute blame to if ws is null.
     * @param ws WorkSource to attribute blame.
     * @param knownUid attribution uid; < 0 if we need to derive it from the PendingIntent sender
     */
    void setWakelockWorkSource(PendingIntent pi, WorkSource ws, int type, String tag,
            int knownUid, boolean first) {
        try {
            final boolean unimportant = pi == mTimeTickSender;
            mWakeLock.setUnimportantForLogging(unimportant);
            if (first || mLastWakeLockUnimportantForLogging) {
                mWakeLock.setHistoryTag(tag);
            } else {
                mWakeLock.setHistoryTag(null);
            }
            mLastWakeLockUnimportantForLogging = unimportant;
            if (ws != null) {
                mWakeLock.setWorkSource(ws);
                return;
            }

            final int uid = (knownUid >= 0)
                    ? knownUid
                    : ActivityManagerNative.getDefault().getUidForIntentSender(pi.getTarget());
            if (uid >= 0) {
                mWakeLock.setWorkSource(new WorkSource(uid));
                return;
            }
            // Something went wrong; fall back to attributing the lock to the OS
            mWakeLock.setWorkSource(null);
        } catch (Exception e) {
        }
    }

    private class AlarmHandler extends Handler {
        public static final int ALARM_EVENT = 1;
        public static final int SEND_NEXT_ALARM_CLOCK_CHANGED = 2;
        public static final int LISTENER_TIMEOUT = 3;
        public static final int REPORT_ALARMS_ACTIVE = 4;
        
        public AlarmHandler() {
        }
        
        public void handleMessage(Message msg) {
            switch (msg.what) {
                case ALARM_EVENT: {
                    ArrayList<Alarm> triggerList = new ArrayList<Alarm>();
                    synchronized (mLock) {
                        final long nowRTC = System.currentTimeMillis();
                        final long nowELAPSED = SystemClock.elapsedRealtime();
                        triggerAlarmsLocked(triggerList, nowELAPSED, nowRTC);
                        updateNextAlarmClockLocked();
                    }

                    // now trigger the alarms without the lock held
                    for (int i=0; i<triggerList.size(); i++) {
                        Alarm alarm = triggerList.get(i);
                        try {
                            alarm.operation.send();
                        } catch (PendingIntent.CanceledException e) {
                            if (alarm.repeatInterval > 0) {
                                // This IntentSender is no longer valid, but this
                                // is a repeating alarm, so toss the hoser.
                                removeImpl(alarm.operation);
                            }
                        }
                    }
                    break;
                }

                case SEND_NEXT_ALARM_CLOCK_CHANGED:
                    sendNextAlarmClockChanged();
                    break;

                case LISTENER_TIMEOUT:
                    mDeliveryTracker.alarmTimedOut((IBinder) msg.obj);
                    break;

                case REPORT_ALARMS_ACTIVE:
                    if (mLocalDeviceIdleController != null) {
                        mLocalDeviceIdleController.setAlarmsActive(msg.arg1 != 0);
                    }
                    break;

                default:
                    // nope, just ignore it
                    break;
            }
        }
    }
    
    class ClockReceiver extends BroadcastReceiver {
        public ClockReceiver() {
            IntentFilter filter = new IntentFilter();
            filter.addAction(Intent.ACTION_TIME_TICK);
            filter.addAction(Intent.ACTION_DATE_CHANGED);
            getContext().registerReceiver(this, filter);
        }
        
        @Override
        public void onReceive(Context context, Intent intent) {
            if (intent.getAction().equals(Intent.ACTION_TIME_TICK)) {
                if (DEBUG_BATCH) {
                    Slog.v(TAG, "Received TIME_TICK alarm; rescheduling");
                }
                scheduleTimeTickEvent();
            } else if (intent.getAction().equals(Intent.ACTION_DATE_CHANGED)) {
                // Since the kernel does not keep track of DST, we need to
                // reset the TZ information at the beginning of each day
                // based off of the current Zone gmt offset + userspace tracked
                // daylight savings information.
                TimeZone zone = TimeZone.getTimeZone(SystemProperties.get(TIMEZONE_PROPERTY));
                int gmtOffset = zone.getOffset(System.currentTimeMillis());
                setKernelTimezone(mNativeData, -(gmtOffset / 60000));
                scheduleDateChangedEvent();
            }
        }
        
        public void scheduleTimeTickEvent() {
            final long currentTime = System.currentTimeMillis();
            final long nextTime = 60000 * ((currentTime / 60000) + 1);

            // Schedule this event for the amount of time that it would take to get to
            // the top of the next minute.
            final long tickEventDelay = nextTime - currentTime;

            final WorkSource workSource = null; // Let system take blame for time tick events.
            setImpl(ELAPSED_REALTIME, SystemClock.elapsedRealtime() + tickEventDelay, 0,
                    0, mTimeTickSender, null, null, AlarmManager.FLAG_STANDALONE, workSource,
                    null, Process.myUid(), "android");
        }

        public void scheduleDateChangedEvent() {
            Calendar calendar = Calendar.getInstance();
            calendar.setTimeInMillis(System.currentTimeMillis());
            calendar.set(Calendar.HOUR_OF_DAY, 0);
            calendar.set(Calendar.MINUTE, 0);
            calendar.set(Calendar.SECOND, 0);
            calendar.set(Calendar.MILLISECOND, 0);
            calendar.add(Calendar.DAY_OF_MONTH, 1);

            final WorkSource workSource = null; // Let system take blame for date change events.
            setImpl(RTC, calendar.getTimeInMillis(), 0, 0, mDateChangeSender, null, null,
                    AlarmManager.FLAG_STANDALONE, workSource, null,
                    Process.myUid(), "android");
        }
    }
    
    class InteractiveStateReceiver extends BroadcastReceiver {
        public InteractiveStateReceiver() {
            IntentFilter filter = new IntentFilter();
            filter.addAction(Intent.ACTION_SCREEN_OFF);
            filter.addAction(Intent.ACTION_SCREEN_ON);
            filter.setPriority(IntentFilter.SYSTEM_HIGH_PRIORITY);
            getContext().registerReceiver(this, filter);
        }

        @Override
        public void onReceive(Context context, Intent intent) {
            synchronized (mLock) {
                interactiveStateChangedLocked(Intent.ACTION_SCREEN_ON.equals(intent.getAction()));
            }
        }
    }

    class UninstallReceiver extends BroadcastReceiver {
        public UninstallReceiver() {
            IntentFilter filter = new IntentFilter();
            filter.addAction(Intent.ACTION_PACKAGE_REMOVED);
            filter.addAction(Intent.ACTION_PACKAGE_RESTARTED);
            filter.addAction(Intent.ACTION_QUERY_PACKAGE_RESTART);
            filter.addDataScheme("package");
            getContext().registerReceiver(this, filter);
             // Register for events related to sdcard installation.
            IntentFilter sdFilter = new IntentFilter();
            sdFilter.addAction(Intent.ACTION_EXTERNAL_APPLICATIONS_UNAVAILABLE);
            sdFilter.addAction(Intent.ACTION_USER_STOPPED);
            sdFilter.addAction(Intent.ACTION_UID_REMOVED);
            getContext().registerReceiver(this, sdFilter);
        }
        
        @Override
        public void onReceive(Context context, Intent intent) {
            synchronized (mLock) {
                String action = intent.getAction();
                String pkgList[] = null;
                if (Intent.ACTION_QUERY_PACKAGE_RESTART.equals(action)) {
                    pkgList = intent.getStringArrayExtra(Intent.EXTRA_PACKAGES);
                    for (String packageName : pkgList) {
                        if (lookForPackageLocked(packageName)) {
                            setResultCode(Activity.RESULT_OK);
                            return;
                        }
                    }
                    return;
                } else if (Intent.ACTION_EXTERNAL_APPLICATIONS_UNAVAILABLE.equals(action)) {
                    pkgList = intent.getStringArrayExtra(Intent.EXTRA_CHANGED_PACKAGE_LIST);
                } else if (Intent.ACTION_USER_STOPPED.equals(action)) {
                    int userHandle = intent.getIntExtra(Intent.EXTRA_USER_HANDLE, -1);
                    if (userHandle >= 0) {
                        removeUserLocked(userHandle);
                    }
                } else if (Intent.ACTION_UID_REMOVED.equals(action)) {
                    int uid = intent.getIntExtra(Intent.EXTRA_UID, -1);
                    if (uid >= 0) {
                        mLastAllowWhileIdleDispatch.delete(uid);
                    }
                } else {
                    if (Intent.ACTION_PACKAGE_REMOVED.equals(action)
                            && intent.getBooleanExtra(Intent.EXTRA_REPLACING, false)) {
                        // This package is being updated; don't kill its alarms.
                        return;
                    }
                    Uri data = intent.getData();
                    if (data != null) {
                        String pkg = data.getSchemeSpecificPart();
                        if (pkg != null) {
                            pkgList = new String[]{pkg};
                        }
                    }
                }
                if (pkgList != null && (pkgList.length > 0)) {
                    for (String pkg : pkgList) {
                        removeLocked(pkg);
                        mPriorities.remove(pkg);
                        for (int i=mBroadcastStats.size()-1; i>=0; i--) {
                            ArrayMap<String, BroadcastStats> uidStats = mBroadcastStats.valueAt(i);
                            if (uidStats.remove(pkg) != null) {
                                if (uidStats.size() <= 0) {
                                    mBroadcastStats.removeAt(i);
                                }
                            }
                        }
                    }
                }
            }
        }
    }

    final class UidObserver extends IUidObserver.Stub {
        @Override public void onUidStateChanged(int uid, int procState) throws RemoteException {
        }

        @Override public void onUidGone(int uid) throws RemoteException {
        }

        @Override public void onUidActive(int uid) throws RemoteException {
        }

        @Override public void onUidIdle(int uid) throws RemoteException {
            synchronized (mLock) {
                removeForStoppedLocked(uid);
            }
        }
    };

    private final BroadcastStats getStatsLocked(PendingIntent pi) {
        String pkg = pi.getCreatorPackage();
        int uid = pi.getCreatorUid();
        return getStatsLocked(uid, pkg);
    }

    private final BroadcastStats getStatsLocked(int uid, String pkgName) {
        ArrayMap<String, BroadcastStats> uidStats = mBroadcastStats.get(uid);
        if (uidStats == null) {
            uidStats = new ArrayMap<String, BroadcastStats>();
            mBroadcastStats.put(uid, uidStats);
        }
        BroadcastStats bs = uidStats.get(pkgName);
        if (bs == null) {
            bs = new BroadcastStats(uid, pkgName);
            uidStats.put(pkgName, bs);
        }
        return bs;
    }

    class DeliveryTracker extends IAlarmCompleteListener.Stub implements PendingIntent.OnFinished {
        private InFlight removeLocked(PendingIntent pi, Intent intent) {
            for (int i = 0; i < mInFlight.size(); i++) {
                if (mInFlight.get(i).mPendingIntent == pi) {
                    return mInFlight.remove(i);
                }
            }
            mLog.w("No in-flight alarm for " + pi + " " + intent);
            return null;
        }

        private InFlight removeLocked(IBinder listener) {
            for (int i = 0; i < mInFlight.size(); i++) {
                if (mInFlight.get(i).mListener == listener) {
                    return mInFlight.remove(i);
                }
            }
            mLog.w("No in-flight alarm for listener " + listener);
            return null;
        }

        private void updateStatsLocked(InFlight inflight) {
            final long nowELAPSED = SystemClock.elapsedRealtime();
            BroadcastStats bs = inflight.mBroadcastStats;
            bs.nesting--;
            if (bs.nesting <= 0) {
                bs.nesting = 0;
                bs.aggregateTime += nowELAPSED - bs.startTime;
            }
            FilterStats fs = inflight.mFilterStats;
            fs.nesting--;
            if (fs.nesting <= 0) {
                fs.nesting = 0;
                fs.aggregateTime += nowELAPSED - fs.startTime;
            }
            if (RECORD_ALARMS_IN_HISTORY) {
                if (inflight.mWorkSource != null && inflight.mWorkSource.size() > 0) {
                    for (int wi=0; wi<inflight.mWorkSource.size(); wi++) {
                        ActivityManagerNative.noteAlarmFinish(
                                inflight.mPendingIntent, inflight.mWorkSource.get(wi), inflight.mTag);
                    }
                } else {
                    ActivityManagerNative.noteAlarmFinish(
                            inflight.mPendingIntent, inflight.mUid, inflight.mTag);
                }
            }
        }

        private void updateTrackingLocked(InFlight inflight) {
            if (inflight != null) {
                updateStatsLocked(inflight);
                qcNsrmExt.removeTriggeredUid(inflight.mUid);
            }
            mBroadcastRefCount--;

            if (mBroadcastRefCount == 0) {
                mHandler.obtainMessage(AlarmHandler.REPORT_ALARMS_ACTIVE, 0).sendToTarget();
                if (mWakeLock.isHeld()) {
                    mWakeLock.release();
                }
                if (mInFlight.size() > 0) {
                    mLog.w("Finished all dispatches with " + mInFlight.size()
                            + " remaining inflights");
                    for (int i=0; i<mInFlight.size(); i++) {
                        mLog.w("  Remaining #" + i + ": " + mInFlight.get(i));
                    }
                    mInFlight.clear();
                }
            } else {
                // the next of our alarms is now in flight.  reattribute the wakelock.
                if (mInFlight.size() > 0) {
                    InFlight inFlight = mInFlight.get(0);
                    setWakelockWorkSource(inFlight.mPendingIntent, inFlight.mWorkSource,
                            inFlight.mAlarmType, inFlight.mTag, -1, false);
                } else {
                    // should never happen
                    mLog.w("Alarm wakelock still held but sent queue empty");
                    mWakeLock.setWorkSource(null);
                }
            }
        }

        /**
         * Callback that arrives when a direct-call alarm reports that delivery has finished
         */
        @Override
        public void alarmComplete(IBinder who) {
            if (who == null) {
                Slog.w(TAG, "Invalid alarmComplete: uid=" + Binder.getCallingUid()
                        + " pid=" + Binder.getCallingPid());
                return;
            }

            final long ident = Binder.clearCallingIdentity();
            try {
                synchronized (mLock) {
                    mHandler.removeMessages(AlarmHandler.LISTENER_TIMEOUT, who);
                    InFlight inflight = removeLocked(who);
                    if (inflight != null) {
                        if (DEBUG_LISTENER_CALLBACK) {
                            Slog.i(TAG, "alarmComplete() from " + who);
                        }
                        updateTrackingLocked(inflight);
                    } else {
                        // Delivery timed out, and the timeout handling already took care of
                        // updating our tracking here, so we needn't do anything further.
                        if (DEBUG_LISTENER_CALLBACK) {
                            Slog.i(TAG, "Late alarmComplete() from " + who);
                        }
                    }
                }
            } finally {
                Binder.restoreCallingIdentity(ident);
            }
        }

        /**
         * Callback that arrives when a PendingIntent alarm has finished delivery
         */
        @Override
        public void onSendFinished(PendingIntent pi, Intent intent, int resultCode,
                String resultData, Bundle resultExtras) {
            synchronized (mLock) {
                updateTrackingLocked(removeLocked(pi, intent));
            }
        }

        /**
         * Timeout of a direct-call alarm delivery
         */
        public void alarmTimedOut(IBinder who) {
            synchronized (mLock) {
                InFlight inflight = removeLocked(who);
                if (inflight != null) {
                    // TODO: implement ANR policy for the target
                    if (DEBUG_LISTENER_CALLBACK) {
                        Slog.i(TAG, "Alarm listener " + who + " timed out in delivery");
                    }
                    updateTrackingLocked(inflight);
                } else {
                    if (DEBUG_LISTENER_CALLBACK) {
                        Slog.i(TAG, "Spurious timeout of listener " + who);
                    }
                }
            }
        }

        /**
         * Deliver an alarm and set up the post-delivery handling appropriately
         */
        public void deliverLocked(Alarm alarm, long nowELAPSED, boolean allowWhileIdle) {
            if (alarm.operation != null) {
                // PendingIntent alarm
                try {
                    alarm.operation.send(getContext(), 0,
                            mBackgroundIntent.putExtra(
                                    Intent.EXTRA_ALARM_COUNT, alarm.count),
                                    mDeliveryTracker, mHandler, null,
                                    allowWhileIdle ? mIdleOptions : null);
                } catch (PendingIntent.CanceledException e) {
                    if (alarm.repeatInterval > 0) {
                        // This IntentSender is no longer valid, but this
                        // is a repeating alarm, so toss it
                        removeImpl(alarm.operation);
                    }
                    // No actual delivery was possible, so the delivery tracker's
                    // 'finished' callback won't be invoked.  We also don't need
                    // to do any wakelock or stats tracking, so we have nothing
                    // left to do here but go on to the next thing.
                    return;
                }
            } else {
                // Direct listener callback alarm
                try {
                    if (DEBUG_LISTENER_CALLBACK) {
                        Slog.v(TAG, "Alarm to uid=" + alarm.uid
                                + " listener=" + alarm.listener.asBinder());
                    }
                    alarm.listener.doAlarm(this);
                    mHandler.sendMessageDelayed(
                            mHandler.obtainMessage(AlarmHandler.LISTENER_TIMEOUT,
                                    alarm.listener.asBinder()),
                            mConstants.LISTENER_TIMEOUT);
                } catch (Exception e) {
                    if (DEBUG_LISTENER_CALLBACK) {
                        Slog.i(TAG, "Alarm undeliverable to listener "
                                + alarm.listener.asBinder(), e);
                    }
                    // As in the PendingIntent.CanceledException case, delivery of the
                    // alarm was not possible, so we have no wakelock or timeout or
                    // stats management to do.  It threw before we posted the delayed
                    // timeout message, so we're done here.
                    return;
                }
            }

            // The alarm is now in flight; now arrange wakelock and stats tracking
            if (mBroadcastRefCount == 0) {
                setWakelockWorkSource(alarm.operation, alarm.workSource,
                        alarm.type, alarm.statsTag, (alarm.operation == null) ? alarm.uid : -1,
                        true);
                if (!mWakeLock.isHeld()) {
                mWakeLock.acquire();
                }
                mHandler.obtainMessage(AlarmHandler.REPORT_ALARMS_ACTIVE, 1).sendToTarget();
            }
            final InFlight inflight = new InFlight(AlarmManagerService.this,
                    alarm.operation, alarm.listener, alarm.workSource, alarm.uid,
                    alarm.packageName, alarm.type, alarm.statsTag, nowELAPSED);
            mInFlight.add(inflight);
            mBroadcastRefCount++;
            qcNsrmExt.addTriggeredUid((alarm.operation != null) ?
                                    alarm.operation.getCreatorUid() :
                                    alarm.uid);

            if (allowWhileIdle) {
                // Record the last time this uid handled an ALLOW_WHILE_IDLE alarm.
                mLastAllowWhileIdleDispatch.put(alarm.uid, nowELAPSED);
                if (RECORD_DEVICE_IDLE_ALARMS) {
                    IdleDispatchEntry ent = new IdleDispatchEntry();
                    ent.uid = alarm.uid;
                    ent.pkg = alarm.packageName;
                    ent.tag = alarm.statsTag;
                    ent.op = "DELIVER";
                    ent.elapsedRealtime = nowELAPSED;
                    mAllowWhileIdleDispatches.add(ent);
                }
            }

            final BroadcastStats bs = inflight.mBroadcastStats;
            bs.count++;
            if (bs.nesting == 0) {
                bs.nesting = 1;
                bs.startTime = nowELAPSED;
            } else {
                bs.nesting++;
            }
            final FilterStats fs = inflight.mFilterStats;
            fs.count++;
            if (fs.nesting == 0) {
                fs.nesting = 1;
                fs.startTime = nowELAPSED;
            } else {
                fs.nesting++;
            }
            if (alarm.type == ELAPSED_REALTIME_WAKEUP
                    || alarm.type == RTC_WAKEUP || alarm.type == RTC_POWEROFF_WAKEUP) {
                bs.numWakeup++;
                fs.numWakeup++;
                if (alarm.workSource != null && alarm.workSource.size() > 0) {
                    for (int wi=0; wi<alarm.workSource.size(); wi++) {
                        final String wsName = alarm.workSource.getName(wi);
                        ActivityManagerNative.noteWakeupAlarm(
                                alarm.operation, alarm.workSource.get(wi),
                                (wsName != null) ? wsName : alarm.packageName,
                                alarm.statsTag);
                    }
                } else {
                    ActivityManagerNative.noteWakeupAlarm(
                            alarm.operation, alarm.uid, alarm.packageName, alarm.statsTag);
                }
            }
        }
    }
}<|MERGE_RESOLUTION|>--- conflicted
+++ resolved
@@ -2669,15 +2669,9 @@
                     }
 
                 } else {
-<<<<<<< HEAD
                     synchronized (mLock) {
                         // Just in case -- even though no wakeup flag was set, make sure
                         // we have updated the kernel to the next alarm time.
-=======
-                    // Just in case -- even though no wakeup flag was set, make sure
-                    // we have updated the kernel to the next alarm time.
-                    synchronized (mLock) {
->>>>>>> b5375056
                         rescheduleKernelAlarmsLocked();
                     }
                 }
