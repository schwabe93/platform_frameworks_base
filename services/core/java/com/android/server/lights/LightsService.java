/* * Copyright (C) 2008 The Android Open Source Project
 *
 * Licensed under the Apache License, Version 2.0 (the "License");
 * you may not use this file except in compliance with the License.
 * You may obtain a copy of the License at
 *
 *      http://www.apache.org/licenses/LICENSE-2.0
 *
 * Unless required by applicable law or agreed to in writing, software
 * distributed under the License is distributed on an "AS IS" BASIS,
 * WITHOUT WARRANTIES OR CONDITIONS OF ANY KIND, either express or implied.
 * See the License for the specific language governing permissions and
 * limitations under the License.
 */

package com.android.server.lights;

import com.android.server.SystemService;

import android.app.ActivityManager;
import android.content.Context;
import android.os.Handler;
import android.os.Message;
import android.os.Trace;
import android.provider.Settings;
import android.util.Slog;

public class LightsService extends SystemService {
    static final String TAG = "LightsService";
    static final boolean DEBUG = false;

    final LightImpl mLights[] = new LightImpl[LightsManager.LIGHT_ID_COUNT];

    private final class LightImpl extends Light {

        private LightImpl(int id) {
            mId = id;
        }

        @Override
        public void setBrightness(int brightness) {
            setBrightness(brightness, BRIGHTNESS_MODE_USER);
        }

        @Override
        public void setBrightness(int brightness, int brightnessMode) {
            synchronized (this) {
                // LOW_PERSISTENCE cannot be manually set
                if (brightnessMode == BRIGHTNESS_MODE_LOW_PERSISTENCE) {
                    Slog.w(TAG, "setBrightness with LOW_PERSISTENCE unexpected #" + mId +
                            ": brightness=0x" + Integer.toHexString(brightness));
                    return;
                }

                int color = brightness & 0x000000ff;
                color = 0xff000000 | (color << 16) | (color << 8) | color;
                setLightLocked(color, LIGHT_FLASH_NONE, 0, 0, brightnessMode);
            }
        }

        @Override
        public void setColor(int color) {
            synchronized (this) {
                setLightLocked(color, LIGHT_FLASH_NONE, 0, 0, 0);
            }
        }

        @Override
        public void setFlashing(int color, int mode, int onMS, int offMS) {
            synchronized (this) {
                setLightLocked(color, mode, onMS, offMS, BRIGHTNESS_MODE_USER);
            }
        }

        @Override
        public void pulse() {
            pulse(0x00ffffff, 7);
        }

        @Override
        public void pulse(int color, int onMS) {
            synchronized (this) {
                if (mColor == 0 && !mFlashing) {
                    setLightLocked(color, LIGHT_FLASH_HARDWARE, onMS, 1000,
                            BRIGHTNESS_MODE_USER);
                    mColor = 0;
                    mH.sendMessageDelayed(Message.obtain(mH, 1, this), onMS);
                }
            }
        }

        @Override
        public void turnOff() {
            synchronized (this) {
                setLightLocked(0, LIGHT_FLASH_NONE, 0, 0, 0);
            }
        }

        @Override
        public void setVrMode(boolean enabled) {
            synchronized (this) {
                if (mVrModeEnabled != enabled) {
                    mVrModeEnabled = enabled;

                    mUseLowPersistenceForVR =
                            (getVrDisplayMode() == Settings.Secure.VR_DISPLAY_MODE_LOW_PERSISTENCE);
                    if (shouldBeInLowPersistenceMode()) {
                        mLastBrightnessMode = mBrightnessMode;
                    }

                    // NOTE: We do not trigger a call to setLightLocked here.  We do not know the
                    // current brightness or other values when leaving VR so we avoid any incorrect
                    // jumps. The code that calls this method will immediately issue a brightness
                    // update which is when the change will occur.
                }
            }
        }

        private void stopFlashing() {
            synchronized (this) {
                setLightLocked(mColor, LIGHT_FLASH_NONE, 0, 0, BRIGHTNESS_MODE_USER);
            }
        }

        private void setLightLocked(int color, int mode, int onMS, int offMS, int brightnessMode) {
            if (shouldBeInLowPersistenceMode()) {
                brightnessMode = BRIGHTNESS_MODE_LOW_PERSISTENCE;
            } else if (brightnessMode == BRIGHTNESS_MODE_LOW_PERSISTENCE) {
                brightnessMode = mLastBrightnessMode;
            }

            if ((color != mColor || mode != mMode || onMS != mOnMS || offMS != mOffMS ||
                    mBrightnessMode != brightnessMode)) {
                if (DEBUG) Slog.v(TAG, "setLight #" + mId + ": color=#"
                        + Integer.toHexString(color) + ": brightnessMode=" + brightnessMode);
                mLastColor = mColor;
                mColor = color;
                mMode = mode;
                mOnMS = onMS;
                mOffMS = offMS;
                mBrightnessMode = brightnessMode;
                Trace.traceBegin(Trace.TRACE_TAG_POWER, "setLight(" + mId + ", 0x"
                        + Integer.toHexString(color) + ")");
                try {
                    setLight_native(mNativePointer, mId, color, mode, onMS, offMS, brightnessMode);
                } finally {
                    Trace.traceEnd(Trace.TRACE_TAG_POWER);
                }
            }
        }

        private boolean shouldBeInLowPersistenceMode() {
            return mVrModeEnabled && mUseLowPersistenceForVR;
        }

        private int mId;
        private int mColor;
        private int mMode;
        private int mOnMS;
        private int mOffMS;
        private boolean mFlashing;
        private int mBrightnessMode;
        private int mLastBrightnessMode;
        private int mLastColor;
        private boolean mVrModeEnabled;
        private boolean mUseLowPersistenceForVR;
    }

    public LightsService(Context context) {
        super(context);

        mNativePointer = init_native();

        for (int i = 0; i < LightsManager.LIGHT_ID_COUNT; i++) {
            mLights[i] = new LightImpl(i);
        }
    }

    @Override
    public void onStart() {
        publishLocalService(LightsManager.class, mService);
    }

    @Override
    public void onBootPhase(int phase) {
<<<<<<< HEAD
        if (phase == PHASE_SYSTEM_SERVICES_READY) {
            IVrManager vrManager =
                    (IVrManager) getBinderService(VrManagerService.VR_MANAGER_BINDER_SERVICE);
            if (vrManager != null) {
                try {
                    vrManager.registerListener(mVrStateCallbacks);
                } catch (RemoteException e) {
                    Slog.e(TAG, "Failed to register VR mode state listener: " + e);
                }
            }
        }
=======
>>>>>>> 6422e8fb
    }

    private int getVrDisplayMode() {
        int currentUser = ActivityManager.getCurrentUser();
        return Settings.Secure.getIntForUser(getContext().getContentResolver(),
                Settings.Secure.VR_DISPLAY_MODE,
                /*default*/Settings.Secure.VR_DISPLAY_MODE_LOW_PERSISTENCE,
                currentUser);
    }

    private final LightsManager mService = new LightsManager() {
        @Override
        public Light getLight(int id) {
            if (id < LIGHT_ID_COUNT) {
                return mLights[id];
            } else {
                return null;
            }
        }
    };

    @Override
    protected void finalize() throws Throwable {
        finalize_native(mNativePointer);
        super.finalize();
    }

    private Handler mH = new Handler() {
        @Override
        public void handleMessage(Message msg) {
            LightImpl light = (LightImpl)msg.obj;
            light.stopFlashing();
        }
    };

    private static native long init_native();
    private static native void finalize_native(long ptr);

    static native void setLight_native(long ptr, int light, int color, int mode,
            int onMS, int offMS, int brightnessMode);

    private long mNativePointer;
}<|MERGE_RESOLUTION|>--- conflicted
+++ resolved
@@ -183,20 +183,6 @@
 
     @Override
     public void onBootPhase(int phase) {
-<<<<<<< HEAD
-        if (phase == PHASE_SYSTEM_SERVICES_READY) {
-            IVrManager vrManager =
-                    (IVrManager) getBinderService(VrManagerService.VR_MANAGER_BINDER_SERVICE);
-            if (vrManager != null) {
-                try {
-                    vrManager.registerListener(mVrStateCallbacks);
-                } catch (RemoteException e) {
-                    Slog.e(TAG, "Failed to register VR mode state listener: " + e);
-                }
-            }
-        }
-=======
->>>>>>> 6422e8fb
     }
 
     private int getVrDisplayMode() {
