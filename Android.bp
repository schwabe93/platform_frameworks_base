// Copyright (C) 2016 The Android Open Source Project
//
// Licensed under the Apache License, Version 2.0 (the "License");
// you may not use this file except in compliance with the License.
// You may obtain a copy of the License at
//
//      http://www.apache.org/licenses/LICENSE-2.0
//
// Unless required by applicable law or agreed to in writing, software
// distributed under the License is distributed on an "AS IS" BASIS,
// WITHOUT WARRANTIES OR CONDITIONS OF ANY KIND, either express or implied.
// See the License for the specific language governing permissions and
// limitations under the License.

// Build the master framework library.

// READ ME: ########################################################
//
// When updating this list of aidl files, consider if that aidl is
// part of the SDK API.  If it is, also add it to the list in Android.mk
// that is preprocessed and distributed with the SDK.  This list should
// not contain any aidl files for parcelables, but the one below should
// if you intend for 3rd parties to be able to send those objects
// across process boundaries.
//
// READ ME: ########################################################

java_defaults {
    name: "framework-defaults",
    installable: true,

    srcs: [
        // From build/make/core/pathmap.mk FRAMEWORK_BASE_SUBDIRS
        "core/java/**/*.java",
        "graphics/java/**/*.java",
        "location/java/**/*.java",
        "lowpan/java/**/*.java",
        "media/java/**/*.java",
        "media/mca/effect/java/**/*.java",
        "media/mca/filterfw/java/**/*.java",
        "media/mca/filterpacks/java/**/*.java",
        "drm/java/**/*.java",
        "opengl/java/**/*.java",
        "sax/java/**/*.java",
        "telecomm/java/**/*.java",
        "telephony/java/**/*.java",
        "wifi/java/**/*.java",
        "keystore/java/**/*.java",
        "rs/java/**/*.java",

        ":framework-javastream-protos",

        "core/java/android/accessibilityservice/IAccessibilityServiceConnection.aidl",
        "core/java/android/accessibilityservice/IAccessibilityServiceClient.aidl",
        "core/java/android/accounts/IAccountManager.aidl",
        "core/java/android/accounts/IAccountManagerResponse.aidl",
        "core/java/android/accounts/IAccountAuthenticator.aidl",
        "core/java/android/accounts/IAccountAuthenticatorResponse.aidl",
        "core/java/android/app/IActivityController.aidl",
        "core/java/android/app/IActivityManager.aidl",
        "core/java/android/app/IActivityPendingResult.aidl",
        "core/java/android/app/IActivityTaskManager.aidl",
        "core/java/android/app/IAlarmCompleteListener.aidl",
        "core/java/android/app/IAlarmListener.aidl",
        "core/java/android/app/IAlarmManager.aidl",
        "core/java/android/app/IAppTask.aidl",
        "core/java/android/app/IApplicationThread.aidl",
        "core/java/android/app/IAssistDataReceiver.aidl",
        "core/java/android/app/ITaskStackListener.aidl",
        "core/java/android/app/IBackupAgent.aidl",
        "core/java/android/app/IEphemeralResolver.aidl",
        "core/java/android/app/IInstantAppResolver.aidl",
        "core/java/android/app/IInstrumentationWatcher.aidl",
        "core/java/android/app/INotificationManager.aidl",
        "core/java/android/app/IProcessObserver.aidl",
        "core/java/android/app/ISearchManager.aidl",
        "core/java/android/app/ISearchManagerCallback.aidl",
        "core/java/android/app/IServiceConnection.aidl",
        "core/java/android/app/IStopUserCallback.aidl",
        "core/java/android/app/job/IJobCallback.aidl",
        "core/java/android/app/job/IJobScheduler.aidl",
        "core/java/android/app/job/IJobService.aidl",
        "core/java/android/app/ITransientNotification.aidl",
        "core/java/android/app/IUidObserver.aidl",
        "core/java/android/app/IUiAutomationConnection.aidl",
        "core/java/android/app/IUiModeManager.aidl",
        "core/java/android/app/IUriGrantsManager.aidl",
        "core/java/android/app/IUserSwitchObserver.aidl",
        "core/java/android/app/IWallpaperManager.aidl",
        "core/java/android/app/IWallpaperManagerCallback.aidl",
        "core/java/android/app/admin/IDeviceAdminService.aidl",
        "core/java/android/app/admin/IDevicePolicyManager.aidl",
        "core/java/android/app/admin/StartInstallingUpdateCallback.aidl",
        "core/java/android/app/trust/IStrongAuthTracker.aidl",
        "core/java/android/app/trust/ITrustManager.aidl",
        "core/java/android/app/trust/ITrustListener.aidl",
        "core/java/android/app/backup/IBackupCallback.aidl",
        "core/java/android/app/backup/IBackupManager.aidl",
        "core/java/android/app/backup/IBackupObserver.aidl",
        "core/java/android/app/backup/IBackupManagerMonitor.aidl",
        "core/java/android/app/backup/IFullBackupRestoreObserver.aidl",
        "core/java/android/app/backup/IRestoreObserver.aidl",
        "core/java/android/app/backup/IRestoreSession.aidl",
        "core/java/android/app/backup/ISelectBackupTransportCallback.aidl",
        "core/java/android/app/contentsuggestions/IClassificationsCallback.aidl",
        "core/java/android/app/contentsuggestions/IContentSuggestionsManager.aidl",
        "core/java/android/app/contentsuggestions/ISelectionsCallback.aidl",
        "core/java/android/app/prediction/IPredictionCallback.aidl",
        "core/java/android/app/prediction/IPredictionManager.aidl",
        "core/java/android/app/role/IOnRoleHoldersChangedListener.aidl",
        "core/java/android/app/role/IRoleManager.aidl",
        "core/java/android/app/role/IRoleManagerCallback.aidl",
        "core/java/android/app/slice/ISliceManager.aidl",
        "core/java/android/app/slice/ISliceListener.aidl",
        "core/java/android/app/timedetector/ITimeDetectorService.aidl",
        "core/java/android/app/timezone/ICallback.aidl",
        "core/java/android/app/timezone/IRulesManager.aidl",
        "core/java/android/app/usage/ICacheQuotaService.aidl",
        "core/java/android/app/usage/IStorageStatsManager.aidl",
        "core/java/android/app/usage/IUsageStatsManager.aidl",
        ":libbluetooth-binder-aidl",
        "core/java/android/content/IClipboard.aidl",
        "core/java/android/content/IContentService.aidl",
        "core/java/android/content/IIntentReceiver.aidl",
        "core/java/android/content/IIntentSender.aidl",
        "core/java/android/content/IOnPrimaryClipChangedListener.aidl",
        "core/java/android/content/IRestrictionsManager.aidl",
        "core/java/android/content/ISyncAdapter.aidl",
        "core/java/android/content/ISyncAdapterUnsyncableAccountCallback.aidl",
        "core/java/android/content/ISyncContext.aidl",
        "core/java/android/content/ISyncServiceAdapter.aidl",
        "core/java/android/content/ISyncStatusObserver.aidl",
        "core/java/android/content/om/IOverlayManager.aidl",
        "core/java/android/content/pm/ICrossProfileApps.aidl",
        "core/java/android/content/pm/IDexModuleRegisterCallback.aidl",
        "core/java/android/content/pm/ILauncherApps.aidl",
        "core/java/android/content/pm/IOnAppsChangedListener.aidl",
        "core/java/android/content/pm/IOnPermissionsChangeListener.aidl",
        "core/java/android/content/pm/IOtaDexopt.aidl",
        "core/java/android/content/pm/IPackageDataObserver.aidl",
        "core/java/android/content/pm/IPackageDeleteObserver.aidl",
        "core/java/android/content/pm/IPackageDeleteObserver2.aidl",
        "core/java/android/content/pm/IPackageInstallObserver2.aidl",
        "core/java/android/content/pm/IPackageInstaller.aidl",
        "core/java/android/content/pm/IPackageInstallerCallback.aidl",
        "core/java/android/content/pm/IPackageInstallerSession.aidl",
        "core/java/android/content/pm/IPackageManager.aidl",
        ":libbinder_aidl",
        "core/java/android/content/pm/IPackageMoveObserver.aidl",
        "core/java/android/content/pm/IPackageStatsObserver.aidl",
        "core/java/android/content/pm/IPinItemRequest.aidl",
        "core/java/android/content/pm/IShortcutService.aidl",
        "core/java/android/content/pm/dex/IArtManager.aidl",
        "core/java/android/content/pm/dex/ISnapshotRuntimeProfileCallback.aidl",
        "core/java/android/content/pm/permission/IRuntimePermissionPresenter.aidl",
        "core/java/android/content/rollback/IRollbackManager.aidl",
        "core/java/android/database/IContentObserver.aidl",
        "core/java/android/debug/IAdbManager.aidl",
        "core/java/android/debug/IAdbTransport.aidl",
        ":libcamera_client_aidl",
        ":libcamera_client_framework_aidl",
        "core/java/android/hardware/IConsumerIrService.aidl",
        "core/java/android/hardware/ISerialManager.aidl",
        "core/java/android/hardware/biometrics/IBiometricEnabledOnKeyguardCallback.aidl",
        "core/java/android/hardware/biometrics/IBiometricService.aidl",
        "core/java/android/hardware/biometrics/IBiometricServiceReceiver.aidl",
        "core/java/android/hardware/biometrics/IBiometricServiceReceiverInternal.aidl",
        "core/java/android/hardware/biometrics/IBiometricServiceLockoutResetCallback.aidl",
        "core/java/android/hardware/display/IColorDisplayManager.aidl",
        "core/java/android/hardware/display/IDisplayManager.aidl",
        "core/java/android/hardware/display/IDisplayManagerCallback.aidl",
        "core/java/android/hardware/display/IVirtualDisplayCallback.aidl",
        "core/java/android/hardware/fingerprint/IFingerprintClientActiveCallback.aidl",
        "core/java/android/hardware/face/IFaceService.aidl",
        "core/java/android/hardware/face/IFaceServiceReceiver.aidl",
        "core/java/android/hardware/fingerprint/IFingerprintService.aidl",
        "core/java/android/hardware/fingerprint/IFingerprintServiceReceiver.aidl",
        "core/java/android/hardware/hdmi/IHdmiControlCallback.aidl",
        "core/java/android/hardware/hdmi/IHdmiControlService.aidl",
        "core/java/android/hardware/hdmi/IHdmiDeviceEventListener.aidl",
        "core/java/android/hardware/hdmi/IHdmiHotplugEventListener.aidl",
        "core/java/android/hardware/hdmi/IHdmiInputChangeListener.aidl",
        "core/java/android/hardware/hdmi/IHdmiMhlVendorCommandListener.aidl",
        "core/java/android/hardware/hdmi/IHdmiRecordListener.aidl",
        "core/java/android/hardware/hdmi/IHdmiSystemAudioModeChangeListener.aidl",
        "core/java/android/hardware/hdmi/IHdmiVendorCommandListener.aidl",
        "core/java/android/hardware/input/IInputManager.aidl",
        "core/java/android/hardware/input/IInputDevicesChangedListener.aidl",
        "core/java/android/hardware/input/ITabletModeChangedListener.aidl",
        "core/java/android/hardware/iris/IIrisService.aidl",
        "core/java/android/hardware/location/IActivityRecognitionHardware.aidl",
        "core/java/android/hardware/location/IActivityRecognitionHardwareClient.aidl",
        "core/java/android/hardware/location/IActivityRecognitionHardwareSink.aidl",
        "core/java/android/hardware/location/IActivityRecognitionHardwareWatcher.aidl",
        "core/java/android/hardware/location/IGeofenceHardware.aidl",
        "core/java/android/hardware/location/IGeofenceHardwareCallback.aidl",
        "core/java/android/hardware/location/IGeofenceHardwareMonitorCallback.aidl",
        "core/java/android/hardware/location/IContextHubCallback.aidl",
        "core/java/android/hardware/location/IContextHubClient.aidl",
        "core/java/android/hardware/location/IContextHubClientCallback.aidl",
        "core/java/android/hardware/location/IContextHubService.aidl",
        "core/java/android/hardware/location/IContextHubTransactionCallback.aidl",
        "core/java/android/hardware/radio/IAnnouncementListener.aidl",
        "core/java/android/hardware/radio/ICloseHandle.aidl",
        "core/java/android/hardware/radio/IRadioService.aidl",
        "core/java/android/hardware/radio/ITuner.aidl",
        "core/java/android/hardware/radio/ITunerCallback.aidl",
        "core/java/android/hardware/soundtrigger/IRecognitionStatusCallback.aidl",
        "core/java/android/hardware/usb/IUsbManager.aidl",
        "core/java/android/hardware/usb/IUsbSerialReader.aidl",
        "core/java/android/net/ICaptivePortal.aidl",
        "core/java/android/net/IConnectivityManager.aidl",
        "core/java/android/hardware/ISensorPrivacyListener.aidl",
        "core/java/android/hardware/ISensorPrivacyManager.aidl",
        "core/java/android/net/IIpConnectivityMetrics.aidl",
        "core/java/android/net/IEthernetManager.aidl",
        "core/java/android/net/IEthernetServiceListener.aidl",
        "core/java/android/net/INetdEventCallback.aidl",
        "core/java/android/net/IIpSecService.aidl",
        "core/java/android/net/INetworkManagementEventObserver.aidl",
        "core/java/android/net/INetworkPolicyListener.aidl",
        "core/java/android/net/INetworkPolicyManager.aidl",
        "core/java/android/net/INetworkRecommendationProvider.aidl",
        "core/java/android/net/INetworkScoreCache.aidl",
        "core/java/android/net/INetworkScoreService.aidl",
        "core/java/android/net/INetworkStatsService.aidl",
        "core/java/android/net/INetworkStatsSession.aidl",
<<<<<<< HEAD
        "core/java/android/net/ITetheringEventCallback.aidl",
=======
        "core/java/android/net/ITestNetworkManager.aidl",
>>>>>>> 836402e0
        "core/java/android/net/ITetheringStatsProvider.aidl",
        "core/java/android/net/nsd/INsdManager.aidl",
        "core/java/android/nfc/IAppCallback.aidl",
        "core/java/android/nfc/INfcAdapter.aidl",
        "core/java/android/nfc/INfcAdapterExtras.aidl",
        "core/java/android/nfc/INfcTag.aidl",
        "core/java/android/nfc/INfcCardEmulation.aidl",
        "core/java/android/nfc/INfcFCardEmulation.aidl",
        "core/java/android/nfc/INfcUnlockHandler.aidl",
        "core/java/android/nfc/INfcDta.aidl",
        "core/java/android/nfc/ITagRemovedCallback.aidl",
        "core/java/android/se/omapi/ISecureElementService.aidl",
        "core/java/android/se/omapi/ISecureElementListener.aidl",
        "core/java/android/se/omapi/ISecureElementChannel.aidl",
        "core/java/android/se/omapi/ISecureElementReader.aidl",
        "core/java/android/se/omapi/ISecureElementSession.aidl",
        "core/java/android/os/IBatteryPropertiesRegistrar.aidl",
        "core/java/android/os/ICancellationSignal.aidl",
        "core/java/android/os/IDeviceIdentifiersPolicyService.aidl",
        "core/java/android/os/IDeviceIdleController.aidl",
        "core/java/android/os/IDynamicAndroidService.aidl",
        "core/java/android/os/IHardwarePropertiesManager.aidl",
        ":libincident_aidl",
        "core/java/android/os/IMaintenanceActivityListener.aidl",
        "core/java/android/os/IMessenger.aidl",
        "core/java/android/os/INetworkActivityListener.aidl",
        "core/java/android/os/INetworkManagementService.aidl",
        "core/java/android/os/IPermissionController.aidl",
        "core/java/android/os/IProcessInfoService.aidl",
        "core/java/android/os/IProgressListener.aidl",
        "core/java/android/os/IPowerManager.aidl",
        "core/java/android/os/IRecoverySystem.aidl",
        "core/java/android/os/IRecoverySystemProgressListener.aidl",
        "core/java/android/os/IRemoteCallback.aidl",
        "core/java/android/os/ISchedulingPolicyService.aidl",
        ":statsd_aidl",
        "core/java/android/os/ISystemUpdateManager.aidl",
        "core/java/android/os/IThermalEventListener.aidl",
        "core/java/android/os/IThermalStatusListener.aidl",
        "core/java/android/os/IThermalService.aidl",
        "core/java/android/os/IUpdateLock.aidl",
        "core/java/android/os/IUserManager.aidl",
        ":libvibrator_aidl",
        "core/java/android/os/IVibratorService.aidl",
        "core/java/android/os/storage/IStorageManager.aidl",
        "core/java/android/os/storage/IStorageEventListener.aidl",
        "core/java/android/os/storage/IStorageShutdownObserver.aidl",
        "core/java/android/os/storage/IObbActionListener.aidl",
        "core/java/android/permission/IPermissionController.aidl",
        "core/java/android/rolecontrollerservice/IRoleControllerService.aidl",
        ":keystore_aidl",
        "core/java/android/security/keymaster/IKeyAttestationApplicationIdProvider.aidl",
        "core/java/android/service/appprediction/IPredictionService.aidl",
        "core/java/android/service/autofill/augmented/IAugmentedAutofillService.aidl",
        "core/java/android/service/autofill/augmented/IFillCallback.aidl",
        "core/java/android/service/autofill/IAutoFillService.aidl",
        "core/java/android/service/autofill/IAutofillFieldClassificationService.aidl",
        "core/java/android/service/autofill/IFillCallback.aidl",
        "core/java/android/service/autofill/ISaveCallback.aidl",
        "core/java/android/service/carrier/ICarrierService.aidl",
        "core/java/android/service/carrier/ICarrierMessagingCallback.aidl",
        "core/java/android/service/carrier/ICarrierMessagingService.aidl",
        "core/java/android/service/carrier/ICarrierMessagingClientService.aidl",
        "core/java/android/service/contentsuggestions/IContentSuggestionsService.aidl",
        "core/java/android/service/euicc/IDeleteSubscriptionCallback.aidl",
        "core/java/android/service/euicc/IDownloadSubscriptionCallback.aidl",
        "core/java/android/service/euicc/IEraseSubscriptionsCallback.aidl",
        "core/java/android/service/euicc/IEuiccService.aidl",
        "core/java/android/service/euicc/IGetDefaultDownloadableSubscriptionListCallback.aidl",
        "core/java/android/service/euicc/IGetDownloadableSubscriptionMetadataCallback.aidl",
        "core/java/android/service/euicc/IGetEidCallback.aidl",
        "core/java/android/service/euicc/IGetEuiccInfoCallback.aidl",
        "core/java/android/service/euicc/IGetEuiccProfileInfoListCallback.aidl",
        "core/java/android/service/euicc/IGetOtaStatusCallback.aidl",
        "core/java/android/service/euicc/IOtaStatusChangedCallback.aidl",
        "core/java/android/service/euicc/IRetainSubscriptionsForFactoryResetCallback.aidl",
        "core/java/android/service/euicc/ISwitchToSubscriptionCallback.aidl",
        "core/java/android/service/euicc/IUpdateSubscriptionNicknameCallback.aidl",
        "core/java/android/service/gatekeeper/IGateKeeperService.aidl",
        "core/java/android/service/contentcapture/IContentCaptureService.aidl",
        "core/java/android/service/contentcapture/IContentCaptureServiceCallback.aidl",
        "core/java/android/service/notification/INotificationListener.aidl",
        "core/java/android/service/notification/IStatusBarNotificationHolder.aidl",
        "core/java/android/service/notification/IConditionListener.aidl",
        "core/java/android/service/notification/IConditionProvider.aidl",
        "core/java/android/service/settings/suggestions/ISuggestionService.aidl",
        "core/java/android/service/sms/IFinancialSmsService.aidl",
        "core/java/android/service/vr/IPersistentVrStateCallbacks.aidl",
        "core/java/android/service/vr/IVrListener.aidl",
        "core/java/android/service/vr/IVrManager.aidl",
        "core/java/android/service/vr/IVrStateCallbacks.aidl",
        "core/java/android/print/ILayoutResultCallback.aidl",
        "core/java/android/print/IPrinterDiscoveryObserver.aidl",
        "core/java/android/print/IPrintDocumentAdapter.aidl",
        "core/java/android/print/IPrintDocumentAdapterObserver.aidl",
        "core/java/android/print/IPrintJobStateChangeListener.aidl",
        "core/java/android/print/IPrintServicesChangeListener.aidl",
        "core/java/android/printservice/recommendation/IRecommendationsChangeListener.aidl",
        "core/java/android/print/IPrintManager.aidl",
        "core/java/android/print/IPrintSpooler.aidl",
        "core/java/android/print/IPrintSpoolerCallbacks.aidl",
        "core/java/android/print/IPrintSpoolerClient.aidl",
        "core/java/android/printservice/recommendation/IRecommendationServiceCallbacks.aidl",
        "core/java/android/printservice/recommendation/IRecommendationService.aidl",
        "core/java/android/print/IWriteResultCallback.aidl",
        "core/java/android/printservice/IPrintService.aidl",
        "core/java/android/printservice/IPrintServiceClient.aidl",
        "core/java/android/companion/ICompanionDeviceManager.aidl",
        "core/java/android/companion/ICompanionDeviceDiscoveryService.aidl",
        "core/java/android/companion/ICompanionDeviceDiscoveryServiceCallback.aidl",
        "core/java/android/companion/IFindDeviceCallback.aidl",
        "core/java/android/service/dreams/IDreamManager.aidl",
        "core/java/android/service/dreams/IDreamService.aidl",
        "core/java/android/service/oemlock/IOemLockService.aidl",
        "core/java/android/service/persistentdata/IPersistentDataBlockService.aidl",
        "core/java/android/service/trust/ITrustAgentService.aidl",
        "core/java/android/service/trust/ITrustAgentServiceCallback.aidl",
        "core/java/android/service/voice/IVoiceInteractionService.aidl",
        "core/java/android/service/voice/IVoiceInteractionSession.aidl",
        "core/java/android/service/voice/IVoiceInteractionSessionService.aidl",
        "core/java/android/service/wallpaper/IWallpaperConnection.aidl",
        "core/java/android/service/wallpaper/IWallpaperEngine.aidl",
        "core/java/android/service/wallpaper/IWallpaperService.aidl",
        "core/java/android/service/chooser/IChooserTargetService.aidl",
        "core/java/android/service/chooser/IChooserTargetResult.aidl",
        "core/java/android/service/resolver/IResolverRankerService.aidl",
        "core/java/android/service/resolver/IResolverRankerResult.aidl",
        "core/java/android/service/textclassifier/ITextClassifierCallback.aidl",
        "core/java/android/service/textclassifier/ITextClassifierService.aidl",
        "core/java/android/service/attention/IAttentionService.aidl",
        "core/java/android/service/attention/IAttentionCallback.aidl",
        "core/java/android/view/accessibility/IAccessibilityInteractionConnection.aidl",
        "core/java/android/view/accessibility/IAccessibilityInteractionConnectionCallback.aidl",
        "core/java/android/view/accessibility/IAccessibilityManager.aidl",
        "core/java/android/view/accessibility/IAccessibilityManagerClient.aidl",
        "core/java/android/view/autofill/IAutoFillManager.aidl",
        "core/java/android/view/autofill/IAutoFillManagerClient.aidl",
        "core/java/android/view/autofill/IAugmentedAutofillManagerClient.aidl",
        "core/java/android/view/autofill/IAutofillWindowPresenter.aidl",
        "core/java/android/view/contentcapture/IContentCaptureDirectManager.aidl",
        "core/java/android/view/contentcapture/IContentCaptureManager.aidl",
        "core/java/android/view/IApplicationToken.aidl",
        "core/java/android/view/IAppTransitionAnimationSpecsFuture.aidl",
        "core/java/android/view/IDockedStackListener.aidl",
        "core/java/android/view/IDisplayFoldListener.aidl",
        "core/java/android/view/IGraphicsStats.aidl",
        "core/java/android/view/IGraphicsStatsCallback.aidl",
        "core/java/android/view/IInputFilter.aidl",
        "core/java/android/view/IInputFilterHost.aidl",
        "core/java/android/view/IOnKeyguardExitResult.aidl",
        "core/java/android/view/IPinnedStackController.aidl",
        "core/java/android/view/IPinnedStackListener.aidl",
        "core/java/android/view/IRemoteAnimationRunner.aidl",
        "core/java/android/view/IRecentsAnimationController.aidl",
        "core/java/android/view/IRecentsAnimationRunner.aidl",
        "core/java/android/view/IRemoteAnimationFinishedCallback.aidl",
        "core/java/android/view/IRotationWatcher.aidl",
        "core/java/android/view/IWallpaperVisibilityListener.aidl",
        "core/java/android/view/IWindow.aidl",
        "core/java/android/view/IWindowFocusObserver.aidl",
        "core/java/android/view/IWindowId.aidl",
        "core/java/android/view/IWindowManager.aidl",
        "core/java/android/view/IWindowSession.aidl",
        "core/java/android/view/IWindowSessionCallback.aidl",
        "core/java/android/webkit/IWebViewUpdateService.aidl",
        "core/java/android/speech/IRecognitionListener.aidl",
        "core/java/android/speech/IRecognitionService.aidl",
        "core/java/android/speech/tts/ITextToSpeechCallback.aidl",
        "core/java/android/speech/tts/ITextToSpeechService.aidl",
        "core/java/com/android/internal/app/IAppOpsActiveCallback.aidl",
        "core/java/com/android/internal/app/IAppOpsCallback.aidl",
        "core/java/com/android/internal/app/IAppOpsNotedCallback.aidl",
        "core/java/com/android/internal/app/IAppOpsService.aidl",
        "core/java/com/android/internal/app/IBatteryStats.aidl",
        "core/java/com/android/internal/app/ISoundTriggerService.aidl",
        "core/java/com/android/internal/app/IVoiceActionCheckCallback.aidl",
        "core/java/com/android/internal/app/IVoiceInteractionManagerService.aidl",
        "core/java/com/android/internal/app/IVoiceInteractionSessionListener.aidl",
        "core/java/com/android/internal/app/IVoiceInteractionSessionShowCallback.aidl",
        "core/java/com/android/internal/app/IVoiceInteractor.aidl",
        "core/java/com/android/internal/app/IVoiceInteractorCallback.aidl",
        "core/java/com/android/internal/app/IVoiceInteractorRequest.aidl",
        "core/java/com/android/internal/app/IMediaContainerService.aidl",
        "core/java/com/android/internal/app/procstats/IProcessStats.aidl",
        "core/java/com/android/internal/appwidget/IAppWidgetService.aidl",
        "core/java/com/android/internal/appwidget/IAppWidgetHost.aidl",
        "core/java/com/android/internal/backup/IBackupTransport.aidl",
        "core/java/com/android/internal/backup/IObbBackupService.aidl",
        "core/java/com/android/internal/inputmethod/IInputContentUriToken.aidl",
        "core/java/com/android/internal/inputmethod/IInputMethodPrivilegedOperations.aidl",
        "core/java/com/android/internal/inputmethod/IMultiClientInputMethod.aidl",
        "core/java/com/android/internal/inputmethod/IMultiClientInputMethodPrivilegedOperations.aidl",
        "core/java/com/android/internal/inputmethod/IMultiClientInputMethodSession.aidl",
        "core/java/com/android/internal/net/INetworkWatchlistManager.aidl",
        "core/java/com/android/internal/policy/IKeyguardDrawnCallback.aidl",
        "core/java/com/android/internal/policy/IKeyguardDismissCallback.aidl",
        "core/java/com/android/internal/policy/IKeyguardExitCallback.aidl",
        "core/java/com/android/internal/policy/IKeyguardService.aidl",
        "core/java/com/android/internal/policy/IKeyguardStateCallback.aidl",
        "core/java/com/android/internal/policy/IShortcutService.aidl",
        "core/java/com/android/internal/os/IDropBoxManagerService.aidl",
        "core/java/com/android/internal/os/IParcelFileDescriptorFactory.aidl",
        "core/java/com/android/internal/os/IResultReceiver.aidl",
        "core/java/com/android/internal/os/IShellCallback.aidl",
        "core/java/com/android/internal/statusbar/IStatusBar.aidl",
        "core/java/com/android/internal/statusbar/IStatusBarService.aidl",
        "core/java/com/android/internal/textservice/ISpellCheckerService.aidl",
        "core/java/com/android/internal/textservice/ISpellCheckerServiceCallback.aidl",
        "core/java/com/android/internal/textservice/ISpellCheckerSession.aidl",
        "core/java/com/android/internal/textservice/ISpellCheckerSessionListener.aidl",
        "core/java/com/android/internal/textservice/ITextServicesManager.aidl",
        "core/java/com/android/internal/textservice/ITextServicesSessionListener.aidl",
        "core/java/com/android/internal/view/IDragAndDropPermissions.aidl",
        "core/java/com/android/internal/view/IInputContext.aidl",
        "core/java/com/android/internal/view/IInputContextCallback.aidl",
        "core/java/com/android/internal/view/IInputMethod.aidl",
        "core/java/com/android/internal/view/IInputMethodClient.aidl",
        "core/java/com/android/internal/view/IInputMethodManager.aidl",
        "core/java/com/android/internal/view/IInputMethodSession.aidl",
        "core/java/com/android/internal/view/IInputSessionCallback.aidl",
        "core/java/com/android/internal/widget/ICheckCredentialProgressCallback.aidl",
        "core/java/com/android/internal/widget/ILockSettings.aidl",
        "core/java/com/android/internal/widget/IRemoteViewsFactory.aidl",
        "keystore/java/android/security/IKeyChainAliasCallback.aidl",
        "keystore/java/android/security/IKeyChainService.aidl",
        "location/java/android/location/IBatchedLocationCallback.aidl",
        "location/java/android/location/ICountryDetector.aidl",
        "location/java/android/location/ICountryListener.aidl",
        "location/java/android/location/IGeocodeProvider.aidl",
        "location/java/android/location/IGeofenceProvider.aidl",
        "location/java/android/location/IGnssStatusListener.aidl",
        "location/java/android/location/IGnssMeasurementsListener.aidl",
        "location/java/android/location/IGnssNavigationMessageListener.aidl",
        "location/java/android/location/ILocationListener.aidl",
        "location/java/android/location/ILocationManager.aidl",
        "location/java/android/location/IFusedGeofenceHardware.aidl",
        "location/java/android/location/IGpsGeofenceHardware.aidl",
        "location/java/android/location/INetInitiatedListener.aidl",
        "location/java/com/android/internal/location/ILocationProvider.aidl",
        "location/java/com/android/internal/location/ILocationProviderManager.aidl",
        "media/java/android/media/IAudioFocusDispatcher.aidl",
        "media/java/android/media/IAudioRoutesObserver.aidl",
        "media/java/android/media/IAudioService.aidl",
        "media/java/android/media/IAudioServerStateDispatcher.aidl",
        "media/java/android/media/IMediaHTTPConnection.aidl",
        "media/java/android/media/IMediaHTTPService.aidl",
        "media/java/android/media/IMediaResourceMonitor.aidl",
        "media/java/android/media/IMediaRouterClient.aidl",
        "media/java/android/media/IMediaRouterService.aidl",
        "media/java/android/media/IMediaScannerListener.aidl",
        "media/java/android/media/IMediaScannerService.aidl",
        "media/java/android/media/IPlaybackConfigDispatcher.aidl",
        ":libaudioclient_aidl",
        "media/java/android/media/IRecordingConfigDispatcher.aidl",
        "media/java/android/media/IRemoteDisplayCallback.aidl",
        "media/java/android/media/IRemoteDisplayProvider.aidl",
        "media/java/android/media/IRemoteVolumeController.aidl",
        "media/java/android/media/IRemoteVolumeObserver.aidl",
        "media/java/android/media/IRingtonePlayer.aidl",
        "media/java/android/media/IVolumeController.aidl",
        "media/java/android/media/audiopolicy/IAudioPolicyCallback.aidl",
        "media/java/android/media/midi/IBluetoothMidiService.aidl",
        "media/java/android/media/midi/IMidiDeviceListener.aidl",
        "media/java/android/media/midi/IMidiDeviceOpenCallback.aidl",
        "media/java/android/media/midi/IMidiDeviceServer.aidl",
        "media/java/android/media/midi/IMidiManager.aidl",
        "media/java/android/media/projection/IMediaProjection.aidl",
        "media/java/android/media/projection/IMediaProjectionCallback.aidl",
        "media/java/android/media/projection/IMediaProjectionManager.aidl",
        "media/java/android/media/projection/IMediaProjectionWatcherCallback.aidl",
        "media/java/android/media/session/IActiveSessionsListener.aidl",
        "media/java/android/media/session/ICallback.aidl",
        "media/java/android/media/session/IOnMediaKeyListener.aidl",
        "media/java/android/media/session/IOnVolumeKeyLongPressListener.aidl",
        "media/java/android/media/session/ISession.aidl",
        "media/java/android/media/session/ISession2TokensListener.aidl",
        "media/java/android/media/session/ISessionCallback.aidl",
        "media/java/android/media/session/ISessionController.aidl",
        "media/java/android/media/session/ISessionControllerCallback.aidl",
        "media/java/android/media/session/ISessionManager.aidl",
        "media/java/android/media/soundtrigger/ISoundTriggerDetectionService.aidl",
        "media/java/android/media/soundtrigger/ISoundTriggerDetectionServiceClient.aidl",
        "media/java/android/media/tv/ITvInputClient.aidl",
        "media/java/android/media/tv/ITvInputHardware.aidl",
        "media/java/android/media/tv/ITvInputHardwareCallback.aidl",
        "media/java/android/media/tv/ITvInputManager.aidl",
        "media/java/android/media/tv/ITvInputManagerCallback.aidl",
        "media/java/android/media/tv/ITvInputService.aidl",
        "media/java/android/media/tv/ITvInputServiceCallback.aidl",
        "media/java/android/media/tv/ITvInputSession.aidl",
        "media/java/android/media/tv/ITvInputSessionCallback.aidl",
        "media/java/android/media/tv/ITvRemoteProvider.aidl",
        "media/java/android/media/tv/ITvRemoteServiceInput.aidl",
        "media/java/android/service/media/IMediaBrowserService.aidl",
        "media/java/android/service/media/IMediaBrowserServiceCallbacks.aidl",
        "telecomm/java/com/android/internal/telecom/ICallRedirectionAdapter.aidl",
        "telecomm/java/com/android/internal/telecom/ICallRedirectionService.aidl",
        "telecomm/java/com/android/internal/telecom/ICallScreeningAdapter.aidl",
        "telecomm/java/com/android/internal/telecom/ICallScreeningService.aidl",
        "telecomm/java/com/android/internal/telecom/IVideoCallback.aidl",
        "telecomm/java/com/android/internal/telecom/IVideoProvider.aidl",
        "telecomm/java/com/android/internal/telecom/IConnectionService.aidl",
        "telecomm/java/com/android/internal/telecom/IConnectionServiceAdapter.aidl",
        "telecomm/java/com/android/internal/telecom/IInCallAdapter.aidl",
        "telecomm/java/com/android/internal/telecom/IInCallService.aidl",
        "telecomm/java/com/android/internal/telecom/IPhoneAccountSuggestionCallback.aidl",
        "telecomm/java/com/android/internal/telecom/IPhoneAccountSuggestionService.aidl",
        "telecomm/java/com/android/internal/telecom/ITelecomService.aidl",
        "telecomm/java/com/android/internal/telecom/RemoteServiceCallback.aidl",
        "telephony/java/android/telephony/data/IDataService.aidl",
        "telephony/java/android/telephony/data/IDataServiceCallback.aidl",
        "telephony/java/android/telephony/data/IQualifiedNetworksService.aidl",
        "telephony/java/android/telephony/data/IQualifiedNetworksServiceCallback.aidl",
        "telephony/java/android/telephony/ims/aidl/IImsCallSessionListener.aidl",
        "telephony/java/android/telephony/ims/aidl/IImsCapabilityCallback.aidl",
        "telephony/java/android/telephony/ims/aidl/IImsConfig.aidl",
        "telephony/java/android/telephony/ims/aidl/IImsConfigCallback.aidl",
        "telephony/java/android/telephony/ims/aidl/IImsMmTelFeature.aidl",
        "telephony/java/android/telephony/ims/aidl/IImsMmTelListener.aidl",
        "telephony/java/android/telephony/ims/aidl/IImsRegistration.aidl",
        "telephony/java/android/telephony/ims/aidl/IImsRegistrationCallback.aidl",
        "telephony/java/android/telephony/ims/aidl/IImsRcsFeature.aidl",
        "telephony/java/android/telephony/ims/aidl/IImsServiceController.aidl",
        "telephony/java/android/telephony/ims/aidl/IImsServiceControllerListener.aidl",
        "telephony/java/android/telephony/ims/aidl/IImsSmsListener.aidl",
        "telephony/java/android/telephony/ims/aidl/IRcs.aidl",
        "telephony/java/android/telephony/mbms/IMbmsDownloadSessionCallback.aidl",
        "telephony/java/android/telephony/mbms/IMbmsStreamingSessionCallback.aidl",
        "telephony/java/android/telephony/mbms/IMbmsGroupCallSessionCallback.aidl",
        "telephony/java/android/telephony/mbms/IDownloadStatusListener.aidl",
        "telephony/java/android/telephony/mbms/IDownloadProgressListener.aidl",
        "telephony/java/android/telephony/mbms/IStreamingServiceCallback.aidl",
        "telephony/java/android/telephony/mbms/IGroupCallCallback.aidl",
        "telephony/java/android/telephony/mbms/vendor/IMbmsDownloadService.aidl",
        "telephony/java/android/telephony/mbms/vendor/IMbmsStreamingService.aidl",
        "telephony/java/android/telephony/mbms/vendor/IMbmsGroupCallService.aidl",
        "telephony/java/android/telephony/ICellInfoCallback.aidl",
        "telephony/java/android/telephony/IFinancialSmsCallback.aidl",
        "telephony/java/android/telephony/INetworkService.aidl",
        "telephony/java/android/telephony/INetworkServiceCallback.aidl",
        "telephony/java/com/android/ims/internal/IImsCallSession.aidl",
        "telephony/java/com/android/ims/internal/IImsCallSessionListener.aidl",
        "telephony/java/com/android/ims/internal/IImsConfig.aidl",
        "telephony/java/com/android/ims/internal/IImsRegistrationListener.aidl",
        "telephony/java/com/android/ims/internal/IImsEcbm.aidl",
        "telephony/java/com/android/ims/internal/IImsEcbmListener.aidl",
        "telephony/java/com/android/ims/internal/IImsExternalCallStateListener.aidl",
        "telephony/java/com/android/ims/internal/IImsFeatureStatusCallback.aidl",
        "telephony/java/com/android/ims/internal/IImsMMTelFeature.aidl",
        "telephony/java/com/android/ims/internal/IImsMultiEndpoint.aidl",
        "telephony/java/com/android/ims/internal/IImsRcsFeature.aidl",
        "telephony/java/com/android/ims/internal/IImsService.aidl",
        "telephony/java/com/android/ims/internal/IImsServiceController.aidl",
        "telephony/java/com/android/ims/internal/IImsServiceFeatureCallback.aidl",
        "telephony/java/com/android/ims/internal/IImsStreamMediaSession.aidl",
        "telephony/java/com/android/ims/internal/IImsUt.aidl",
        "telephony/java/com/android/ims/internal/IImsUtListener.aidl",
        "telephony/java/com/android/ims/internal/IImsVideoCallCallback.aidl",
        "telephony/java/com/android/ims/internal/IImsVideoCallProvider.aidl",
        "telephony/java/com/android/ims/internal/uce/uceservice/IUceService.aidl",
        "telephony/java/com/android/ims/internal/uce/uceservice/IUceListener.aidl",
        "telephony/java/com/android/ims/internal/uce/options/IOptionsService.aidl",
        "telephony/java/com/android/ims/internal/uce/options/IOptionsListener.aidl",
        "telephony/java/com/android/ims/internal/uce/presence/IPresenceService.aidl",
        "telephony/java/com/android/ims/internal/uce/presence/IPresenceListener.aidl",
        "telephony/java/com/android/ims/ImsConfigListener.aidl",
        "telephony/java/com/android/internal/telephony/IApnSourceService.aidl",
        "telephony/java/com/android/internal/telephony/ICarrierConfigLoader.aidl",
        "telephony/java/com/android/internal/telephony/IMms.aidl",
        "telephony/java/com/android/internal/telephony/INumberVerificationCallback.aidl",
        "telephony/java/com/android/internal/telephony/IOnSubscriptionsChangedListener.aidl",
        "telephony/java/com/android/internal/telephony/IPhoneStateListener.aidl",
        "telephony/java/com/android/internal/telephony/IPhoneSubInfo.aidl",
        "telephony/java/com/android/internal/telephony/ISetOpportunisticDataCallback.aidl",
        "telephony/java/com/android/internal/telephony/ISms.aidl",
        "telephony/java/com/android/internal/telephony/ISub.aidl",
        "telephony/java/com/android/internal/telephony/IOns.aidl",
        "telephony/java/com/android/internal/telephony/ITelephony.aidl",
        "telephony/java/com/android/internal/telephony/ITelephonyRegistry.aidl",
        "telephony/java/com/android/internal/telephony/IWapPushManager.aidl",
        "telephony/java/com/android/internal/telephony/euicc/IAuthenticateServerCallback.aidl",
        "telephony/java/com/android/internal/telephony/euicc/ICancelSessionCallback.aidl",
        "telephony/java/com/android/internal/telephony/euicc/IDeleteProfileCallback.aidl",
        "telephony/java/com/android/internal/telephony/euicc/IDisableProfileCallback.aidl",
        "telephony/java/com/android/internal/telephony/euicc/IEuiccCardController.aidl",
        "telephony/java/com/android/internal/telephony/euicc/IEuiccController.aidl",
        "telephony/java/com/android/internal/telephony/euicc/IGetAllProfilesCallback.aidl",
        "telephony/java/com/android/internal/telephony/euicc/IGetDefaultSmdpAddressCallback.aidl",
        "telephony/java/com/android/internal/telephony/euicc/IGetEuiccChallengeCallback.aidl",
        "telephony/java/com/android/internal/telephony/euicc/IGetEuiccInfo1Callback.aidl",
        "telephony/java/com/android/internal/telephony/euicc/IGetEuiccInfo2Callback.aidl",
        "telephony/java/com/android/internal/telephony/euicc/IGetProfileCallback.aidl",
        "telephony/java/com/android/internal/telephony/euicc/IGetRulesAuthTableCallback.aidl",
        "telephony/java/com/android/internal/telephony/euicc/IGetSmdsAddressCallback.aidl",
        "telephony/java/com/android/internal/telephony/euicc/IListNotificationsCallback.aidl",
        "telephony/java/com/android/internal/telephony/euicc/ILoadBoundProfilePackageCallback.aidl",
        "telephony/java/com/android/internal/telephony/euicc/IPrepareDownloadCallback.aidl",
        "telephony/java/com/android/internal/telephony/euicc/IRemoveNotificationFromListCallback.aidl",
        "telephony/java/com/android/internal/telephony/euicc/IResetMemoryCallback.aidl",
        "telephony/java/com/android/internal/telephony/euicc/IRetrieveNotificationCallback.aidl",
        "telephony/java/com/android/internal/telephony/euicc/IRetrieveNotificationListCallback.aidl",
        "telephony/java/com/android/internal/telephony/euicc/ISetDefaultSmdpAddressCallback.aidl",
        "telephony/java/com/android/internal/telephony/euicc/ISetNicknameCallback.aidl",
        "telephony/java/com/android/internal/telephony/euicc/ISwitchToProfileCallback.aidl",
        "wifi/java/android/net/wifi/INetworkRequestMatchCallback.aidl",
        "wifi/java/android/net/wifi/INetworkRequestUserSelectionCallback.aidl",
        "wifi/java/android/net/wifi/ISoftApCallback.aidl",
        "wifi/java/android/net/wifi/ITrafficStateCallback.aidl",
        "wifi/java/android/net/wifi/IWifiManager.aidl",
        "wifi/java/android/net/wifi/IWifiUsabilityStatsListener.aidl",
        "wifi/java/android/net/wifi/aware/IWifiAwareDiscoverySessionCallback.aidl",
        "wifi/java/android/net/wifi/aware/IWifiAwareEventCallback.aidl",
        "wifi/java/android/net/wifi/aware/IWifiAwareMacAddressProvider.aidl",
        "wifi/java/android/net/wifi/aware/IWifiAwareManager.aidl",
        "wifi/java/android/net/wifi/p2p/IWifiP2pManager.aidl",
        "wifi/java/android/net/wifi/rtt/IRttCallback.aidl",
        "wifi/java/android/net/wifi/rtt/IWifiRttManager.aidl",
        "wifi/java/android/net/wifi/hotspot2/IProvisioningCallback.aidl",
        "wifi/java/android/net/wifi/IDppCallback.aidl",
        "wifi/java/android/net/wifi/IWifiScanner.aidl",
        "packages/services/PacProcessor/com/android/net/IProxyService.aidl",
        "packages/services/Proxy/com/android/net/IProxyCallback.aidl",
        "packages/services/Proxy/com/android/net/IProxyPortListener.aidl",
        "core/java/android/service/quicksettings/IQSService.aidl",
        "core/java/android/service/quicksettings/IQSTileService.aidl",

        ":libupdate_engine_aidl",

        ":storaged_aidl",
        ":vold_aidl",
        ":gsiservice_aidl",
        ":installd_aidl",
        ":dumpstate_aidl",
        ":incidentcompanion_aidl",

        "lowpan/java/android/net/lowpan/ILowpanEnergyScanCallback.aidl",
        "lowpan/java/android/net/lowpan/ILowpanNetScanCallback.aidl",
        "lowpan/java/android/net/lowpan/ILowpanInterfaceListener.aidl",
        "lowpan/java/android/net/lowpan/ILowpanInterface.aidl",
        "lowpan/java/android/net/lowpan/ILowpanManagerListener.aidl",
        "lowpan/java/android/net/lowpan/ILowpanManager.aidl",

        "core/java/android/app/admin/SecurityLogTags.logtags",
        "core/java/android/content/EventLogTags.logtags",
        "core/java/android/speech/tts/EventLogTags.logtags",
        "core/java/android/net/EventLogTags.logtags",
        "core/java/android/os/EventLogTags.logtags",
        "core/java/android/webkit/EventLogTags.logtags",
        "core/java/com/android/internal/app/EventLogTags.logtags",
        "core/java/com/android/internal/logging/EventLogTags.logtags",
        "core/java/com/android/server/DropboxLogTags.logtags",
        "core/java/org/chromium/arc/EventLogTags.logtags",

        ":platform-properties",

        ":framework-statslog-gen",
    ],

    aidl: {
        export_include_dirs: [
            // From build/make/core/pathmap.mk FRAMEWORK_BASE_SUBDIRS
            "core/java",
            "graphics/java",
            "location/java",
            "lowpan/java",
            "media/java",
            "media/apex/java",
            "media/mca/effect/java",
            "media/mca/filterfw/java",
            "media/mca/filterpacks/java",
            "drm/java",
            "opengl/java",
            "sax/java",
            "telecomm/java",
            "telephony/java",
            "wifi/java",
            "keystore/java",
            "rs/java",
        ],

        include_dirs: [
            "system/update_engine/binder_bindings",
            "frameworks/native/aidl/binder",
            "frameworks/native/cmds/dumpstate/binder",
            "frameworks/native/libs/incidentcompanion/binder",
            "frameworks/av/camera/aidl",
            "frameworks/av/media/libaudioclient/aidl",
            "frameworks/native/aidl/gui",
            "system/core/storaged/binder",
            "system/vold/binder",
            "system/gsid/aidl",
            "system/bt/binder",
            "system/security/keystore/binder",
        ],

        generate_get_transaction_name: true
    },

    exclude_srcs: [
        // See comment on framework-atb-backward-compatibility module below
        "core/java/android/content/pm/AndroidTestBaseUpdater.java",
    ],

    no_framework_libs: true,
    libs: [
        "ext",
        "updatable_media_stubs",
    ],

    jarjar_rules: "jarjar_rules_hidl.txt",

    static_libs: [
        "apex_aidl_interface-java",
        "framework-protos",
        "game-driver-protos",
        "android.hidl.base-V1.0-java",
        "android.hardware.cas-V1.1-java",
        "android.hardware.cas-V1.0-java",
        "android.hardware.contexthub-V1.0-java",
        "android.hardware.health-V1.0-java-constants",
        "android.hardware.radio-V1.0-java",
        "android.hardware.radio-V1.1-java",
        "android.hardware.radio-V1.2-java",
        "android.hardware.radio-V1.3-java",
        "android.hardware.radio-V1.4-java",
        "android.hardware.radio.config-V1.0-java",
        "android.hardware.radio.config-V1.1-java",
        "android.hardware.radio.config-V1.2-java",
        "android.hardware.radio.deprecated-V1.0-java",
        "android.hardware.thermal-V1.0-java-constants",
        "android.hardware.thermal-V1.0-java",
        "android.hardware.thermal-V1.1-java",
        "android.hardware.thermal-V2.0-java",
        "android.hardware.tv.input-V1.0-java-constants",
        "android.hardware.usb-V1.0-java-constants",
        "android.hardware.usb-V1.1-java-constants",
        "android.hardware.usb-V1.2-java-constants",
        "android.hardware.usb.gadget-V1.0-java",
        "android.hardware.vibrator-V1.0-java",
        "android.hardware.vibrator-V1.1-java",
        "android.hardware.vibrator-V1.2-java",
        "android.hardware.vibrator-V1.3-java",
        "android.hardware.wifi-V1.0-java-constants",
        "networkstack-aidl-framework-java",
        "netd_aidl_parcelables-java",
        "devicepolicyprotosnano",
    ],

    required: [
        // TODO: remove gps_debug when the build system propagates "required" properly.
        "gps_debug.conf",
    ],

    dxflags: [
        "--core-library",
        "--multi-dex",
    ],

    plugins: ["view-inspector-annotation-processor"],
}

filegroup {
    name: "libincident_aidl",
    srcs: [
        "core/java/android/os/IIncidentManager.aidl",
        "core/java/android/os/IIncidentReportStatusListener.aidl",
    ],
}

filegroup {
    name: "statsd_aidl",
    srcs: [
        "core/java/android/os/IStatsCompanionService.aidl",
        "core/java/android/os/IStatsManager.aidl",
        "core/java/android/os/IStatsPullerCallback.aidl",
    ],
}

filegroup {
    name: "libvibrator_aidl",
    srcs: [
        "core/java/android/os/IExternalVibrationController.aidl",
        "core/java/android/os/IExternalVibratorService.aidl",
    ],
}

java_library {
    name: "framework",
    defaults: ["framework-defaults"],
    javac_shard_size: 150,
}

java_library {
    name: "framework-annotation-proc",
    defaults: ["framework-defaults"],
    // Use UsedByApps annotation processor
    plugins: ["unsupportedappusage-annotation-processor"],
}

// A host library including just UnsupportedAppUsage.java so that the annotation
// processor can also use this annotation.
java_library_host {
    name: "unsupportedappusage-annotation",
    srcs: [
        "core/java/android/annotation/IntDef.java",
        "core/java/android/annotation/UnsupportedAppUsage.java",
    ],
}

// A temporary build target that is conditionally included on the bootclasspath if
// android.test.base library has been removed and which provides support for
// maintaining backwards compatibility for APKs that target pre-P and depend on
// android.test.base classes. This is used iff REMOVE_ATB_FROM_BCP=true is
// specified on the build command line.
java_library {
    name: "framework-atb-backward-compatibility",
    installable: true,
    srcs: [
        "core/java/android/content/pm/AndroidTestBaseUpdater.java",
    ],
}

genrule {
    name: "framework-statslog-gen",
    tools: ["stats-log-api-gen"],
    cmd: "$(location stats-log-api-gen) --java $(out)",
    out: ["android/util/StatsLogInternal.java"],
}

gensrcs {
    name: "framework-javastream-protos",
    depfile: true,

    tool_files: [ "tools/genprotos.sh", ],
    tools: [
        "aprotoc",
        "protoc-gen-javastream",
        "soong_zip",
    ],

    // TODO This should not be needed. If you set a custom OUT_DIR or OUT_DIR_COMMON_BASE you can
    // end up with a command that is extremely long, potentially going passed MAX_ARG_STRLEN due to
    // the way sbox rewrites the command. See b/70221552.
    cmd: "$(location tools/genprotos.sh) " +
              " $(location aprotoc) " +
              " $(location protoc-gen-javastream) " +
              " $(location soong_zip) " +
              " $(genDir) " +
              " $(depfile) " +
              " $(in) " +
              " $(out)",
    srcs: [
        "core/proto/**/*.proto",
        "libs/incident/**/*.proto",
    ],
    output_extension: "srcjar",
}

// AIDL interfaces between the core system and the networking mainline module.
aidl_interface {
    name: "networkstack-aidl-interfaces",
    local_include_dir: "core/java",
    srcs: [
        "core/java/android/net/ApfCapabilitiesParcelable.aidl",
        "core/java/android/net/DhcpResultsParcelable.aidl",
        "core/java/android/net/INetworkMonitor.aidl",
        "core/java/android/net/INetworkMonitorCallbacks.aidl",
        "core/java/android/net/INetworkStackConnector.aidl",
        "core/java/android/net/INetworkStackStatusCallback.aidl",
        "core/java/android/net/InitialConfigurationParcelable.aidl",
        "core/java/android/net/IpPrefixParcelable.aidl",
        "core/java/android/net/LinkAddressParcelable.aidl",
        "core/java/android/net/LinkPropertiesParcelable.aidl",
        "core/java/android/net/NetworkParcelable.aidl",
        "core/java/android/net/PrivateDnsConfigParcel.aidl",
        "core/java/android/net/ProvisioningConfigurationParcelable.aidl",
        "core/java/android/net/ProxyInfoParcelable.aidl",
        "core/java/android/net/RouteInfoParcelable.aidl",
        "core/java/android/net/StaticIpConfigurationParcelable.aidl",
        "core/java/android/net/TcpKeepalivePacketDataParcelable.aidl",
        "core/java/android/net/dhcp/DhcpServingParamsParcel.aidl",
        "core/java/android/net/dhcp/IDhcpServer.aidl",
        "core/java/android/net/dhcp/IDhcpServerCallbacks.aidl",
        "core/java/android/net/ip/IIpClient.aidl",
        "core/java/android/net/ip/IIpClientCallbacks.aidl",
    ],
    api_dir: "aidl/networkstack",
}

aidl_interface {
    name: "networkstack-aidl-framework",
    local_include_dir: "core/java",
    srcs: [
        "core/java/android/net/TcpKeepalivePacketDataParcelable.aidl",
        "core/java/android/net/IIpMemoryStore.aidl",
        "core/java/android/net/ipmemorystore/**/*.aidl",
    ],
    api_dir: "aidl/networkstack",
}

filegroup {
    name: "framework-networkstack-shared-srcs",
    srcs: [
        // TODO: remove these annotations as soon as we can use andoid.support.annotations.*
        "core/java/android/annotation/NonNull.java",
        "core/java/android/annotation/Nullable.java",
        "core/java/android/annotation/IntDef.java",
        "core/java/android/annotation/IntRange.java",
        "core/java/android/annotation/UnsupportedAppUsage.java",
        "core/java/android/net/DhcpResults.java",
        "core/java/android/util/LocalLog.java",
        "core/java/com/android/internal/annotations/GuardedBy.java",
        "core/java/com/android/internal/annotations/VisibleForTesting.java",
        "core/java/com/android/internal/util/HexDump.java",
        "core/java/com/android/internal/util/IndentingPrintWriter.java",
        "core/java/com/android/internal/util/IState.java",
        "core/java/com/android/internal/util/MessageUtils.java",
        "core/java/com/android/internal/util/Preconditions.java",
        "core/java/com/android/internal/util/RingBufferIndices.java",
        "core/java/com/android/internal/util/State.java",
        "core/java/com/android/internal/util/StateMachine.java",
        "core/java/com/android/internal/util/WakeupMessage.java",
        "core/java/android/net/shared/*.java",
    ]
}

// Build ext.jar
// ============================================================
java_library {
    name: "ext",
    installable: true,
    no_framework_libs: true,
    static_libs: [
        "libphonenumber-platform",
        "nist-sip",
        "tagsoup",
        "rappor",
        "libtextclassifier-java",
    ],
    required: [
        "libtextclassifier",
    ],
    dxflags: ["--core-library"],
}

// ====  java proto host library  ==============================
java_library_host {
    name: "platformprotos",
    srcs: [
        "cmds/am/proto/instrumentation_data.proto",
        "cmds/statsd/src/**/*.proto",
        "core/proto/**/*.proto",
        "libs/incident/proto/**/*.proto",
    ],
    proto: {
        include_dirs: ["external/protobuf/src"],
        type: "full",
    },
    errorprone: {
        javacflags: ["-Xep:MissingOverride:OFF"],  // b/72714520
    },
}

// ====  java proto device library (for test only)  ==============================
java_library {
    name: "platformprotosnano",
    proto: {
        type: "nano",
        output_params: ["store_unknown_fields=true"],
        include_dirs: ["external/protobuf/src"],
    },

    sdk_version: "current",
    srcs: [
        "core/proto/**/*.proto",
        "libs/incident/proto/android/os/**/*.proto",
    ],
}

// ====  java proto device library (for test only)  ==============================
java_library {
    name: "platformprotoslite",
    proto: {
        type: "lite",
        include_dirs: ["external/protobuf/src"],
    },

    srcs: [
        "core/proto/**/*.proto",
        "libs/incident/proto/android/os/**/*.proto",
    ],
    // Protos have lots of MissingOverride and similar.
    errorprone: {
        javacflags: ["-XepDisableAllChecks"],
    },
}

// ====  c++ proto device library  ==============================
cc_library {
    name: "libplatformprotos",
    host_supported: true,
    proto: {
        export_proto_headers: true,
        include_dirs: ["external/protobuf/src"],
    },

    cflags: [
        "-Wall",
        "-Werror",
        "-Wno-unused-parameter",
    ],

    srcs: [
        "core/proto/**/*.proto",
        "libs/incident/**/*.proto",
    ],

    target: {
        host: {
            proto: {
                type: "full",
            },
        },
        android: {
            proto: {
                type: "lite",
            },
            shared: {
                enabled: false,
            },
        },
    },
}

gensrcs {
    name: "gen-platform-proto-constants",
    depfile: true,

    tools: [
        "aprotoc",
        "protoc-gen-cppstream",
    ],

    srcs: [
        "core/proto/android/os/backtrace.proto",
        "core/proto/android/os/batterytype.proto",
        "core/proto/android/os/cpufreq.proto",
        "core/proto/android/os/cpuinfo.proto",
        "core/proto/android/os/data.proto",
        "core/proto/android/os/kernelwake.proto",
        "core/proto/android/os/pagetypeinfo.proto",
        "core/proto/android/os/procrank.proto",
        "core/proto/android/os/ps.proto",
        "core/proto/android/os/system_properties.proto",
        "core/proto/android/util/event_log_tags.proto",
        "core/proto/android/util/log.proto",
    ],

    // Append protoc-gen-cppstream tool's PATH otherwise aprotoc can't find the plugin tool
    cmd: "mkdir -p $(genDir) " +
        "&& $(location aprotoc) " +
        "  --plugin=$(location protoc-gen-cppstream) " +
        "  --dependency_out=$(depfile) " +
        "  --cppstream_out=$(genDir) " +
        "  -Iexternal/protobuf/src " +
        "  -I . " +
        "  $(in)",

    output_extension: "proto.h",
}

subdirs = [
    "cmds/*",
    "core/*",
    "libs/*",
    "media/*",
    "proto",
    "tools/*",
    "native/android",
    "native/graphics/jni",
]

optional_subdirs = [
    "core/tests/utiltests/jni",
]

// TODO(b/77285514): remove this once the last few hidl interfaces have been
// updated to use hwbinder.stubs.
java_library {
    name: "hwbinder",
    no_framework_libs: true,

    srcs: [
        "core/java/android/os/HidlSupport.java",
        "core/java/android/annotation/IntDef.java",
        "core/java/android/annotation/NonNull.java",
        "core/java/android/annotation/Nullable.java",
        "core/java/android/annotation/SystemApi.java",
        "core/java/android/annotation/TestApi.java",
        "core/java/android/os/HwBinder.java",
        "core/java/android/os/HwBlob.java",
        "core/java/android/os/HwParcel.java",
        "core/java/android/os/IHwBinder.java",
        "core/java/android/os/IHwInterface.java",
        "core/java/android/os/DeadObjectException.java",
        "core/java/android/os/DeadSystemException.java",
        "core/java/android/os/NativeHandle.java",
        "core/java/android/os/RemoteException.java",
        "core/java/android/util/AndroidException.java",
    ],

    dxflags: ["--core-library"],
    installable: false,
}

python_defaults {
    name: "base_default",
    version: {
        py2: {
            enabled: true,
            embedded_launcher: true,
        },
        py3: {
            enabled: false,
            embedded_launcher: false,
        },
    },
}

python_binary_host {
    name: "fontchain_linter",
    defaults: ["base_default"],
    main: "tools/fonts/fontchain_linter.py",
    srcs: [
        "tools/fonts/fontchain_linter.py",
    ],
    libs: [
        "fontTools",
    ],
}

// TODO: Don't rely on this list once droiddoc can take a list of packages to document
frameworks_base_subdirs = [
    "core/java",
    "graphics/java",
    "location/java",
    "media/java",
    "media/mca/effect/java",
    "media/mca/filterfw/java",
    "media/mca/filterpacks/java",
    "drm/java",
    "opengl/java",
    "sax/java",
    "telecomm/java",
    "telephony/java",
    "wifi/java",
    "lowpan/java",
    "keystore/java",
    "rs/java",
]

packages_to_document = [
    "android",
    "javax/microedition/khronos",
    "org/apache/http/conn",
    "org/apache/http/params",
]

// Make the api/current.txt file available for use by modules in other
// directories.
filegroup {
    name: "frameworks-base-api-current.txt",
    srcs: [
        "api/current.txt",
    ],
}

framework_docs_only_args = " -android -manifest $(location core/res/AndroidManifest.xml) " +
     "-werror -lerror -hide 111 -hide 113 -hide 125 -hide 126 -hide 127 -hide 128 " +
     "-overview $(location core/java/overview.html) " +
     // Federate Support Library references against local API file.
     "-federate SupportLib https://developer.android.com " +
     "-federationapi SupportLib $(location :current-support-api) "

framework_docs_only_libs = [
    "voip-common",
    "android.test.mock",
    "android-support-annotations",
    "android-support-compat",
    "android-support-core-ui",
    "android-support-core-utils",
    "android-support-customtabs",
    "android-support-design",
    "android-support-dynamic-animation",
    "android-support-exifinterface",
    "android-support-fragment",
    "android-support-media-compat",
    "android-support-percent",
    "android-support-recommendation",
    "android-support-transition",
    "android-support-tv-provider",
    "android-support-v7-cardview",
    "android-support-v7-gridlayout",
    "android-support-v7-mediarouter",
    "android-support-v7-palette",
    "android-support-v7-preference",
    "android-support-v13",
    "android-support-v14-preference",
    "android-support-v17-leanback",
    "android-support-v17-preference-leanback",
    "android-support-wear",
    "android-support-vectordrawable",
    "android-support-animatedvectordrawable",
    "android-support-v7-appcompat",
    "android-support-v7-recyclerview",
    "android-support-emoji",
    "android-support-emoji-appcompat",
    "android-support-emoji-bundled",
    "android-support-v8-renderscript",
    "android-support-multidex",
    "android-support-multidex-instrumentation",
]

metalava_framework_docs_args = "--manifest $(location core/res/AndroidManifest.xml) " +
    "--hide-package com.android.okhttp " +
    "--hide-package com.android.org.conscrypt --hide-package com.android.server " +
    "--error UnhiddenSystemApi " +
    "--hide RequiresPermission " +
    "--hide MissingPermission --hide BroadcastBehavior " +
    "--hide HiddenSuperclass --hide DeprecationMismatch --hide UnavailableSymbol " +
    "--hide SdkConstant --hide HiddenTypeParameter --hide Todo --hide Typo"

stubs_defaults {
    name: "framework-doc-stubs-default",
    srcs: [
        "test-base/src/**/*.java",
        ":opt-telephony-srcs",
        ":opt-net-voip-srcs",
        ":core_public_api_files",
        ":updatable-media-srcs-without-aidls",
        "test-mock/src/**/*.java",
        "test-runner/src/**/*.java",
    ],
    srcs_lib: "framework",
    srcs_lib_whitelist_dirs: frameworks_base_subdirs,
    srcs_lib_whitelist_pkgs: packages_to_document,
    libs: framework_docs_only_libs,
    local_sourcepaths: frameworks_base_subdirs,
    create_doc_stubs: true,
    annotations_enabled: true,
    api_levels_annotations_enabled: true,
    api_levels_annotations_dirs: [
        "sdk-dir",
        "api-versions-jars-dir",
    ],
    previous_api: ":last-released-public-api",
    merge_annotations_dirs: [
        "metalava-manual",
        "ojluni-annotated-sdk-stubs",
    ],
}

doc_defaults {
    name: "framework-docs-default",
    libs: framework_docs_only_libs +
         ["stub-annotations"],
    html_dirs: [
        "docs/html",
    ],
    knowntags: [
        "docs/knowntags.txt",
        ":known-oj-tags",
    ],
    custom_template: "droiddoc-templates-sdk",
    resourcesdir: "docs/html/reference/images/",
    resourcesoutdir: "reference/android/images/",
    hdf: [
        "dac true",
        "sdk.codename O",
        "sdk.preview.version 1",
        "sdk.version 7.0",
        "sdk.rel.id 1",
        "sdk.preview 0",
    ],
    arg_files: [
        "core/res/AndroidManifest.xml",
        "core/java/overview.html",
        ":current-support-api",
    ],
    create_stubs: false,
}

stubs_defaults {
    name: "metalava-api-stubs-default",
    srcs: [
        ":opt-telephony-srcs",
        ":opt-net-voip-srcs",
        ":core_public_api_files",
        ":updatable-media-srcs-without-aidls",
    ],
    srcs_lib: "framework",
    srcs_lib_whitelist_dirs: frameworks_base_subdirs,
    srcs_lib_whitelist_pkgs: packages_to_document,
    libs: [
        "ext",
        "framework",
        "voip-common",
    ],
    local_sourcepaths: frameworks_base_subdirs,
    installable: false,
    annotations_enabled: true,
    previous_api: ":last-released-public-api",
    merge_annotations_dirs: [
        "metalava-manual",
        "ojluni-annotated-sdk-stubs",
    ],
    api_levels_annotations_enabled: true,
    api_levels_annotations_dirs: [
        "sdk-dir",
        "api-versions-jars-dir",
    ],
}

droidstubs {
    name: "framework-doc-stubs",
    defaults: ["framework-doc-stubs-default"],
    arg_files: [
        "core/res/AndroidManifest.xml",
    ],
    args: metalava_framework_docs_args,
}

droidstubs {
    name: "framework-doc-system-stubs",
    defaults: ["framework-doc-stubs-default"],
    arg_files: [
        "core/res/AndroidManifest.xml",
    ],
    args: metalava_framework_docs_args + " --show-annotation android.annotation.SystemApi ",
}

droiddoc {
    name: "doc-comment-check-docs",
    defaults: ["framework-docs-default"],
    srcs: [
        ":framework-doc-stubs",
    ],
    args: framework_docs_only_args + " -referenceonly -parsecomments",
    installable: false,
}

droiddoc {
    name: "offline-sdk-docs",
    defaults: ["framework-docs-default"],
    srcs: [
        ":framework-doc-stubs",
    ],
    hdf: [
        "android.whichdoc offline",
    ],
    proofread_file: "offline-sdk-docs-proofrerad.txt",
    args: framework_docs_only_args + " -offlinemode -title \"Android SDK\"",
    write_sdk_values: true,
    static_doc_index_redirect: "docs/docs-preview-index.html",
}

droiddoc {
    // Please sync with android-api-council@ before making any changes for the name property below.
    // Since there's cron jobs that fetch offline-sdk-referenceonly-docs-docs.zip periodically.
    // See b/116221385 for reference.
    name: "offline-sdk-referenceonly-docs",
    defaults: ["framework-docs-default"],
    srcs: [
        ":framework-doc-stubs",
    ],
    hdf: [
        "android.whichdoc offline",
    ],
    proofread_file: "offline-sdk-referenceonly-docs-proofrerad.txt",
    args: framework_docs_only_args + " -offlinemode -title \"Android SDK\" -referenceonly",
    write_sdk_values: true,
    static_doc_index_redirect: "docs/docs-documentation-redirect.html",
    static_doc_properties: "docs/source.properties",
}

droiddoc {
    // Please sync with android-api-council@ before making any changes for the name property below.
    // Since there's cron jobs that fetch offline-system-sdk-referenceonly-docs-docs.zip periodically.
    // See b/116221385 for reference.
    name: "offline-system-sdk-referenceonly-docs",
    defaults: ["framework-docs-default"],
    srcs: [
        ":framework-doc-system-stubs",
    ],
    hdf: [
        "android.whichdoc offline",
    ],
    proofread_file: "offline-system-sdk-referenceonly-docs-proofrerad.txt",
    args: framework_docs_only_args  + " -hide 101 -hide 104 -hide 108" +
        " -offlinemode -title \"Android System SDK\" -referenceonly",
    write_sdk_values: true,
    static_doc_index_redirect: "docs/docs-documentation-redirect.html",
    static_doc_properties: "docs/source.properties",
}

droiddoc {
    name: "online-sdk-docs",
    defaults: ["framework-docs-default"],
    srcs: [
        ":framework-doc-stubs",
    ],
    hdf: [
        "android.whichdoc online",
        "android.hasSamples true",
    ],
    proofread_file: "online-sdk-docs-proofrerad.txt",
    args: framework_docs_only_args  +
        " -toroot / -samplegroup Admin " +
        " -samplegroup Background " +
        " -samplegroup Connectivity " +
        " -samplegroup Content " +
        " -samplegroup Input " +
        " -samplegroup Media " +
        " -samplegroup Notification " +
        " -samplegroup RenderScript " +
        " -samplegroup Security " +
        " -samplegroup Sensors " +
        " -samplegroup System " +
        " -samplegroup Testing " +
        " -samplegroup UI " +
        " -samplegroup Views " +
        " -samplegroup Wearable -samplesdir development/samples/browseable ",
}

droiddoc {
    name: "online-system-api-sdk-docs",
    defaults: ["framework-docs-default"],
    srcs: [
        ":framework-doc-system-stubs",
    ],
    hdf: [
        "android.whichdoc online",
        "android.hasSamples true",
    ],
    proofread_file: "online-system-api-sdk-docs-proofrerad.txt",
    args: framework_docs_only_args +
        " -referenceonly " +
        " -title \"Android SDK - Including system APIs.\" " +
        " -hide 101 " +
        " -hide 104 " +
        " -hide 108 " +
        " -toroot / -samplegroup Admin " +
        " -samplegroup Background " +
        " -samplegroup Connectivity " +
        " -samplegroup Content " +
        " -samplegroup Input " +
        " -samplegroup Media " +
        " -samplegroup Notification " +
        " -samplegroup RenderScript " +
        " -samplegroup Security " +
        " -samplegroup Sensors " +
        " -samplegroup System " +
        " -samplegroup Testing " +
        " -samplegroup UI " +
        " -samplegroup Views " +
        " -samplegroup Wearable -samplesdir development/samples/browseable ",
    installable: false,
}

droiddoc {
    name: "ds-docs",
    defaults: ["framework-docs-default"],
    srcs: [
        ":framework-doc-stubs",
    ],
    hdf: [
        "android.whichdoc online",
        "android.hasSamples true",
    ],
    proofread_file: "ds-docs-proofrerad.txt",
    args: framework_docs_only_args +
        " -toroot / -yamlV2 -metalavaApiSince -samplegroup Admin " +
        " -samplegroup Background " +
        " -samplegroup Connectivity " +
        " -samplegroup Content " +
        " -samplegroup Input " +
        " -samplegroup Media " +
        " -samplegroup Notification " +
        " -samplegroup RenderScript " +
        " -samplegroup Security " +
        " -samplegroup Sensors " +
        " -samplegroup System " +
        " -samplegroup Testing " +
        " -samplegroup UI " +
        " -samplegroup Views " +
        " -samplegroup Wearable -devsite -samplesdir development/samples/browseable ",
}

droiddoc {
    name: "ds-static-docs",
    defaults: ["framework-docs-default"],
    srcs: [
        ":framework-doc-stubs",
    ],
    hdf: [
        "android.whichdoc online",
    ],
    proofread_file: "ds-static-docs-proofrerad.txt",
    args: framework_docs_only_args +
          " -staticonly " +
          " -toroot / " +
          " -devsite " +
          " -ignoreJdLinks ",
}

droiddoc {
    name: "ds-ref-navtree-docs",
    defaults: ["framework-docs-default"],
    srcs: [
        ":framework-doc-stubs",
    ],
    hdf: [
        "android.whichdoc online",
    ],
    proofread_file: "ds-ref-navtree-docs-proofrerad.txt",
    args: framework_docs_only_args +
          " -toroot / " +
          " -atLinksNavtree " +
          " -navtreeonly ",
}

droiddoc {
    name: "online-sdk-dev-docs",
    defaults: ["framework-docs-default"],
    srcs: [
        ":framework-doc-stubs",
    ],
    hdf: [
        "android.whichdoc online",
        "android.hasSamples true",
    ],
    proofread_file: "online-sdk-dev-docs-proofrerad.txt",
    args: framework_docs_only_args +
        " -toroot / -samplegroup Admin " +
        " -samplegroup Background " +
        " -samplegroup Connectivity " +
        " -samplegroup Content " +
        " -samplegroup Input " +
        " -samplegroup Media " +
        " -samplegroup Notification " +
        " -samplegroup RenderScript " +
        " -samplegroup Security " +
        " -samplegroup Sensors " +
        " -samplegroup System " +
        " -samplegroup Testing " +
        " -samplegroup UI " +
        " -samplegroup Views " +
        " -samplegroup Wearable -samplesdir development/samples/browseable ",
}

droiddoc {
    name: "hidden-docs",
    defaults: ["framework-docs-default"],
    srcs: [
        ":framework-doc-stubs",
    ],
    proofread_file: "hidden-docs-proofrerad.txt",
    args: framework_docs_only_args +
          " -referenceonly " +
          " -title \"Android SDK - Including hidden APIs.\"",
}

droidstubs {
    name: "hwbinder-stubs-docs",
    srcs: [
        "core/java/android/os/HidlSupport.java",
        "core/java/android/annotation/IntDef.java",
        "core/java/android/annotation/NonNull.java",
        "core/java/android/annotation/SystemApi.java",
        "core/java/android/os/HwBinder.java",
        "core/java/android/os/HwBlob.java",
        "core/java/android/os/HwParcel.java",
        "core/java/android/os/IHwBinder.java",
        "core/java/android/os/IHwInterface.java",
        "core/java/android/os/DeadObjectException.java",
        "core/java/android/os/DeadSystemException.java",
        "core/java/android/os/NativeHandle.java",
        "core/java/android/os/RemoteException.java",
        "core/java/android/util/AndroidException.java",
    ],
    installable: false,
    no_framework_libs: true,
    annotations_enabled: true,
    previous_api: ":last-released-public-api",
    merge_annotations_dirs: [
        "metalava-manual",
        "ojluni-annotated-sdk-stubs",
    ],
    args: " --show-annotation android.annotation.SystemApi",
}

java_library_static {
    name: "hwbinder.stubs",
    sdk_version: "core_current",
    srcs: [
        ":hwbinder-stubs-docs",
    ],
}

droidstubs {
    name: "hiddenapi-lists-docs",
    defaults: ["metalava-api-stubs-default"],
    arg_files: [
        "core/res/AndroidManifest.xml",
    ],
    dex_api_filename: "public-dex.txt",
    private_dex_api_filename: "private-dex.txt",
    removed_dex_api_filename: "removed-dex.txt",
    args: metalava_framework_docs_args +
        " --show-unannotated " +
        " --show-annotation android.annotation.SystemApi " +
        " --show-annotation android.annotation.TestApi "
}


droidstubs {
    name: "hiddenapi-mappings",
    defaults: ["metalava-api-stubs-default"],
    srcs: [
        ":openjdk_java_files",
        ":non_openjdk_java_files",
    ],
    arg_files: [
        "core/res/AndroidManifest.xml",
    ],
    dex_mapping_filename: "dex-mapping.txt",
    args: metalava_framework_docs_args +
        " --hide ReferencesHidden " +
        " --hide UnhiddenSystemApi " +
        " --show-unannotated " +
        " --show-annotation android.annotation.SystemApi " +
        " --show-annotation android.annotation.TestApi "
}

filegroup {
    name: "apache-http-stubs-sources",
    srcs: [
        "core/java/org/apache/http/conn/ConnectTimeoutException.java",
        "core/java/org/apache/http/conn/scheme/HostNameResolver.java",
        "core/java/org/apache/http/conn/scheme/LayeredSocketFactory.java",
        "core/java/org/apache/http/conn/scheme/SocketFactory.java",
        "core/java/org/apache/http/conn/ssl/AbstractVerifier.java",
        "core/java/org/apache/http/conn/ssl/AllowAllHostnameVerifier.java",
        "core/java/org/apache/http/conn/ssl/AndroidDistinguishedNameParser.java",
        "core/java/org/apache/http/conn/ssl/BrowserCompatHostnameVerifier.java",
        "core/java/org/apache/http/conn/ssl/SSLSocketFactory.java",
        "core/java/org/apache/http/conn/ssl/StrictHostnameVerifier.java",
        "core/java/org/apache/http/conn/ssl/X509HostnameVerifier.java",
        "core/java/org/apache/http/params/CoreConnectionPNames.java",
        "core/java/org/apache/http/params/HttpConnectionParams.java",
        "core/java/org/apache/http/params/HttpParams.java",
        "core/java/android/net/http/SslCertificate.java",
        "core/java/android/net/http/SslError.java",
        "core/java/com/android/internal/util/HexDump.java",
    ],
}

droidstubs {
    name: "api-stubs-docs",
    defaults: ["metalava-api-stubs-default"],
    api_filename: "public_api.txt",
    private_api_filename: "private.txt",
    removed_api_filename: "removed.txt",
    arg_files: [
        "core/res/AndroidManifest.xml",
    ],
    args: metalava_framework_docs_args,
    check_api: {
        current: {
            api_file: "api/current.txt",
            removed_api_file: "api/removed.txt",
        },
        last_released: {
            api_file: ":last-released-public-api",
            removed_api_file: "api/removed.txt",
        },
    },
    jdiff_enabled: true,
}

droidstubs {
    name: "system-api-stubs-docs",
    defaults: ["metalava-api-stubs-default"],
    api_tag_name: "SYSTEM",
    api_filename: "system-api.txt",
    private_api_filename: "system-private.txt",
    private_dex_api_filename: "system-private-dex.txt",
    removed_api_filename: "system-removed.txt",
    arg_files: [
        "core/res/AndroidManifest.xml",
    ],
    args: metalava_framework_docs_args + " --show-annotation android.annotation.SystemApi",
    check_api: {
        current: {
            api_file: "api/system-current.txt",
            removed_api_file: "api/system-removed.txt",
        },
        last_released: {
            api_file: ":last-released-system-api",
            removed_api_file: "api/system-removed.txt",
        },
    },
    jdiff_enabled: true,
}

droidstubs {
    name: "test-api-stubs-docs",
    defaults: ["metalava-api-stubs-default"],
    api_tag_name: "TEST",
    api_filename: "test-api.txt",
    removed_api_filename: "test-removed.txt",
    arg_files: [
        "core/res/AndroidManifest.xml",
    ],
    args: metalava_framework_docs_args + " --show-annotation android.annotation.TestApi",
    check_api: {
        current: {
            api_file: "api/test-current.txt",
            removed_api_file: "api/test-removed.txt",
        },
    },
}

filegroup {
    name: "framework-annotation-nonnull-srcs",
    srcs: [
        "core/java/android/annotation/NonNull.java",
    ],
}

filegroup {
    name: "framework-media-annotation-srcs",
    srcs: [
        "core/java/android/annotation/CallbackExecutor.java",
        "core/java/android/annotation/CallSuper.java",
        "core/java/android/annotation/DrawableRes.java",
        "core/java/android/annotation/IntDef.java",
        "core/java/android/annotation/LongDef.java",
        "core/java/android/annotation/NonNull.java",
        "core/java/android/annotation/Nullable.java",
        "core/java/android/annotation/RequiresPermission.java",
        "core/java/android/annotation/SdkConstant.java",
        "core/java/android/annotation/StringDef.java",
        "core/java/android/annotation/SystemApi.java",
        "core/java/android/annotation/TestApi.java",
        "core/java/android/annotation/UnsupportedAppUsage.java",
        "core/java/com/android/internal/annotations/GuardedBy.java",
    ],
}

// Creates an index of AIDL methods; used for adding UnsupportedAppUsage
// annotations to private apis
aidl_mapping {
    name: "framework-aidl-mappings",
    srcs: [":framework-defaults"],
    output: "framework-aidl-mappings.txt"
}<|MERGE_RESOLUTION|>--- conflicted
+++ resolved
@@ -225,11 +225,8 @@
         "core/java/android/net/INetworkScoreService.aidl",
         "core/java/android/net/INetworkStatsService.aidl",
         "core/java/android/net/INetworkStatsSession.aidl",
-<<<<<<< HEAD
+        "core/java/android/net/ITestNetworkManager.aidl",
         "core/java/android/net/ITetheringEventCallback.aidl",
-=======
-        "core/java/android/net/ITestNetworkManager.aidl",
->>>>>>> 836402e0
         "core/java/android/net/ITetheringStatsProvider.aidl",
         "core/java/android/net/nsd/INsdManager.aidl",
         "core/java/android/nfc/IAppCallback.aidl",
