/* 
 ** Copyright 2007, The Android Open Source Project
 **
 ** Licensed under the Apache License, Version 2.0 (the "License"); 
 ** you may not use this file except in compliance with the License. 
 ** You may obtain a copy of the License at 
 **
 **     http://www.apache.org/licenses/LICENSE-2.0 
 **
 ** Unless required by applicable law or agreed to in writing, software 
 ** distributed under the License is distributed on an "AS IS" BASIS, 
 ** WITHOUT WARRANTIES OR CONDITIONS OF ANY KIND, either express or implied. 
 ** See the License for the specific language governing permissions and 
 ** limitations under the License.
 */

#include <ctype.h>
#include <string.h>
#include <errno.h>

#include <sys/ioctl.h>

#include <GLES/gl.h>
#include <GLES/glext.h>

#include <cutils/log.h>
#include <cutils/properties.h>

#include "hooks.h"
#include "egl_impl.h"

using namespace android;

// ----------------------------------------------------------------------------
// extensions for the framework
// ----------------------------------------------------------------------------

void glColorPointerBounds(GLint size, GLenum type, GLsizei stride,
        const GLvoid *ptr, GLsizei count) {
    glColorPointer(size, type, stride, ptr);
}
void glNormalPointerBounds(GLenum type, GLsizei stride,
        const GLvoid *pointer, GLsizei count) {
    glNormalPointer(type, stride, pointer);
}
void glTexCoordPointerBounds(GLint size, GLenum type,
        GLsizei stride, const GLvoid *pointer, GLsizei count) {
    glTexCoordPointer(size, type, stride, pointer);
}
void glVertexPointerBounds(GLint size, GLenum type,
        GLsizei stride, const GLvoid *pointer, GLsizei count) {
    glVertexPointer(size, type, stride, pointer);
}

// ----------------------------------------------------------------------------
// Actual GL entry-points
// ----------------------------------------------------------------------------

#undef API_ENTRY
#undef CALL_GL_API
#undef CALL_GL_API_RETURN

#if USE_FAST_TLS_KEY

    #define API_ENTRY(_api) __attribute__((naked)) _api

    #define CALL_GL_API(_api, ...)                              \
         asm volatile(                                          \
            "mov   r12, #0xFFFF0FFF   \n"                       \
            "ldr   r12, [r12, #-15]   \n"                       \
            "ldr   r12, [r12, %[tls]] \n"                       \
            "cmp   r12, #0            \n"                       \
            "ldrne pc,  [r12, %[api]] \n"                       \
            "bx    lr                 \n"                       \
            :                                                   \
            : [tls] "J"(TLS_SLOT_OPENGL_API*4),                 \
              [api] "J"(__builtin_offsetof(gl_hooks_t, gl._api))    \
            :                                                   \
            );
    
    #define CALL_GL_API_RETURN(_api, ...) \
        CALL_GL_API(_api, __VA_ARGS__) \
        return 0; // placate gcc's warnings. never reached.

#else

    #define API_ENTRY(_api) _api

    #define CALL_GL_API(_api, ...)                                      \
        gl_hooks_t::gl_t const * const _c = &getGlThreadSpecific()->gl; \
        _c->_api(__VA_ARGS__)
    
    #define CALL_GL_API_RETURN(_api, ...)                               \
        gl_hooks_t::gl_t const * const _c = &getGlThreadSpecific()->gl; \
        return _c->_api(__VA_ARGS__)

#endif


extern "C" {
#include "gl_api.in"
#include "glext_api.in"
}

#undef API_ENTRY
#undef CALL_GL_API
#undef CALL_GL_API_RETURN


/*
<<<<<<< HEAD
 * These GL calls are special because they need to EGL to retrieve some
 * informations before they can execute.
 */

extern "C" void __glEGLImageTargetTexture2DOES(GLenum target, GLeglImageOES image);
extern "C" void __glEGLImageTargetRenderbufferStorageOES(GLenum target, GLeglImageOES image);


void glEGLImageTargetTexture2DOES(GLenum target, GLeglImageOES image)
{
    GLeglImageOES implImage = 
        (GLeglImageOES)egl_get_image_for_current_context((EGLImageKHR)image);
    __glEGLImageTargetTexture2DOES(target, implImage);
=======
 * These GL calls are special because they need to call into EGL to retrieve
 * some informations before they can execute.
 */


void glEGLImageTargetTexture2DOES(GLenum target, GLeglImageOES image)
{
>>>>>>> 072868a4
}

void glEGLImageTargetRenderbufferStorageOES(GLenum target, GLeglImageOES image)
{
<<<<<<< HEAD
    GLeglImageOES implImage = 
        (GLeglImageOES)egl_get_image_for_current_context((EGLImageKHR)image);
    __glEGLImageTargetRenderbufferStorageOES(target, image);
=======
>>>>>>> 072868a4
}
<|MERGE_RESOLUTION|>--- conflicted
+++ resolved
@@ -108,7 +108,6 @@
 
 
 /*
-<<<<<<< HEAD
  * These GL calls are special because they need to EGL to retrieve some
  * informations before they can execute.
  */
@@ -122,23 +121,11 @@
     GLeglImageOES implImage = 
         (GLeglImageOES)egl_get_image_for_current_context((EGLImageKHR)image);
     __glEGLImageTargetTexture2DOES(target, implImage);
-=======
- * These GL calls are special because they need to call into EGL to retrieve
- * some informations before they can execute.
- */
-
-
-void glEGLImageTargetTexture2DOES(GLenum target, GLeglImageOES image)
-{
->>>>>>> 072868a4
 }
 
 void glEGLImageTargetRenderbufferStorageOES(GLenum target, GLeglImageOES image)
 {
-<<<<<<< HEAD
     GLeglImageOES implImage = 
         (GLeglImageOES)egl_get_image_for_current_context((EGLImageKHR)image);
     __glEGLImageTargetRenderbufferStorageOES(target, image);
-=======
->>>>>>> 072868a4
 }
