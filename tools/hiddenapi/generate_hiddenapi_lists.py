#!/usr/bin/env python
#
# Copyright (C) 2018 The Android Open Source Project
#
# Licensed under the Apache License, Version 2.0 (the "License");
# you may not use this file except in compliance with the License.
# You may obtain a copy of the License at
#
#      http://www.apache.org/licenses/LICENSE-2.0
#
# Unless required by applicable law or agreed to in writing, software
# distributed under the License is distributed on an "AS IS" BASIS,
# WITHOUT WARRANTIES OR CONDITIONS OF ANY KIND, either express or implied.
# See the License for the specific language governing permissions and
# limitations under the License.
"""
Generate API lists for non-SDK API enforcement.
"""
import argparse
from collections import defaultdict
import os
import sys
import re

# Names of flags recognized by the `hiddenapi` tool.
FLAG_WHITELIST = "whitelist"
FLAG_GREYLIST = "greylist"
FLAG_BLACKLIST = "blacklist"
FLAG_GREYLIST_MAX_O = "greylist-max-o"
FLAG_GREYLIST_MAX_P = "greylist-max-p"
FLAG_CORE_PLATFORM_API = "core-platform-api"

# List of all known flags.
FLAGS_API_LIST = [
    FLAG_WHITELIST,
    FLAG_GREYLIST,
    FLAG_BLACKLIST,
    FLAG_GREYLIST_MAX_O,
    FLAG_GREYLIST_MAX_P,
]
ALL_FLAGS = FLAGS_API_LIST + [ FLAG_CORE_PLATFORM_API ]

FLAGS_API_LIST_SET = set(FLAGS_API_LIST)
ALL_FLAGS_SET = set(ALL_FLAGS)

# Suffix used in command line args to express that only known and
# otherwise unassigned entries should be assign the given flag.
# For example, the P dark greylist is checked in as it was in P,
# but signatures have changes since then. The flag instructs this
# script to skip any entries which do not exist any more.
FLAG_IGNORE_CONFLICTS_SUFFIX = "-ignore-conflicts"

# Regex patterns of fields/methods used in serialization. These are
# considered public API despite being hidden.
SERIALIZATION_PATTERNS = [
    r'readObject\(Ljava/io/ObjectInputStream;\)V',
    r'readObjectNoData\(\)V',
    r'readResolve\(\)Ljava/lang/Object;',
    r'serialVersionUID:J',
    r'serialPersistentFields:\[Ljava/io/ObjectStreamField;',
    r'writeObject\(Ljava/io/ObjectOutputStream;\)V',
    r'writeReplace\(\)Ljava/lang/Object;',
]

# Single regex used to match serialization API. It combines all the
# SERIALIZATION_PATTERNS into a single regular expression.
SERIALIZATION_REGEX = re.compile(r'.*->(' + '|'.join(SERIALIZATION_PATTERNS) + r')$')

# Predicates to be used with filter_apis.
HAS_NO_API_LIST_ASSIGNED = lambda api, flags: not FLAGS_API_LIST_SET.intersection(flags)
IS_SERIALIZATION = lambda api, flags: SERIALIZATION_REGEX.match(api)

def get_args():
    """Parses command line arguments.

    Returns:
        Namespace: dictionary of parsed arguments
    """
    parser = argparse.ArgumentParser()
    parser.add_argument('--output', required=True)
    parser.add_argument('--csv', nargs='*', default=[], metavar='CSV_FILE',
        help='CSV files to be merged into output')

    for flag in ALL_FLAGS:
        ignore_conflicts_flag = flag + FLAG_IGNORE_CONFLICTS_SUFFIX
        parser.add_argument('--' + flag, dest=flag, nargs='*', default=[], metavar='TXT_FILE',
            help='lists of entries with flag "' + flag + '"')
        parser.add_argument('--' + ignore_conflicts_flag, dest=ignore_conflicts_flag, nargs='*',
            default=[], metavar='TXT_FILE',
            help='lists of entries with flag "' + flag +
                 '". skip entry if missing or flag conflict.')

    return parser.parse_args()

def read_lines(filename):
    """Reads entire file and return it as a list of lines.

    Lines which begin with a hash are ignored.

    Args:
        filename (string): Path to the file to read from.

    Returns:
        Lines of the file as a list of string.
    """
    with open(filename, 'r') as f:
        lines = f.readlines();
    lines = filter(lambda line: not line.startswith('#'), lines)
    lines = map(lambda line: line.strip(), lines)
    return set(lines)

def write_lines(filename, lines):
    """Writes list of lines into a file, overwriting the file it it exists.

    Args:
        filename (string): Path to the file to be writting into.
        lines (list): List of strings to write into the file.
    """
    lines = map(lambda line: line + '\n', lines)
    with open(filename, 'w') as f:
        f.writelines(lines)

class FlagsDict:
    def __init__(self):
        self._dict_keyset = set()
        self._dict = defaultdict(set)

    def _check_entries_set(self, keys_subset, source):
        assert isinstance(keys_subset, set)
        assert keys_subset.issubset(self._dict_keyset), (
            "Error processing: {}\n"
            "The following entries were unexpected:\n"
            "{}"
            "Please visit go/hiddenapi for more information.").format(
                source, "".join(map(lambda x: "  " + str(x), keys_subset - self._dict_keyset)))

    def _check_flags_set(self, flags_subset, source):
        assert isinstance(flags_subset, set)
        assert flags_subset.issubset(ALL_FLAGS_SET), (
            "Error processing: {}\n"
            "The following flags were not recognized: \n"
            "{}\n"
            "Please visit go/hiddenapi for more information.").format(
                source, "\n".join(flags_subset - ALL_FLAGS_SET))

    def filter_apis(self, filter_fn):
        """Returns APIs which match a given predicate.

        This is a helper function which allows to filter on both signatures (keys) and
        flags (values). The built-in filter() invokes the lambda only with dict's keys.

        Args:
            filter_fn : Function which takes two arguments (signature/flags) and returns a boolean.

        Returns:
            A set of APIs which match the predicate.
        """
        return set(filter(lambda x: filter_fn(x, self._dict[x]), self._dict_keyset))

    def get_valid_subset_of_unassigned_apis(self, api_subset):
        """Sanitizes a key set input to only include keys which exist in the dictionary
        and have not been assigned any API list flags.

        Args:
            entries_subset (set/list): Key set to be sanitized.

        Returns:
            Sanitized key set.
        """
        assert isinstance(api_subset, set)
        return api_subset.intersection(self.filter_apis(HAS_NO_API_LIST_ASSIGNED))

    def generate_csv(self):
        """Constructs CSV entries from a dictionary.

        Returns:
            List of lines comprising a CSV file. See "parse_and_merge_csv" for format description.
        """
        return sorted(map(lambda api: ",".join([api] + sorted(self._dict[api])), self._dict))

    def parse_and_merge_csv(self, csv_lines, source = "<unknown>"):
        """Parses CSV entries and merges them into a given dictionary.

        The expected CSV format is:
            <api signature>,<flag1>,<flag2>,...,<flagN>

        Args:
            csv_lines (list of strings): Lines read from a CSV file.
            source (string): Origin of `csv_lines`. Will be printed in error messages.

        Throws:
            AssertionError if parsed flags are invalid.
        """
        # Split CSV lines into arrays of values.
        csv_values = [ line.split(',') for line in csv_lines ]

        # Update the full set of API signatures.
        self._dict_keyset.update([ csv[0] for csv in csv_values ])

        # Check that all flags are known.
        csv_flags = set(reduce(lambda x, y: set(x).union(y), [ csv[1:] for csv in csv_values ], []))
        self._check_flags_set(csv_flags, source)

        # Iterate over all CSV lines, find entry in dict and append flags to it.
        for csv in csv_values:
            self._dict[csv[0]].update(csv[1:])

    def assign_flag(self, flag, apis, source="<unknown>"):
        """Assigns a flag to given subset of entries.

        Args:
            flag (string): One of ALL_FLAGS.
            apis (set): Subset of APIs to recieve the flag.
            source (string): Origin of `entries_subset`. Will be printed in error messages.

        Throws:
            AssertionError if parsed API signatures of flags are invalid.
        """
        # Check that all APIs exist in the dict.
        self._check_entries_set(apis, source)

        # Check that the flag is known.
        self._check_flags_set(set([ flag ]), source)

        # Iterate over the API subset, find each entry in dict and assign the flag to it.
        for api in apis:
            self._dict[api].add(flag)

def main(argv):
    # Parse arguments.
    args = vars(get_args())

    # Initialize API->flags dictionary.
    flags = FlagsDict()

    # Merge input CSV files into the dictionary.
    # Do this first because CSV files produced by parsing API stubs will
    # contain the full set of APIs. Subsequent additions from text files
    # will be able to detect invalid entries, and/or filter all as-yet
    # unassigned entries.
    for filename in args["csv"]:
        flags.parse_and_merge_csv(read_lines(filename), filename)

    # Combine inputs which do not require any particular order.
    # (1) Assign serialization API to whitelist.
    flags.assign_flag(FLAG_WHITELIST, flags.filter_apis(IS_SERIALIZATION))

    # (2) Merge text files with a known flag into the dictionary.
<<<<<<< HEAD
    for flag in FLAGS:
=======
    for flag in ALL_FLAGS:
>>>>>>> 4620039d
        for filename in args[flag]:
            flags.assign_flag(flag, read_lines(filename), filename)

    # Merge text files where conflicts should be ignored.
    # This will only assign the given flag if:
    # (a) the entry exists, and
    # (b) it has not been assigned any other flag.
    # Because of (b), this must run after all strict assignments have been performed.
    for flag in ALL_FLAGS:
        for filename in args[flag + FLAG_IGNORE_CONFLICTS_SUFFIX]:
            valid_entries = flags.get_valid_subset_of_unassigned_apis(read_lines(filename))
            flags.assign_flag(flag, valid_entries, filename)

    # Assign all remaining entries to the blacklist.
    flags.assign_flag(FLAG_BLACKLIST, flags.filter_apis(HAS_NO_API_LIST_ASSIGNED))

    # Write output.
    write_lines(args["output"], flags.generate_csv())

if __name__ == "__main__":
    main(sys.argv)<|MERGE_RESOLUTION|>--- conflicted
+++ resolved
@@ -246,11 +246,7 @@
     flags.assign_flag(FLAG_WHITELIST, flags.filter_apis(IS_SERIALIZATION))
 
     # (2) Merge text files with a known flag into the dictionary.
-<<<<<<< HEAD
-    for flag in FLAGS:
-=======
     for flag in ALL_FLAGS:
->>>>>>> 4620039d
         for filename in args[flag]:
             flags.assign_flag(flag, read_lines(filename), filename)
 
