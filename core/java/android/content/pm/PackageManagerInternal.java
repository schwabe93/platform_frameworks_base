--- conflicted
+++ resolved
@@ -159,8 +159,7 @@
     /**
      * Returns {@code true} if a given package can't be wiped. Otherwise, returns {@code false}.
      */
-<<<<<<< HEAD
-    public abstract boolean canPackageBeWiped(int userId, String packageName);
+    public abstract boolean isPackageDataProtected(int userId, String packageName);
 
     /**
      * Get all overlay packages for a user.
@@ -169,7 +168,4 @@
      *         user has no installed overlay packages.
      */
     public abstract List<PackageInfo> getOverlayPackages(int userId);
-=======
-    public abstract boolean isPackageDataProtected(int userId, String packageName);
->>>>>>> 0a857ee2
 }