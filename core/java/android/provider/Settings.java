--- conflicted
+++ resolved
@@ -6325,11 +6325,8 @@
             ENHANCED_VOICE_PRIVACY_ENABLED,
             TTY_MODE_ENABLED,
             INCALL_POWER_BUTTON_BEHAVIOR,
-<<<<<<< HEAD
-            WIFI_DISCONNECT_DELAY_DURATION
-=======
-            QS_TILES,
->>>>>>> 81a0e13e
+            WIFI_DISCONNECT_DELAY_DURATION,
+            QS_TILES
         };
 
         /**
