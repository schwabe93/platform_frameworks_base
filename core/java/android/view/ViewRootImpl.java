--- conflicted
+++ resolved
@@ -1393,8 +1393,6 @@
             for (int i = 0; i < mWindowStoppedCallbacks.size(); i++) {
                 mWindowStoppedCallbacks.get(i).windowStopped(stopped);
             }
-<<<<<<< HEAD
-=======
 
             if (mStopped) {
                 if (mSurfaceHolder != null) {
@@ -1402,7 +1400,6 @@
                 }
                 mSurface.release();
             }
->>>>>>> 2a21bea4
         }
     }
 
