--- conflicted
+++ resolved
@@ -2050,11 +2050,8 @@
                 p.recycledHeaderFooter = true;
             }
             addViewInLayout(child, flowDown ? -1 : 0, p, true);
-<<<<<<< HEAD
-=======
             // add view in layout will reset the RTL properties. We have to re-resolve them
             child.resolveRtlPropertiesIfNeeded();
->>>>>>> 0a857ee2
         }
 
         if (needToMeasure) {
