/*
 * Copyright (C) 2008 The Android Open Source Project
 *
 * Licensed under the Apache License, Version 2.0 (the "License");
 * you may not use this file except in compliance with the License.
 * You may obtain a copy of the License at
 *
 *      http://www.apache.org/licenses/LICENSE-2.0
 *
 * Unless required by applicable law or agreed to in writing, software
 * distributed under the License is distributed on an "AS IS" BASIS,
 * WITHOUT WARRANTIES OR CONDITIONS OF ANY KIND, either express or implied.
 * See the License for the specific language governing permissions and
 * limitations under the License.
 */

package android.widget;

import android.animation.Animator;
import android.animation.AnimatorListenerAdapter;
import android.animation.AnimatorSet;
import android.animation.ObjectAnimator;
import android.annotation.Widget;
import android.content.Context;
import android.content.res.ColorStateList;
import android.content.res.TypedArray;
import android.graphics.Canvas;
import android.graphics.Color;
import android.graphics.Paint;
import android.graphics.Paint.Align;
import android.graphics.Rect;
import android.graphics.drawable.Drawable;
import android.text.InputFilter;
import android.text.InputType;
import android.text.Spanned;
import android.text.TextUtils;
import android.text.method.NumberKeyListener;
import android.util.AttributeSet;
import android.util.SparseArray;
import android.util.TypedValue;
import android.view.KeyEvent;
import android.view.LayoutInflater;
import android.view.LayoutInflater.Filter;
import android.view.MotionEvent;
import android.view.VelocityTracker;
import android.view.View;
import android.view.ViewConfiguration;
import android.view.accessibility.AccessibilityEvent;
import android.view.accessibility.AccessibilityManager;
import android.view.accessibility.AccessibilityNodeInfo;
import android.view.animation.DecelerateInterpolator;
import android.view.inputmethod.InputMethodManager;

import com.android.internal.R;

/**
 * A widget that enables the user to select a number form a predefined range.
 * The widget presents an input field and up and down buttons for selecting the
<<<<<<< HEAD
 * current value. Pressing/long pressing the up and down buttons increments and
 * decrements the current value respectively. Touching the input field shows a
 * scroll wheel, tapping on which while shown and not moving allows direct edit
 * of the current value. Sliding motions up or down hide the buttons and the
 * input field, show the scroll wheel, and rotate the latter. Flinging is
=======
 * current value. Pressing/long-pressing the up and down buttons increments and
 * decrements the current value respectively. Touching the input field shows a
 * scroll wheel, which when touched allows direct edit
 * of the current value. Sliding gestures up or down hide the buttons and the
 * input filed, show and rotates the scroll wheel. Flinging is
>>>>>>> 20d06540
 * also supported. The widget enables mapping from positions to strings such
 * that, instead of the position index, the corresponding string is displayed.
 * <p>
 * For an example of using this widget, see {@link android.widget.TimePicker}.
 * </p>
 */
@Widget
public class NumberPicker extends LinearLayout {

    /**
     * The number of items show in the selector wheel.
     */
    public static final int SELECTOR_WHEEL_ITEM_COUNT = 5;

    /**
     * The default update interval during long press.
     */
    private static final long DEFAULT_LONG_PRESS_UPDATE_INTERVAL = 300;

    /**
     * The index of the middle selector item.
     */
    private static final int SELECTOR_MIDDLE_ITEM_INDEX = 2;

    /**
     * The coefficient by which to adjust (divide) the max fling velocity.
     */
    private static final int SELECTOR_MAX_FLING_VELOCITY_ADJUSTMENT = 8;

    /**
     * The the duration for adjusting the selector wheel.
     */
    private static final int SELECTOR_ADJUSTMENT_DURATION_MILLIS = 800;

    /**
     * The duration of scrolling to the next/previous value while changing
     * the current value by one, i.e. increment or decrement.
     */
    private static final int CHANGE_CURRENT_BY_ONE_SCROLL_DURATION = 300;

    /**
     * The the delay for showing the input controls after a single tap on the
     * input text.
     */
    private static final int SHOW_INPUT_CONTROLS_DELAY_MILLIS = ViewConfiguration
            .getDoubleTapTimeout();

    /**
     * The strength of fading in the top and bottom while drawing the selector.
     */
    private static final float TOP_AND_BOTTOM_FADING_EDGE_STRENGTH = 0.9f;

    /**
     * The default unscaled height of the selection divider.
     */
    private static final int UNSCALED_DEFAULT_SELECTION_DIVIDER_HEIGHT = 2;

    /**
     * In this state the selector wheel is not shown.
     */
    private static final int SELECTOR_WHEEL_STATE_NONE = 0;

    /**
     * In this state the selector wheel is small.
     */
    private static final int SELECTOR_WHEEL_STATE_SMALL = 1;

    /**
     * In this state the selector wheel is large.
     */
    private static final int SELECTOR_WHEEL_STATE_LARGE = 2;

    /**
     * The alpha of the selector wheel when it is bright.
     */
    private static final int SELECTOR_WHEEL_BRIGHT_ALPHA = 255;

    /**
     * The alpha of the selector wheel when it is dimmed.
     */
    private static final int SELECTOR_WHEEL_DIM_ALPHA = 60;

    /**
     * The alpha for the increment/decrement button when it is transparent.
     */
    private static final int BUTTON_ALPHA_TRANSPARENT = 0;

    /**
     * The alpha for the increment/decrement button when it is opaque.
     */
    private static final int BUTTON_ALPHA_OPAQUE = 1;

    /**
     * The property for setting the selector paint.
     */
    private static final String PROPERTY_SELECTOR_PAINT_ALPHA = "selectorPaintAlpha";

    /**
     * The property for setting the increment/decrement button alpha.
     */
    private static final String PROPERTY_BUTTON_ALPHA = "alpha";

    /**
     * The numbers accepted by the input text's {@link Filter}
     */
    private static final char[] DIGIT_CHARACTERS = new char[] {
            '0', '1', '2', '3', '4', '5', '6', '7', '8', '9'
    };

    /**
     * Constant for unspecified size.
     */
    private static final int SIZE_UNSPECIFIED = -1;

    /**
     * Use a custom NumberPicker formatting callback to use two-digit minutes
     * strings like "01". Keeping a static formatter etc. is the most efficient
     * way to do this; it avoids creating temporary objects on every call to
     * format().
     *
     * @hide
     */
    public static final NumberPicker.Formatter TWO_DIGIT_FORMATTER = new NumberPicker.Formatter() {
        final StringBuilder mBuilder = new StringBuilder();

        final java.util.Formatter mFmt = new java.util.Formatter(mBuilder, java.util.Locale.US);

        final Object[] mArgs = new Object[1];

        public String format(int value) {
            mArgs[0] = value;
            mBuilder.delete(0, mBuilder.length());
            mFmt.format("%02d", mArgs);
            return mFmt.toString();
        }
    };

    /**
     * The increment button.
     */
    private final ImageButton mIncrementButton;

    /**
     * The decrement button.
     */
    private final ImageButton mDecrementButton;

    /**
     * The text for showing the current value.
     */
    private final EditText mInputText;

    /**
     * The min height of this widget.
     */
    private final int mMinHeight;

    /**
     * The max height of this widget.
     */
    private final int mMaxHeight;

    /**
     * The max width of this widget.
     */
    private final int mMinWidth;

    /**
     * The max width of this widget.
     */
    private int mMaxWidth;

    /**
     * Flag whether to compute the max width.
     */
    private final boolean mComputeMaxWidth;

    /**
     * The height of the text.
     */
    private final int mTextSize;

    /**
     * The height of the gap between text elements if the selector wheel.
     */
    private int mSelectorTextGapHeight;

    /**
     * The values to be displayed instead the indices.
     */
    private String[] mDisplayedValues;

    /**
     * Lower value of the range of numbers allowed for the NumberPicker
     */
    private int mMinValue;

    /**
     * Upper value of the range of numbers allowed for the NumberPicker
     */
    private int mMaxValue;

    /**
     * Current value of this NumberPicker
     */
    private int mValue;

    /**
     * Listener to be notified upon current value change.
     */
    private OnValueChangeListener mOnValueChangeListener;

    /**
     * Listener to be notified upon scroll state change.
     */
    private OnScrollListener mOnScrollListener;

    /**
     * Formatter for for displaying the current value.
     */
    private Formatter mFormatter;

    /**
     * The speed for updating the value form long press.
     */
    private long mLongPressUpdateInterval = DEFAULT_LONG_PRESS_UPDATE_INTERVAL;

    /**
     * Cache for the string representation of selector indices.
     */
    private final SparseArray<String> mSelectorIndexToStringCache = new SparseArray<String>();

    /**
     * The selector indices whose value are show by the selector.
     */
    private final int[] mSelectorIndices = new int[] {
            Integer.MIN_VALUE, Integer.MIN_VALUE, Integer.MIN_VALUE, Integer.MIN_VALUE,
            Integer.MIN_VALUE
    };

    /**
     * The {@link Paint} for drawing the selector.
     */
    private final Paint mSelectorWheelPaint;

    /**
     * The height of a selector element (text + gap).
     */
    private int mSelectorElementHeight;

    /**
     * The initial offset of the scroll selector.
     */
    private int mInitialScrollOffset = Integer.MIN_VALUE;

    /**
     * The current offset of the scroll selector.
     */
    private int mCurrentScrollOffset;

    /**
     * The {@link Scroller} responsible for flinging the selector.
     */
    private final Scroller mFlingScroller;

    /**
     * The {@link Scroller} responsible for adjusting the selector.
     */
    private final Scroller mAdjustScroller;

    /**
     * The previous Y coordinate while scrolling the selector.
     */
    private int mPreviousScrollerY;

    /**
     * Handle to the reusable command for setting the input text selection.
     */
    private SetSelectionCommand mSetSelectionCommand;

    /**
     * Handle to the reusable command for adjusting the scroller.
     */
    private AdjustScrollerCommand mAdjustScrollerCommand;

    /**
     * Handle to the reusable command for changing the current value from long
     * press by one.
     */
    private ChangeCurrentByOneFromLongPressCommand mChangeCurrentByOneFromLongPressCommand;

    /**
     * {@link Animator} for showing the up/down arrows.
     */
    private final AnimatorSet mShowInputControlsAnimator;

    /**
     * {@link Animator} for dimming the selector wheel.
     */
    private final Animator mDimSelectorWheelAnimator;

    /**
     * The Y position of the last down event.
     */
    private float mLastDownEventY;

    /**
     * The Y position of the last motion event.
     */
    private float mLastMotionEventY;

    /**
     * Flag if to begin edit on next up event.
     */
    private boolean mBeginEditOnUpEvent;

    /**
     * Flag if to adjust the selector wheel on next up event.
     */
    private boolean mAdjustScrollerOnUpEvent;

    /**
     * The state of the selector wheel.
     */
    private int mSelectorWheelState;

    /**
     * Determines speed during touch scrolling.
     */
    private VelocityTracker mVelocityTracker;

    /**
     * @see ViewConfiguration#getScaledTouchSlop()
     */
    private int mTouchSlop;

    /**
     * @see ViewConfiguration#getScaledMinimumFlingVelocity()
     */
    private int mMinimumFlingVelocity;

    /**
     * @see ViewConfiguration#getScaledMaximumFlingVelocity()
     */
    private int mMaximumFlingVelocity;

    /**
     * Flag whether the selector should wrap around.
     */
    private boolean mWrapSelectorWheel;

    /**
     * The back ground color used to optimize scroller fading.
     */
    private final int mSolidColor;

    /**
     * Flag indicating if this widget supports flinging.
     */
    private final boolean mFlingable;

    /**
     * Divider for showing item to be selected while scrolling
     */
    private final Drawable mSelectionDivider;

    /**
     * The height of the selection divider.
     */
    private final int mSelectionDividerHeight;

    /**
     * Reusable {@link Rect} instance.
     */
    private final Rect mTempRect = new Rect();

    /**
     * The current scroll state of the number picker.
     */
    private int mScrollState = OnScrollListener.SCROLL_STATE_IDLE;

    /**
     * The duration of the animation for showing the input controls.
     */
    private final long mShowInputControlsAnimimationDuration;

    /**
     * Flag whether the scoll wheel and the fading edges have been initialized.
     */
    private boolean mScrollWheelAndFadingEdgesInitialized;

    /**
     * Interface to listen for changes of the current value.
     */
    public interface OnValueChangeListener {

        /**
         * Called upon a change of the current value.
         *
         * @param picker The NumberPicker associated with this listener.
         * @param oldVal The previous value.
         * @param newVal The new value.
         */
        void onValueChange(NumberPicker picker, int oldVal, int newVal);
    }

    /**
     * Interface to listen for the picker scroll state.
     */
    public interface OnScrollListener {

        /**
         * The view is not scrolling.
         */
        public static int SCROLL_STATE_IDLE = 0;

        /**
         * The user is scrolling using touch, and their finger is still on the screen.
         */
        public static int SCROLL_STATE_TOUCH_SCROLL = 1;

        /**
         * The user had previously been scrolling using touch and performed a fling.
         */
        public static int SCROLL_STATE_FLING = 2;

        /**
         * Callback invoked while the number picker scroll state has changed.
         *
         * @param view The view whose scroll state is being reported.
         * @param scrollState The current scroll state. One of
         *            {@link #SCROLL_STATE_IDLE},
         *            {@link #SCROLL_STATE_TOUCH_SCROLL} or
         *            {@link #SCROLL_STATE_IDLE}.
         */
        public void onScrollStateChange(NumberPicker view, int scrollState);
    }

    /**
     * Interface used to format current value into a string for presentation.
     */
    public interface Formatter {

        /**
         * Formats a string representation of the current value.
         *
         * @param value The currently selected value.
         * @return A formatted string representation.
         */
        public String format(int value);
    }

    /**
     * Create a new number picker.
     *
     * @param context The application environment.
     */
    public NumberPicker(Context context) {
        this(context, null);
    }

    /**
     * Create a new number picker.
     *
     * @param context The application environment.
     * @param attrs A collection of attributes.
     */
    public NumberPicker(Context context, AttributeSet attrs) {
        this(context, attrs, R.attr.numberPickerStyle);
    }

    /**
     * Create a new number picker
     *
     * @param context the application environment.
     * @param attrs a collection of attributes.
     * @param defStyle The default style to apply to this view.
     */
    public NumberPicker(Context context, AttributeSet attrs, int defStyle) {
        super(context, attrs, defStyle);

        // process style attributes
        TypedArray attributesArray = context.obtainStyledAttributes(attrs,
                R.styleable.NumberPicker, defStyle, 0);
        mSolidColor = attributesArray.getColor(R.styleable.NumberPicker_solidColor, 0);
        mFlingable = attributesArray.getBoolean(R.styleable.NumberPicker_flingable, true);
        mSelectionDivider = attributesArray.getDrawable(R.styleable.NumberPicker_selectionDivider);
        int defSelectionDividerHeight = (int) TypedValue.applyDimension(TypedValue.COMPLEX_UNIT_DIP,
                UNSCALED_DEFAULT_SELECTION_DIVIDER_HEIGHT,
                getResources().getDisplayMetrics());
        mSelectionDividerHeight = attributesArray.getDimensionPixelSize(
                R.styleable.NumberPicker_selectionDividerHeight, defSelectionDividerHeight);
        mMinHeight = attributesArray.getDimensionPixelSize(R.styleable.NumberPicker_minHeight,
                SIZE_UNSPECIFIED);
        mMaxHeight = attributesArray.getDimensionPixelSize(R.styleable.NumberPicker_maxHeight,
                SIZE_UNSPECIFIED);
        if (mMinHeight != SIZE_UNSPECIFIED && mMaxHeight != SIZE_UNSPECIFIED
                && mMinHeight > mMaxHeight) {
            throw new IllegalArgumentException("minHeight > maxHeight");
        }
        mMinWidth = attributesArray.getDimensionPixelSize(R.styleable.NumberPicker_minWidth,
                SIZE_UNSPECIFIED);
        mMaxWidth = attributesArray.getDimensionPixelSize(R.styleable.NumberPicker_maxWidth,
                SIZE_UNSPECIFIED);
        if (mMinWidth != SIZE_UNSPECIFIED && mMaxWidth != SIZE_UNSPECIFIED
                && mMinWidth > mMaxWidth) {
            throw new IllegalArgumentException("minWidth > maxWidth");
        }
        mComputeMaxWidth = (mMaxWidth == Integer.MAX_VALUE);
        attributesArray.recycle();

        mShowInputControlsAnimimationDuration = getResources().getInteger(
                R.integer.config_longAnimTime);

        // By default Linearlayout that we extend is not drawn. This is
        // its draw() method is not called but dispatchDraw() is called
        // directly (see ViewGroup.drawChild()). However, this class uses
        // the fading edge effect implemented by View and we need our
        // draw() method to be called. Therefore, we declare we will draw.
        setWillNotDraw(false);
        setSelectorWheelState(SELECTOR_WHEEL_STATE_NONE);

        LayoutInflater inflater = (LayoutInflater) getContext().getSystemService(
                Context.LAYOUT_INFLATER_SERVICE);
        inflater.inflate(R.layout.number_picker, this, true);

        OnClickListener onClickListener = new OnClickListener() {
            public void onClick(View v) {
                hideSoftInput();
                mInputText.clearFocus();
                if (v.getId() == R.id.increment) {
                    changeCurrentByOne(true);
                } else {
                    changeCurrentByOne(false);
                }
            }
        };

        OnLongClickListener onLongClickListener = new OnLongClickListener() {
            public boolean onLongClick(View v) {
                hideSoftInput();
                mInputText.clearFocus();
                if (v.getId() == R.id.increment) {
                    postChangeCurrentByOneFromLongPress(true);
                } else {
                    postChangeCurrentByOneFromLongPress(false);
                }
                return true;
            }
        };

        // increment button
        mIncrementButton = (ImageButton) findViewById(R.id.increment);
        mIncrementButton.setOnClickListener(onClickListener);
        mIncrementButton.setOnLongClickListener(onLongClickListener);

        // decrement button
        mDecrementButton = (ImageButton) findViewById(R.id.decrement);
        mDecrementButton.setOnClickListener(onClickListener);
        mDecrementButton.setOnLongClickListener(onLongClickListener);

        // input text
        mInputText = (EditText) findViewById(R.id.numberpicker_input);
        mInputText.setOnFocusChangeListener(new OnFocusChangeListener() {
            public void onFocusChange(View v, boolean hasFocus) {
                if (hasFocus) {
                    mInputText.selectAll();
                    InputMethodManager inputMethodManager = InputMethodManager.peekInstance();
                    if (inputMethodManager != null) {
                        inputMethodManager.showSoftInput(mInputText, 0);
                    }
                } else {
                    mInputText.setSelection(0, 0);
                    validateInputTextView(v);
                }
            }
        });
        mInputText.setFilters(new InputFilter[] {
            new InputTextFilter()
        });

        mInputText.setRawInputType(InputType.TYPE_CLASS_NUMBER);

        // initialize constants
        mTouchSlop = ViewConfiguration.getTapTimeout();
        ViewConfiguration configuration = ViewConfiguration.get(context);
        mTouchSlop = configuration.getScaledTouchSlop();
        mMinimumFlingVelocity = configuration.getScaledMinimumFlingVelocity();
        mMaximumFlingVelocity = configuration.getScaledMaximumFlingVelocity()
                / SELECTOR_MAX_FLING_VELOCITY_ADJUSTMENT;
        mTextSize = (int) mInputText.getTextSize();

        // create the selector wheel paint
        Paint paint = new Paint();
        paint.setAntiAlias(true);
        paint.setTextAlign(Align.CENTER);
        paint.setTextSize(mTextSize);
        paint.setTypeface(mInputText.getTypeface());
        ColorStateList colors = mInputText.getTextColors();
        int color = colors.getColorForState(ENABLED_STATE_SET, Color.WHITE);
        paint.setColor(color);
        mSelectorWheelPaint = paint;

        // create the animator for showing the input controls
        mDimSelectorWheelAnimator = ObjectAnimator.ofInt(this, PROPERTY_SELECTOR_PAINT_ALPHA,
                SELECTOR_WHEEL_BRIGHT_ALPHA, SELECTOR_WHEEL_DIM_ALPHA);
        final ObjectAnimator showIncrementButton = ObjectAnimator.ofFloat(mIncrementButton,
                PROPERTY_BUTTON_ALPHA, BUTTON_ALPHA_TRANSPARENT, BUTTON_ALPHA_OPAQUE);
        final ObjectAnimator showDecrementButton = ObjectAnimator.ofFloat(mDecrementButton,
                PROPERTY_BUTTON_ALPHA, BUTTON_ALPHA_TRANSPARENT, BUTTON_ALPHA_OPAQUE);
        mShowInputControlsAnimator = new AnimatorSet();
        mShowInputControlsAnimator.playTogether(mDimSelectorWheelAnimator, showIncrementButton,
                showDecrementButton);
        mShowInputControlsAnimator.addListener(new AnimatorListenerAdapter() {
            private boolean mCanceled = false;

            @Override
            public void onAnimationEnd(Animator animation) {
                if (!mCanceled) {
                    // if canceled => we still want the wheel drawn
                    setSelectorWheelState(SELECTOR_WHEEL_STATE_SMALL);
                }
                mCanceled = false;
            }

            @Override
            public void onAnimationCancel(Animator animation) {
                if (mShowInputControlsAnimator.isRunning()) {
                    mCanceled = true;
                }
            }
        });

        // create the fling and adjust scrollers
        mFlingScroller = new Scroller(getContext(), null, true);
        mAdjustScroller = new Scroller(getContext(), new DecelerateInterpolator(2.5f));

        updateInputTextView();
        updateIncrementAndDecrementButtonsVisibilityState();

        if (mFlingable) {
           if (isInEditMode()) {
               setSelectorWheelState(SELECTOR_WHEEL_STATE_SMALL);
           } else {
                // Start with shown selector wheel and hidden controls. When made
                // visible hide the selector and fade-in the controls to suggest
                // fling interaction.
                setSelectorWheelState(SELECTOR_WHEEL_STATE_LARGE);
                hideInputControls();
           }
        }
    }

    @Override
    protected void onLayout(boolean changed, int left, int top, int right, int bottom) {
        final int msrdWdth = getMeasuredWidth();
        final int msrdHght = getMeasuredHeight();

        // Increment button at the top.
        final int inctBtnMsrdWdth = mIncrementButton.getMeasuredWidth();
        final int incrBtnLeft = (msrdWdth - inctBtnMsrdWdth) / 2;
        final int incrBtnTop = 0;
        final int incrBtnRight = incrBtnLeft + inctBtnMsrdWdth;
        final int incrBtnBottom = incrBtnTop + mIncrementButton.getMeasuredHeight();
        mIncrementButton.layout(incrBtnLeft, incrBtnTop, incrBtnRight, incrBtnBottom);

        // Input text centered horizontally.
        final int inptTxtMsrdWdth = mInputText.getMeasuredWidth();
        final int inptTxtMsrdHght = mInputText.getMeasuredHeight();
        final int inptTxtLeft = (msrdWdth - inptTxtMsrdWdth) / 2;
        final int inptTxtTop = (msrdHght - inptTxtMsrdHght) / 2;
        final int inptTxtRight = inptTxtLeft + inptTxtMsrdWdth;
        final int inptTxtBottom = inptTxtTop + inptTxtMsrdHght;
        mInputText.layout(inptTxtLeft, inptTxtTop, inptTxtRight, inptTxtBottom);

        // Decrement button at the top.
        final int decrBtnMsrdWdth = mIncrementButton.getMeasuredWidth();
        final int decrBtnLeft = (msrdWdth - decrBtnMsrdWdth) / 2;
        final int decrBtnTop = msrdHght - mDecrementButton.getMeasuredHeight();
        final int decrBtnRight = decrBtnLeft + decrBtnMsrdWdth;
        final int decrBtnBottom = msrdHght;
        mDecrementButton.layout(decrBtnLeft, decrBtnTop, decrBtnRight, decrBtnBottom);

        if (!mScrollWheelAndFadingEdgesInitialized) {
            mScrollWheelAndFadingEdgesInitialized = true;
            // need to do all this when we know our size
            initializeSelectorWheel();
            initializeFadingEdges();
        }
    }

    @Override
    protected void onMeasure(int widthMeasureSpec, int heightMeasureSpec) {
        // Try greedily to fit the max width and height.
        final int newWidthMeasureSpec = makeMeasureSpec(widthMeasureSpec, mMaxWidth);
        final int newHeightMeasureSpec = makeMeasureSpec(heightMeasureSpec, mMaxHeight);
        super.onMeasure(newWidthMeasureSpec, newHeightMeasureSpec);
        // Flag if we are measured with width or height less than the respective min.
        final int widthSize = resolveSizeAndStateRespectingMinSize(mMinWidth, getMeasuredWidth(),
                widthMeasureSpec);
        final int heightSize = resolveSizeAndStateRespectingMinSize(mMinHeight, getMeasuredHeight(),
                heightMeasureSpec);
        setMeasuredDimension(widthSize, heightSize);
    }

    @Override
    public boolean onInterceptTouchEvent(MotionEvent event) {
        if (!isEnabled() || !mFlingable) {
            return false;
        }
        switch (event.getActionMasked()) {
            case MotionEvent.ACTION_DOWN:
                mLastMotionEventY = mLastDownEventY = event.getY();
                removeAllCallbacks();
                mShowInputControlsAnimator.cancel();
                mDimSelectorWheelAnimator.cancel();
                mBeginEditOnUpEvent = false;
                mAdjustScrollerOnUpEvent = true;
                if (mSelectorWheelState == SELECTOR_WHEEL_STATE_LARGE) {
                    mSelectorWheelPaint.setAlpha(SELECTOR_WHEEL_BRIGHT_ALPHA);
                    boolean scrollersFinished = mFlingScroller.isFinished()
                            && mAdjustScroller.isFinished();
                    if (!scrollersFinished) {
                        mFlingScroller.forceFinished(true);
                        mAdjustScroller.forceFinished(true);
                        onScrollStateChange(OnScrollListener.SCROLL_STATE_IDLE);
                    }
                    mBeginEditOnUpEvent = scrollersFinished;
                    mAdjustScrollerOnUpEvent = true;
                    hideSoftInput();
                    hideInputControls();
                    return true;
                }
                if (isEventInVisibleViewHitRect(event, mIncrementButton)
                        || isEventInVisibleViewHitRect(event, mDecrementButton)) {
                    return false;
                }
                mAdjustScrollerOnUpEvent = false;
                setSelectorWheelState(SELECTOR_WHEEL_STATE_LARGE);
                hideSoftInput();
                hideInputControls();
                return true;
            case MotionEvent.ACTION_MOVE:
                float currentMoveY = event.getY();
                int deltaDownY = (int) Math.abs(currentMoveY - mLastDownEventY);
                if (deltaDownY > mTouchSlop) {
                    mBeginEditOnUpEvent = false;
                    onScrollStateChange(OnScrollListener.SCROLL_STATE_TOUCH_SCROLL);
                    setSelectorWheelState(SELECTOR_WHEEL_STATE_LARGE);
                    hideSoftInput();
                    hideInputControls();
                    return true;
                }
                break;
        }
        return false;
    }

    @Override
    public boolean onTouchEvent(MotionEvent ev) {
        if (!isEnabled()) {
            return false;
        }
        if (mVelocityTracker == null) {
            mVelocityTracker = VelocityTracker.obtain();
        }
        mVelocityTracker.addMovement(ev);
        int action = ev.getActionMasked();
        switch (action) {
            case MotionEvent.ACTION_MOVE:
                float currentMoveY = ev.getY();
                if (mBeginEditOnUpEvent
                        || mScrollState != OnScrollListener.SCROLL_STATE_TOUCH_SCROLL) {
                    int deltaDownY = (int) Math.abs(currentMoveY - mLastDownEventY);
                    if (deltaDownY > mTouchSlop) {
                        mBeginEditOnUpEvent = false;
                        onScrollStateChange(OnScrollListener.SCROLL_STATE_TOUCH_SCROLL);
                    }
                }
                int deltaMoveY = (int) (currentMoveY - mLastMotionEventY);
                scrollBy(0, deltaMoveY);
                invalidate();
                mLastMotionEventY = currentMoveY;
                break;
            case MotionEvent.ACTION_UP:
                if (mBeginEditOnUpEvent) {
                    setSelectorWheelState(SELECTOR_WHEEL_STATE_SMALL);
                    showInputControls(mShowInputControlsAnimimationDuration);
                    mInputText.requestFocus();
                    return true;
                }
                VelocityTracker velocityTracker = mVelocityTracker;
                velocityTracker.computeCurrentVelocity(1000, mMaximumFlingVelocity);
                int initialVelocity = (int) velocityTracker.getYVelocity();
                if (Math.abs(initialVelocity) > mMinimumFlingVelocity) {
                    fling(initialVelocity);
                    onScrollStateChange(OnScrollListener.SCROLL_STATE_FLING);
                } else {
                    if (mAdjustScrollerOnUpEvent) {
                        if (mFlingScroller.isFinished() && mAdjustScroller.isFinished()) {
                            postAdjustScrollerCommand(0);
                        }
                    } else {
                        postAdjustScrollerCommand(SHOW_INPUT_CONTROLS_DELAY_MILLIS);
                    }
                }
                mVelocityTracker.recycle();
                mVelocityTracker = null;
                break;
        }
        return true;
    }

    @Override
    public boolean dispatchTouchEvent(MotionEvent event) {
        final int action = event.getActionMasked();
        switch (action) {
            case MotionEvent.ACTION_MOVE:
                if (mSelectorWheelState == SELECTOR_WHEEL_STATE_LARGE) {
                    removeAllCallbacks();
                    forceCompleteChangeCurrentByOneViaScroll();
                }
                break;
            case MotionEvent.ACTION_CANCEL:
            case MotionEvent.ACTION_UP:
                removeAllCallbacks();
                break;
        }
        return super.dispatchTouchEvent(event);
    }

    @Override
    public boolean dispatchKeyEvent(KeyEvent event) {
        int keyCode = event.getKeyCode();
        if (keyCode == KeyEvent.KEYCODE_DPAD_CENTER || keyCode == KeyEvent.KEYCODE_ENTER) {
            removeAllCallbacks();
        }
        return super.dispatchKeyEvent(event);
    }

    @Override
    public boolean dispatchTrackballEvent(MotionEvent event) {
        int action = event.getActionMasked();
        if (action == MotionEvent.ACTION_CANCEL || action == MotionEvent.ACTION_UP) {
            removeAllCallbacks();
        }
        return super.dispatchTrackballEvent(event);
    }

    @Override
    public void computeScroll() {
        if (mSelectorWheelState == SELECTOR_WHEEL_STATE_NONE) {
            return;
        }
        Scroller scroller = mFlingScroller;
        if (scroller.isFinished()) {
            scroller = mAdjustScroller;
            if (scroller.isFinished()) {
                return;
            }
        }
        scroller.computeScrollOffset();
        int currentScrollerY = scroller.getCurrY();
        if (mPreviousScrollerY == 0) {
            mPreviousScrollerY = scroller.getStartY();
        }
        scrollBy(0, currentScrollerY - mPreviousScrollerY);
        mPreviousScrollerY = currentScrollerY;
        if (scroller.isFinished()) {
            onScrollerFinished(scroller);
        } else {
            invalidate();
        }
    }

    @Override
    public void setEnabled(boolean enabled) {
        super.setEnabled(enabled);
        mIncrementButton.setEnabled(enabled);
        mDecrementButton.setEnabled(enabled);
        mInputText.setEnabled(enabled);
    }

    @Override
    public void scrollBy(int x, int y) {
        if (mSelectorWheelState == SELECTOR_WHEEL_STATE_NONE) {
            return;
        }
        int[] selectorIndices = mSelectorIndices;
        if (!mWrapSelectorWheel && y > 0
                && selectorIndices[SELECTOR_MIDDLE_ITEM_INDEX] <= mMinValue) {
            mCurrentScrollOffset = mInitialScrollOffset;
            return;
        }
        if (!mWrapSelectorWheel && y < 0
                && selectorIndices[SELECTOR_MIDDLE_ITEM_INDEX] >= mMaxValue) {
            mCurrentScrollOffset = mInitialScrollOffset;
            return;
        }
        mCurrentScrollOffset += y;
        while (mCurrentScrollOffset - mInitialScrollOffset > mSelectorTextGapHeight) {
            mCurrentScrollOffset -= mSelectorElementHeight;
            decrementSelectorIndices(selectorIndices);
            changeCurrent(selectorIndices[SELECTOR_MIDDLE_ITEM_INDEX]);
            if (!mWrapSelectorWheel && selectorIndices[SELECTOR_MIDDLE_ITEM_INDEX] <= mMinValue) {
                mCurrentScrollOffset = mInitialScrollOffset;
            }
        }
        while (mCurrentScrollOffset - mInitialScrollOffset < -mSelectorTextGapHeight) {
            mCurrentScrollOffset += mSelectorElementHeight;
            incrementSelectorIndices(selectorIndices);
            changeCurrent(selectorIndices[SELECTOR_MIDDLE_ITEM_INDEX]);
            if (!mWrapSelectorWheel && selectorIndices[SELECTOR_MIDDLE_ITEM_INDEX] >= mMaxValue) {
                mCurrentScrollOffset = mInitialScrollOffset;
            }
        }
    }

    @Override
    public int getSolidColor() {
        return mSolidColor;
    }

    /**
     * Sets the listener to be notified on change of the current value.
     *
     * @param onValueChangedListener The listener.
     */
    public void setOnValueChangedListener(OnValueChangeListener onValueChangedListener) {
        mOnValueChangeListener = onValueChangedListener;
    }

    /**
     * Set listener to be notified for scroll state changes.
     *
     * @param onScrollListener The listener.
     */
    public void setOnScrollListener(OnScrollListener onScrollListener) {
        mOnScrollListener = onScrollListener;
    }

    /**
     * Set the formatter to be used for formatting the current value.
     * <p>
     * Note: If you have provided alternative values for the values this
     * formatter is never invoked.
     * </p>
     *
     * @param formatter The formatter object. If formatter is <code>null</code>,
     *            {@link String#valueOf(int)} will be used.
     *
     * @see #setDisplayedValues(String[])
     */
    public void setFormatter(Formatter formatter) {
        if (formatter == mFormatter) {
            return;
        }
        mFormatter = formatter;
        initializeSelectorWheelIndices();
        updateInputTextView();
    }

    /**
     * Set the current value for the number picker.
     * <p>
     * If the argument is less than the {@link NumberPicker#getMinValue()} and
     * {@link NumberPicker#getWrapSelectorWheel()} is <code>false</code> the
     * current value is set to the {@link NumberPicker#getMinValue()} value.
     * </p>
     * <p>
     * If the argument is less than the {@link NumberPicker#getMinValue()} and
     * {@link NumberPicker#getWrapSelectorWheel()} is <code>true</code> the
     * current value is set to the {@link NumberPicker#getMaxValue()} value.
     * </p>
     * <p>
     * If the argument is less than the {@link NumberPicker#getMaxValue()} and
     * {@link NumberPicker#getWrapSelectorWheel()} is <code>false</code> the
     * current value is set to the {@link NumberPicker#getMaxValue()} value.
     * </p>
     * <p>
     * If the argument is less than the {@link NumberPicker#getMaxValue()} and
     * {@link NumberPicker#getWrapSelectorWheel()} is <code>true</code> the
     * current value is set to the {@link NumberPicker#getMinValue()} value.
     * </p>
     *
     * @param value The current value.
     * @see #setWrapSelectorWheel(boolean)
     * @see #setMinValue(int)
     * @see #setMaxValue(int)
     */
    public void setValue(int value) {
        if (mValue == value) {
            return;
        }
        if (value < mMinValue) {
            value = mWrapSelectorWheel ? mMaxValue : mMinValue;
        }
        if (value > mMaxValue) {
            value = mWrapSelectorWheel ? mMinValue : mMaxValue;
        }
        mValue = value;
        initializeSelectorWheelIndices();
        updateInputTextView();
        updateIncrementAndDecrementButtonsVisibilityState();
        invalidate();
    }

    /**
     * Hides the soft input of it is active for the input text.
     */
    private void hideSoftInput() {
        InputMethodManager inputMethodManager = InputMethodManager.peekInstance();
        if (inputMethodManager != null && inputMethodManager.isActive(mInputText)) {
            inputMethodManager.hideSoftInputFromWindow(getWindowToken(), 0);
        }
    }

    /**
     * Computes the max width if no such specified as an attribute.
     */
    private void tryComputeMaxWidth() {
        if (!mComputeMaxWidth) {
            return;
        }
        int maxTextWidth = 0;
        if (mDisplayedValues == null) {
            float maxDigitWidth = 0;
            for (int i = 0; i <= 9; i++) {
                final float digitWidth = mSelectorWheelPaint.measureText(String.valueOf(i));
                if (digitWidth > maxDigitWidth) {
                    maxDigitWidth = digitWidth;
                }
            }
            int numberOfDigits = 0;
            int current = mMaxValue;
            while (current > 0) {
                numberOfDigits++;
                current = current / 10;
            }
            maxTextWidth = (int) (numberOfDigits * maxDigitWidth);
        } else {
            final int valueCount = mDisplayedValues.length;
            for (int i = 0; i < valueCount; i++) {
                final float textWidth = mSelectorWheelPaint.measureText(mDisplayedValues[i]);
                if (textWidth > maxTextWidth) {
                    maxTextWidth = (int) textWidth;
                }
            }
        }
        maxTextWidth += mInputText.getPaddingLeft() + mInputText.getPaddingRight();
        if (mMaxWidth != maxTextWidth) {
            if (maxTextWidth > mMinWidth) {
                mMaxWidth = maxTextWidth;
            } else {
                mMaxWidth = mMinWidth;
            }
            invalidate();
        }
    }

    /**
     * Gets whether the selector wheel wraps when reaching the min/max value.
     *
     * @return True if the selector wheel wraps.
     *
     * @see #getMinValue()
     * @see #getMaxValue()
     */
    public boolean getWrapSelectorWheel() {
        return mWrapSelectorWheel;
    }

    /**
     * Sets whether the selector wheel shown during flinging/scrolling should
     * wrap around the {@link NumberPicker#getMinValue()} and
     * {@link NumberPicker#getMaxValue()} values.
     * <p>
     * By default if the range (max - min) is more than five (the number of
     * items shown on the selector wheel) the selector wheel wrapping is
     * enabled.
     * </p>
     * <p>
     * <strong>Note:</strong> If the number of items, i.e. the range
     * ({@link #getMaxValue()} - {@link #getMinValue()}) is less than
     * {@link #SELECTOR_WHEEL_ITEM_COUNT}, the selector wheel will not
     * wrap. Hence, in such a case calling this method is a NOP.
     * </p>
     * @param wrapSelectorWheel Whether to wrap.
     */
    public void setWrapSelectorWheel(boolean wrapSelectorWheel) {
        final boolean wrappingAllowed = (mMaxValue - mMinValue) >= mSelectorIndices.length;
        if ((!wrapSelectorWheel || wrappingAllowed) && wrapSelectorWheel != mWrapSelectorWheel) {
            mWrapSelectorWheel = wrapSelectorWheel;
            updateIncrementAndDecrementButtonsVisibilityState();
        }
    }

    /**
     * Sets the speed at which the numbers be incremented and decremented when
     * the up and down buttons are long pressed respectively.
     * <p>
     * The default value is 300 ms.
     * </p>
     *
     * @param intervalMillis The speed (in milliseconds) at which the numbers
     *            will be incremented and decremented.
     */
    public void setOnLongPressUpdateInterval(long intervalMillis) {
        mLongPressUpdateInterval = intervalMillis;
    }

    /**
     * Returns the value of the picker.
     *
     * @return The value.
     */
    public int getValue() {
        return mValue;
    }

    /**
     * Returns the min value of the picker.
     *
     * @return The min value
     */
    public int getMinValue() {
        return mMinValue;
    }

    /**
     * Sets the min value of the picker.
     *
     * @param minValue The min value.
     */
    public void setMinValue(int minValue) {
        if (mMinValue == minValue) {
            return;
        }
        if (minValue < 0) {
            throw new IllegalArgumentException("minValue must be >= 0");
        }
        mMinValue = minValue;
        if (mMinValue > mValue) {
            mValue = mMinValue;
        }
        boolean wrapSelectorWheel = mMaxValue - mMinValue > mSelectorIndices.length;
        setWrapSelectorWheel(wrapSelectorWheel);
        initializeSelectorWheelIndices();
        updateInputTextView();
        tryComputeMaxWidth();
    }

    /**
     * Returns the max value of the picker.
     *
     * @return The max value.
     */
    public int getMaxValue() {
        return mMaxValue;
    }

    /**
     * Sets the max value of the picker.
     *
     * @param maxValue The max value.
     */
    public void setMaxValue(int maxValue) {
        if (mMaxValue == maxValue) {
            return;
        }
        if (maxValue < 0) {
            throw new IllegalArgumentException("maxValue must be >= 0");
        }
        mMaxValue = maxValue;
        if (mMaxValue < mValue) {
            mValue = mMaxValue;
        }
        boolean wrapSelectorWheel = mMaxValue - mMinValue > mSelectorIndices.length;
        setWrapSelectorWheel(wrapSelectorWheel);
        initializeSelectorWheelIndices();
        updateInputTextView();
        tryComputeMaxWidth();
    }

    /**
     * Gets the values to be displayed instead of string values.
     *
     * @return The displayed values.
     */
    public String[] getDisplayedValues() {
        return mDisplayedValues;
    }

    /**
     * Sets the values to be displayed.
     *
     * @param displayedValues The displayed values.
     */
    public void setDisplayedValues(String[] displayedValues) {
        if (mDisplayedValues == displayedValues) {
            return;
        }
        mDisplayedValues = displayedValues;
        if (mDisplayedValues != null) {
            // Allow text entry rather than strictly numeric entry.
            mInputText.setRawInputType(InputType.TYPE_CLASS_TEXT
                    | InputType.TYPE_TEXT_FLAG_NO_SUGGESTIONS);
        } else {
            mInputText.setRawInputType(InputType.TYPE_CLASS_NUMBER);
        }
        updateInputTextView();
        initializeSelectorWheelIndices();
        tryComputeMaxWidth();
    }

    @Override
    protected float getTopFadingEdgeStrength() {
        return TOP_AND_BOTTOM_FADING_EDGE_STRENGTH;
    }

    @Override
    protected float getBottomFadingEdgeStrength() {
        return TOP_AND_BOTTOM_FADING_EDGE_STRENGTH;
    }

    @Override
    protected void onAttachedToWindow() {
        super.onAttachedToWindow();
        // make sure we show the controls only the very
        // first time the user sees this widget
        if (mFlingable && !isInEditMode()) {
            // animate a bit slower the very first time
            showInputControls(mShowInputControlsAnimimationDuration * 2);
        }
    }

    @Override
    protected void onDetachedFromWindow() {
        removeAllCallbacks();
    }

    @Override
    protected void dispatchDraw(Canvas canvas) {
        // There is a good reason for doing this. See comments in draw().
    }

    @Override
    public void draw(Canvas canvas) {
        // Dispatch draw to our children only if we are not currently running
        // the animation for simultaneously dimming the scroll wheel and
        // showing in the buttons. This class takes advantage of the View
        // implementation of fading edges effect to draw the selector wheel.
        // However, in View.draw(), the fading is applied after all the children
        // have been drawn and we do not want this fading to be applied to the
        // buttons. Therefore, we draw our children after we have completed
        // drawing ourselves.
        super.draw(canvas);

        // Draw our children if we are not showing the selector wheel of fading
        // it out
        if (mShowInputControlsAnimator.isRunning()
                || mSelectorWheelState != SELECTOR_WHEEL_STATE_LARGE) {
            long drawTime = getDrawingTime();
            for (int i = 0, count = getChildCount(); i < count; i++) {
                View child = getChildAt(i);
                if (!child.isShown()) {
                    continue;
                }
                drawChild(canvas, getChildAt(i), drawTime);
            }
        }
    }

    @Override
    protected void onDraw(Canvas canvas) {
        if (mSelectorWheelState == SELECTOR_WHEEL_STATE_NONE) {
            return;
        }

        float x = (mRight - mLeft) / 2;
        float y = mCurrentScrollOffset;

        final int restoreCount = canvas.save();

        if (mSelectorWheelState == SELECTOR_WHEEL_STATE_SMALL) {
            Rect clipBounds = canvas.getClipBounds();
            clipBounds.inset(0, mSelectorElementHeight);
            canvas.clipRect(clipBounds);
        }

        // draw the selector wheel
        int[] selectorIndices = mSelectorIndices;
        for (int i = 0; i < selectorIndices.length; i++) {
            int selectorIndex = selectorIndices[i];
            String scrollSelectorValue = mSelectorIndexToStringCache.get(selectorIndex);
            // Do not draw the middle item if input is visible since the input is shown only
            // if the wheel is static and it covers the middle item. Otherwise, if the user
            // starts editing the text via the IME he may see a dimmed version of the old
            // value intermixed with the new one.
            if (i != SELECTOR_MIDDLE_ITEM_INDEX || mInputText.getVisibility() != VISIBLE) {
                canvas.drawText(scrollSelectorValue, x, y, mSelectorWheelPaint);
            }
            y += mSelectorElementHeight;
        }

        // draw the selection dividers (only if scrolling and drawable specified)
        if (mSelectionDivider != null) {
            // draw the top divider
            int topOfTopDivider =
                (getHeight() - mSelectorElementHeight - mSelectionDividerHeight) / 2;
            int bottomOfTopDivider = topOfTopDivider + mSelectionDividerHeight;
            mSelectionDivider.setBounds(0, topOfTopDivider, mRight, bottomOfTopDivider);
            mSelectionDivider.draw(canvas);

            // draw the bottom divider
            int topOfBottomDivider =  topOfTopDivider + mSelectorElementHeight;
            int bottomOfBottomDivider = bottomOfTopDivider + mSelectorElementHeight;
            mSelectionDivider.setBounds(0, topOfBottomDivider, mRight, bottomOfBottomDivider);
            mSelectionDivider.draw(canvas);
        }

        canvas.restoreToCount(restoreCount);
    }

    @Override
    public void sendAccessibilityEvent(int eventType) {
        // Do not send accessibility events - we want the user to
        // perceive this widget as several controls rather as a whole.
    }

    @Override
    public void onInitializeAccessibilityEvent(AccessibilityEvent event) {
        super.onInitializeAccessibilityEvent(event);
        event.setClassName(NumberPicker.class.getName());
    }

    @Override
    public void onInitializeAccessibilityNodeInfo(AccessibilityNodeInfo info) {
        super.onInitializeAccessibilityNodeInfo(info);
        info.setClassName(NumberPicker.class.getName());
    }

    /**
     * Makes a measure spec that tries greedily to use the max value.
     *
     * @param measureSpec The measure spec.
     * @param maxSize The max value for the size.
     * @return A measure spec greedily imposing the max size.
     */
    private int makeMeasureSpec(int measureSpec, int maxSize) {
        if (maxSize == SIZE_UNSPECIFIED) {
            return measureSpec;
        }
        final int size = MeasureSpec.getSize(measureSpec);
        final int mode = MeasureSpec.getMode(measureSpec);
        switch (mode) {
            case MeasureSpec.EXACTLY:
                return measureSpec;
            case MeasureSpec.AT_MOST:
                return MeasureSpec.makeMeasureSpec(Math.min(size, maxSize), MeasureSpec.EXACTLY);
            case MeasureSpec.UNSPECIFIED:
                return MeasureSpec.makeMeasureSpec(maxSize, MeasureSpec.EXACTLY);
            default:
                throw new IllegalArgumentException("Unknown measure mode: " + mode);
        }
    }

    /**
     * Utility to reconcile a desired size and state, with constraints imposed by
     * a MeasureSpec. Tries to respect the min size, unless a different size is
     * imposed by the constraints.
     *
     * @param minSize The minimal desired size.
     * @param measuredSize The currently measured size.
     * @param measureSpec The current measure spec.
     * @return The resolved size and state.
     */
    private int resolveSizeAndStateRespectingMinSize(int minSize, int measuredSize,
            int measureSpec) {
        if (minSize != SIZE_UNSPECIFIED) {
            final int desiredWidth = Math.max(minSize, measuredSize);
            return resolveSizeAndState(desiredWidth, measureSpec, 0);
        } else {
            return measuredSize;
        }
    }

    /**
     * Resets the selector indices and clear the cached
     * string representation of these indices.
     */
    private void initializeSelectorWheelIndices() {
        mSelectorIndexToStringCache.clear();
        int[] selectorIdices = mSelectorIndices;
        int current = getValue();
        for (int i = 0; i < mSelectorIndices.length; i++) {
            int selectorIndex = current + (i - SELECTOR_MIDDLE_ITEM_INDEX);
            if (mWrapSelectorWheel) {
                selectorIndex = getWrappedSelectorIndex(selectorIndex);
            }
            mSelectorIndices[i] = selectorIndex;
            ensureCachedScrollSelectorValue(mSelectorIndices[i]);
        }
    }

    /**
     * Sets the current value of this NumberPicker, and sets mPrevious to the
     * previous value. If current is greater than mEnd less than mStart, the
     * value of mCurrent is wrapped around. Subclasses can override this to
     * change the wrapping behavior
     *
     * @param current the new value of the NumberPicker
     */
    private void changeCurrent(int current) {
        if (mValue == current) {
            return;
        }
        // Wrap around the values if we go past the start or end
        if (mWrapSelectorWheel) {
            current = getWrappedSelectorIndex(current);
        }
        int previous = mValue;
        setValue(current);
        notifyChange(previous, current);
    }

    /**
     * Changes the current value by one which is increment or
     * decrement based on the passes argument.
     *
     * @param increment True to increment, false to decrement.
     */
    private void changeCurrentByOne(boolean increment) {
        if (mFlingable) {
            mDimSelectorWheelAnimator.cancel();
            mInputText.setVisibility(View.INVISIBLE);
            mSelectorWheelPaint.setAlpha(SELECTOR_WHEEL_BRIGHT_ALPHA);
            mPreviousScrollerY = 0;
            forceCompleteChangeCurrentByOneViaScroll();
            if (increment) {
                mFlingScroller.startScroll(0, 0, 0, -mSelectorElementHeight,
                        CHANGE_CURRENT_BY_ONE_SCROLL_DURATION);
            } else {
                mFlingScroller.startScroll(0, 0, 0, mSelectorElementHeight,
                        CHANGE_CURRENT_BY_ONE_SCROLL_DURATION);
            }
            invalidate();
        } else {
            if (increment) {
                changeCurrent(mValue + 1);
            } else {
                changeCurrent(mValue - 1);
            }
        }
    }

    /**
     * Ensures that if we are in the process of changing the current value
     * by one via scrolling the scroller gets to its final state and the
     * value is updated.
     */
    private void forceCompleteChangeCurrentByOneViaScroll() {
        Scroller scroller = mFlingScroller;
        if (!scroller.isFinished()) {
            final int yBeforeAbort = scroller.getCurrY();
            scroller.abortAnimation();
            final int yDelta = scroller.getCurrY() - yBeforeAbort;
            scrollBy(0, yDelta);
        }
    }

    /**
     * Sets the <code>alpha</code> of the {@link Paint} for drawing the selector
     * wheel.
     */
    @SuppressWarnings("unused")
    // Called via reflection
    private void setSelectorPaintAlpha(int alpha) {
        mSelectorWheelPaint.setAlpha(alpha);
        invalidate();
    }

    /**
     * @return If the <code>event</code> is in the visible <code>view</code>.
     */
    private boolean isEventInVisibleViewHitRect(MotionEvent event, View view) {
        if (view.getVisibility() == VISIBLE) {
            view.getHitRect(mTempRect);
            return mTempRect.contains((int) event.getX(), (int) event.getY());
        }
        return false;
    }

    /**
     * Sets the <code>selectorWheelState</code>.
     */
    private void setSelectorWheelState(int selectorWheelState) {
        mSelectorWheelState = selectorWheelState;
        if (selectorWheelState == SELECTOR_WHEEL_STATE_LARGE) {
            mSelectorWheelPaint.setAlpha(SELECTOR_WHEEL_BRIGHT_ALPHA);
        }

        if (mFlingable && selectorWheelState == SELECTOR_WHEEL_STATE_LARGE
                && AccessibilityManager.getInstance(mContext).isEnabled()) {
            AccessibilityManager.getInstance(mContext).interrupt();
            String text = mContext.getString(R.string.number_picker_increment_scroll_action);
            mInputText.setContentDescription(text);
            mInputText.sendAccessibilityEvent(AccessibilityEvent.TYPE_VIEW_SELECTED);
            mInputText.setContentDescription(null);
        }
    }

    private void initializeSelectorWheel() {
        initializeSelectorWheelIndices();
        int[] selectorIndices = mSelectorIndices;
        int totalTextHeight = selectorIndices.length * mTextSize;
        float totalTextGapHeight = (mBottom - mTop) - totalTextHeight;
        float textGapCount = selectorIndices.length - 1;
        mSelectorTextGapHeight = (int) (totalTextGapHeight / textGapCount + 0.5f);
        mSelectorElementHeight = mTextSize + mSelectorTextGapHeight;
        // Ensure that the middle item is positioned the same as the text in mInputText
        int editTextTextPosition = mInputText.getBaseline() + mInputText.getTop();
        mInitialScrollOffset = editTextTextPosition -
                (mSelectorElementHeight * SELECTOR_MIDDLE_ITEM_INDEX);
        mCurrentScrollOffset = mInitialScrollOffset;
        updateInputTextView();
    }

    private void initializeFadingEdges() {
        setVerticalFadingEdgeEnabled(true);
        setFadingEdgeLength((mBottom - mTop - mTextSize) / 2);
    }

    /**
     * Callback invoked upon completion of a given <code>scroller</code>.
     */
    private void onScrollerFinished(Scroller scroller) {
        if (scroller == mFlingScroller) {
            if (mSelectorWheelState == SELECTOR_WHEEL_STATE_LARGE) {
                postAdjustScrollerCommand(0);
                onScrollStateChange(OnScrollListener.SCROLL_STATE_IDLE);
            } else {
                updateInputTextView();
                fadeSelectorWheel(mShowInputControlsAnimimationDuration);
            }
        } else {
            updateInputTextView();
            showInputControls(mShowInputControlsAnimimationDuration);
        }
    }

    /**
     * Handles transition to a given <code>scrollState</code>
     */
    private void onScrollStateChange(int scrollState) {
        if (mScrollState == scrollState) {
            return;
        }
        mScrollState = scrollState;
        if (mOnScrollListener != null) {
            mOnScrollListener.onScrollStateChange(this, scrollState);
        }
    }

    /**
     * Flings the selector with the given <code>velocityY</code>.
     */
    private void fling(int velocityY) {
        mPreviousScrollerY = 0;

        if (velocityY > 0) {
            mFlingScroller.fling(0, 0, 0, velocityY, 0, 0, 0, Integer.MAX_VALUE);
        } else {
            mFlingScroller.fling(0, Integer.MAX_VALUE, 0, velocityY, 0, 0, 0, Integer.MAX_VALUE);
        }

        invalidate();
    }

    /**
     * Hides the input controls which is the up/down arrows and the text field.
     */
    private void hideInputControls() {
        mShowInputControlsAnimator.cancel();
        mIncrementButton.setVisibility(INVISIBLE);
        mDecrementButton.setVisibility(INVISIBLE);
        mInputText.setVisibility(INVISIBLE);
    }

    /**
     * Show the input controls by making them visible and animating the alpha
     * property up/down arrows.
     *
     * @param animationDuration The duration of the animation.
     */
    private void showInputControls(long animationDuration) {
        updateIncrementAndDecrementButtonsVisibilityState();
        mInputText.setVisibility(VISIBLE);
        mShowInputControlsAnimator.setDuration(animationDuration);
        mShowInputControlsAnimator.start();
    }

    /**
     * Fade the selector wheel via an animation.
     *
     * @param animationDuration The duration of the animation.
     */
    private void fadeSelectorWheel(long animationDuration) {
        mInputText.setVisibility(VISIBLE);
        mDimSelectorWheelAnimator.setDuration(animationDuration);
        mDimSelectorWheelAnimator.start();
    }

    /**
     * Updates the visibility state of the increment and decrement buttons.
     */
    private void updateIncrementAndDecrementButtonsVisibilityState() {
        if (mWrapSelectorWheel || mValue < mMaxValue) {
            mIncrementButton.setVisibility(VISIBLE);
        } else {
            mIncrementButton.setVisibility(INVISIBLE);
        }
        if (mWrapSelectorWheel || mValue > mMinValue) {
            mDecrementButton.setVisibility(VISIBLE);
        } else {
            mDecrementButton.setVisibility(INVISIBLE);
        }
    }

    /**
     * @return The wrapped index <code>selectorIndex</code> value.
     */
    private int getWrappedSelectorIndex(int selectorIndex) {
        if (selectorIndex > mMaxValue) {
            return mMinValue + (selectorIndex - mMaxValue) % (mMaxValue - mMinValue) - 1;
        } else if (selectorIndex < mMinValue) {
            return mMaxValue - (mMinValue - selectorIndex) % (mMaxValue - mMinValue) + 1;
        }
        return selectorIndex;
    }

    /**
     * Increments the <code>selectorIndices</code> whose string representations
     * will be displayed in the selector.
     */
    private void incrementSelectorIndices(int[] selectorIndices) {
        for (int i = 0; i < selectorIndices.length - 1; i++) {
            selectorIndices[i] = selectorIndices[i + 1];
        }
        int nextScrollSelectorIndex = selectorIndices[selectorIndices.length - 2] + 1;
        if (mWrapSelectorWheel && nextScrollSelectorIndex > mMaxValue) {
            nextScrollSelectorIndex = mMinValue;
        }
        selectorIndices[selectorIndices.length - 1] = nextScrollSelectorIndex;
        ensureCachedScrollSelectorValue(nextScrollSelectorIndex);
    }

    /**
     * Decrements the <code>selectorIndices</code> whose string representations
     * will be displayed in the selector.
     */
    private void decrementSelectorIndices(int[] selectorIndices) {
        for (int i = selectorIndices.length - 1; i > 0; i--) {
            selectorIndices[i] = selectorIndices[i - 1];
        }
        int nextScrollSelectorIndex = selectorIndices[1] - 1;
        if (mWrapSelectorWheel && nextScrollSelectorIndex < mMinValue) {
            nextScrollSelectorIndex = mMaxValue;
        }
        selectorIndices[0] = nextScrollSelectorIndex;
        ensureCachedScrollSelectorValue(nextScrollSelectorIndex);
    }

    /**
     * Ensures we have a cached string representation of the given <code>
     * selectorIndex</code>
     * to avoid multiple instantiations of the same string.
     */
    private void ensureCachedScrollSelectorValue(int selectorIndex) {
        SparseArray<String> cache = mSelectorIndexToStringCache;
        String scrollSelectorValue = cache.get(selectorIndex);
        if (scrollSelectorValue != null) {
            return;
        }
        if (selectorIndex < mMinValue || selectorIndex > mMaxValue) {
            scrollSelectorValue = "";
        } else {
            if (mDisplayedValues != null) {
                int displayedValueIndex = selectorIndex - mMinValue;
                scrollSelectorValue = mDisplayedValues[displayedValueIndex];
            } else {
                scrollSelectorValue = formatNumber(selectorIndex);
            }
        }
        cache.put(selectorIndex, scrollSelectorValue);
    }

    private String formatNumber(int value) {
        return (mFormatter != null) ? mFormatter.format(value) : String.valueOf(value);
    }

    private void validateInputTextView(View v) {
        String str = String.valueOf(((TextView) v).getText());
        if (TextUtils.isEmpty(str)) {
            // Restore to the old value as we don't allow empty values
            updateInputTextView();
        } else {
            // Check the new value and ensure it's in range
            int current = getSelectedPos(str.toString());
            changeCurrent(current);
        }
    }

    /**
     * Updates the view of this NumberPicker. If displayValues were specified in
     * the string corresponding to the index specified by the current value will
     * be returned. Otherwise, the formatter specified in {@link #setFormatter}
     * will be used to format the number.
     */
    private void updateInputTextView() {
        /*
         * If we don't have displayed values then use the current number else
         * find the correct value in the displayed values for the current
         * number.
         */
        if (mDisplayedValues == null) {
            mInputText.setText(formatNumber(mValue));
        } else {
            mInputText.setText(mDisplayedValues[mValue - mMinValue]);
        }
        mInputText.setSelection(mInputText.getText().length());

        if (mFlingable && AccessibilityManager.getInstance(mContext).isEnabled()) {
            String text = mContext.getString(R.string.number_picker_increment_scroll_mode,
                    mInputText.getText());
            mInputText.setContentDescription(text);
        }
    }

    /**
     * Notifies the listener, if registered, of a change of the value of this
     * NumberPicker.
     */
    private void notifyChange(int previous, int current) {
        if (mOnValueChangeListener != null) {
            mOnValueChangeListener.onValueChange(this, previous, mValue);
        }
    }

    /**
     * Posts a command for changing the current value by one.
     *
     * @param increment Whether to increment or decrement the value.
     */
    private void postChangeCurrentByOneFromLongPress(boolean increment) {
        mInputText.clearFocus();
        removeAllCallbacks();
        if (mChangeCurrentByOneFromLongPressCommand == null) {
            mChangeCurrentByOneFromLongPressCommand = new ChangeCurrentByOneFromLongPressCommand();
        }
        mChangeCurrentByOneFromLongPressCommand.setIncrement(increment);
        post(mChangeCurrentByOneFromLongPressCommand);
    }

    /**
     * Removes all pending callback from the message queue.
     */
    private void removeAllCallbacks() {
        if (mChangeCurrentByOneFromLongPressCommand != null) {
            removeCallbacks(mChangeCurrentByOneFromLongPressCommand);
        }
        if (mAdjustScrollerCommand != null) {
            removeCallbacks(mAdjustScrollerCommand);
        }
        if (mSetSelectionCommand != null) {
            removeCallbacks(mSetSelectionCommand);
        }
    }

    /**
     * @return The selected index given its displayed <code>value</code>.
     */
    private int getSelectedPos(String value) {
        if (mDisplayedValues == null) {
            try {
                return Integer.parseInt(value);
            } catch (NumberFormatException e) {
                // Ignore as if it's not a number we don't care
            }
        } else {
            for (int i = 0; i < mDisplayedValues.length; i++) {
                // Don't force the user to type in jan when ja will do
                value = value.toLowerCase();
                if (mDisplayedValues[i].toLowerCase().startsWith(value)) {
                    return mMinValue + i;
                }
            }

            /*
             * The user might have typed in a number into the month field i.e.
             * 10 instead of OCT so support that too.
             */
            try {
                return Integer.parseInt(value);
            } catch (NumberFormatException e) {

                // Ignore as if it's not a number we don't care
            }
        }
        return mMinValue;
    }

    /**
     * Posts an {@link SetSelectionCommand} from the given <code>selectionStart
     * </code> to
     * <code>selectionEnd</code>.
     */
    private void postSetSelectionCommand(int selectionStart, int selectionEnd) {
        if (mSetSelectionCommand == null) {
            mSetSelectionCommand = new SetSelectionCommand();
        } else {
            removeCallbacks(mSetSelectionCommand);
        }
        mSetSelectionCommand.mSelectionStart = selectionStart;
        mSetSelectionCommand.mSelectionEnd = selectionEnd;
        post(mSetSelectionCommand);
    }

    /**
     * Posts an {@link AdjustScrollerCommand} within the given <code>
     * delayMillis</code>
     * .
     */
    private void postAdjustScrollerCommand(int delayMillis) {
        if (mAdjustScrollerCommand == null) {
            mAdjustScrollerCommand = new AdjustScrollerCommand();
        } else {
            removeCallbacks(mAdjustScrollerCommand);
        }
        postDelayed(mAdjustScrollerCommand, delayMillis);
    }

    /**
     * Filter for accepting only valid indices or prefixes of the string
     * representation of valid indices.
     */
    class InputTextFilter extends NumberKeyListener {

        // XXX This doesn't allow for range limits when controlled by a
        // soft input method!
        public int getInputType() {
            return InputType.TYPE_CLASS_TEXT;
        }

        @Override
        protected char[] getAcceptedChars() {
            return DIGIT_CHARACTERS;
        }

        @Override
        public CharSequence filter(CharSequence source, int start, int end, Spanned dest,
                int dstart, int dend) {
            if (mDisplayedValues == null) {
                CharSequence filtered = super.filter(source, start, end, dest, dstart, dend);
                if (filtered == null) {
                    filtered = source.subSequence(start, end);
                }

                String result = String.valueOf(dest.subSequence(0, dstart)) + filtered
                        + dest.subSequence(dend, dest.length());

                if ("".equals(result)) {
                    return result;
                }
                int val = getSelectedPos(result);

                /*
                 * Ensure the user can't type in a value greater than the max
                 * allowed. We have to allow less than min as the user might
                 * want to delete some numbers and then type a new number.
                 */
                if (val > mMaxValue) {
                    return "";
                } else {
                    return filtered;
                }
            } else {
                CharSequence filtered = String.valueOf(source.subSequence(start, end));
                if (TextUtils.isEmpty(filtered)) {
                    return "";
                }
                String result = String.valueOf(dest.subSequence(0, dstart)) + filtered
                        + dest.subSequence(dend, dest.length());
                String str = String.valueOf(result).toLowerCase();
                for (String val : mDisplayedValues) {
                    String valLowerCase = val.toLowerCase();
                    if (valLowerCase.startsWith(str)) {
                        postSetSelectionCommand(result.length(), val.length());
                        return val.subSequence(dstart, val.length());
                    }
                }
                return "";
            }
        }
    }

    /**
     * Command for setting the input text selection.
     */
    class SetSelectionCommand implements Runnable {
        private int mSelectionStart;

        private int mSelectionEnd;

        public void run() {
            mInputText.setSelection(mSelectionStart, mSelectionEnd);
        }
    }

    /**
     * Command for adjusting the scroller to show in its center the closest of
     * the displayed items.
     */
    class AdjustScrollerCommand implements Runnable {
        public void run() {
            mPreviousScrollerY = 0;
            if (mInitialScrollOffset == mCurrentScrollOffset) {
                updateInputTextView();
                showInputControls(mShowInputControlsAnimimationDuration);
                return;
            }
            // adjust to the closest value
            int deltaY = mInitialScrollOffset - mCurrentScrollOffset;
            if (Math.abs(deltaY) > mSelectorElementHeight / 2) {
                deltaY += (deltaY > 0) ? -mSelectorElementHeight : mSelectorElementHeight;
            }
            mAdjustScroller.startScroll(0, 0, 0, deltaY, SELECTOR_ADJUSTMENT_DURATION_MILLIS);
            invalidate();
        }
    }

    /**
     * Command for changing the current value from a long press by one.
     */
    class ChangeCurrentByOneFromLongPressCommand implements Runnable {
        private boolean mIncrement;

        private void setIncrement(boolean increment) {
            mIncrement = increment;
        }

        public void run() {
            changeCurrentByOne(mIncrement);
            postDelayed(this, mLongPressUpdateInterval);
        }
    }
}<|MERGE_RESOLUTION|>--- conflicted
+++ resolved
@@ -56,19 +56,11 @@
 /**
  * A widget that enables the user to select a number form a predefined range.
  * The widget presents an input field and up and down buttons for selecting the
-<<<<<<< HEAD
- * current value. Pressing/long pressing the up and down buttons increments and
- * decrements the current value respectively. Touching the input field shows a
- * scroll wheel, tapping on which while shown and not moving allows direct edit
- * of the current value. Sliding motions up or down hide the buttons and the
- * input field, show the scroll wheel, and rotate the latter. Flinging is
-=======
  * current value. Pressing/long-pressing the up and down buttons increments and
  * decrements the current value respectively. Touching the input field shows a
  * scroll wheel, which when touched allows direct edit
  * of the current value. Sliding gestures up or down hide the buttons and the
- * input filed, show and rotates the scroll wheel. Flinging is
->>>>>>> 20d06540
+ * input filed, show and rotate the scroll wheel. Flinging is
  * also supported. The widget enables mapping from positions to strings such
  * that, instead of the position index, the corresponding string is displayed.
  * <p>
