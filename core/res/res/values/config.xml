--- conflicted
+++ resolved
@@ -394,7 +394,6 @@
     <!-- 2 means give warning -->
     <integer name="config_datause_notification_type">2</integer>
 
-<<<<<<< HEAD
     <!-- Flag indicating whether the current device is "voice capable".
          If true, this means that the device supports circuit-switched
          (i.e. voice) phone calls over the telephony network, and is
@@ -414,8 +413,7 @@
     <!-- The default character set for GsmAlphabet -->
     <!-- Empty string means MBCS is not considered -->
     <string name="gsm_alphabet_default_charset"></string>
-=======
+
     <!-- Enables SIP on WIFI only -->
     <bool name="config_sip_wifi_only">false</bool>
->>>>>>> cf1620d6
 </resources>