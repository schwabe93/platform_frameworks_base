<?xml version="1.0" encoding="utf-8"?>
<!--
/*
** Copyright 2009, The Android Open Source Project
**
** Licensed under the Apache License, Version 2.0 (the "License");
** you may not use this file except in compliance with the License.
** You may obtain a copy of the License at
**
**     http://www.apache.org/licenses/LICENSE-2.0
**
** Unless required by applicable law or agreed to in writing, software
** distributed under the License is distributed on an "AS IS" BASIS,
** WITHOUT WARRANTIES OR CONDITIONS OF ANY KIND, either express or implied.
** See the License for the specific language governing permissions and
** limitations under the License.
*/
-->

<!-- These resources are around just to allow their values to be customized
     for different hardware and product builds.  Do not translate.

     NOTE: The naming convention is "config_camelCaseValue". Some legacy
     entries do not follow the convention, but all new entries should. -->

<resources xmlns:xliff="urn:oasis:names:tc:xliff:document:1.2">
    <!-- Do not translate. Defines the slots for the right-hand side icons.  That is to say, the
         icons in the status bar that are not notifications. -->
    <string-array name="config_statusBarIcons">
        <item><xliff:g id="id">@string/status_bar_rotate</xliff:g></item>
        <item><xliff:g id="id">@string/status_bar_headset</xliff:g></item>
        <item><xliff:g id="id">@string/status_bar_data_saver</xliff:g></item>
        <item><xliff:g id="id">@string/status_bar_managed_profile</xliff:g></item>
        <item><xliff:g id="id">@string/status_bar_ime</xliff:g></item>
        <item><xliff:g id="id">@string/status_bar_sync_failing</xliff:g></item>
        <item><xliff:g id="id">@string/status_bar_sync_active</xliff:g></item>
        <item><xliff:g id="id">@string/status_bar_cast</xliff:g></item>
        <item><xliff:g id="id">@string/status_bar_hotspot</xliff:g></item>
        <item><xliff:g id="id">@string/status_bar_location</xliff:g></item>
        <item><xliff:g id="id">@string/status_bar_bluetooth</xliff:g></item>
        <item><xliff:g id="id">@string/status_bar_nfc</xliff:g></item>
        <item><xliff:g id="id">@string/status_bar_tty</xliff:g></item>
        <item><xliff:g id="id">@string/status_bar_speakerphone</xliff:g></item>
        <item><xliff:g id="id">@string/status_bar_zen</xliff:g></item>
        <item><xliff:g id="id">@string/status_bar_mute</xliff:g></item>
        <item><xliff:g id="id">@string/status_bar_volume</xliff:g></item>
        <item><xliff:g id="id">@string/status_bar_wifi</xliff:g></item>
        <item><xliff:g id="id">@string/status_bar_cdma_eri</xliff:g></item>
        <item><xliff:g id="id">@string/status_bar_data_connection</xliff:g></item>
        <item><xliff:g id="id">@string/status_bar_phone_evdo_signal</xliff:g></item>
        <item><xliff:g id="id">@string/status_bar_phone_signal</xliff:g></item>
        <item><xliff:g id="id">@string/status_bar_battery</xliff:g></item>
        <item><xliff:g id="id">@string/status_bar_alarm_clock</xliff:g></item>
        <item><xliff:g id="id">@string/status_bar_secure</xliff:g></item>
        <item><xliff:g id="id">@string/status_bar_clock</xliff:g></item>
    </string-array>

    <string translatable="false" name="status_bar_rotate">rotate</string>
    <string translatable="false" name="status_bar_headset">headset</string>
    <string translatable="false" name="status_bar_data_saver">data_saver</string>
    <string translatable="false" name="status_bar_managed_profile">managed_profile</string>
    <string translatable="false" name="status_bar_ime">ime</string>
    <string translatable="false" name="status_bar_sync_failing">sync_failing</string>
    <string translatable="false" name="status_bar_sync_active">sync_active</string>
    <string translatable="false" name="status_bar_cast">cast</string>
    <string translatable="false" name="status_bar_hotspot">hotspot</string>
    <string translatable="false" name="status_bar_location">location</string>
    <string translatable="false" name="status_bar_bluetooth">bluetooth</string>
    <string translatable="false" name="status_bar_nfc">nfc</string>
    <string translatable="false" name="status_bar_tty">tty</string>
    <string translatable="false" name="status_bar_speakerphone">speakerphone</string>
    <string translatable="false" name="status_bar_zen">zen</string>
    <string translatable="false" name="status_bar_mute">mute</string>
    <string translatable="false" name="status_bar_volume">volume</string>
    <string translatable="false" name="status_bar_wifi">wifi</string>
    <string translatable="false" name="status_bar_cdma_eri">cdma_eri</string>
    <string translatable="false" name="status_bar_data_connection">data_connection</string>
    <string translatable="false" name="status_bar_phone_evdo_signal">phone_evdo_signal</string>
    <string translatable="false" name="status_bar_phone_signal">phone_signal</string>
    <string translatable="false" name="status_bar_battery">battery</string>
    <string translatable="false" name="status_bar_alarm_clock">alarm_clock</string>
    <string translatable="false" name="status_bar_secure">secure</string>
    <string translatable="false" name="status_bar_clock">clock</string>

    <!-- Flag indicating whether the surface flinger has limited
         alpha compositing functionality in hardware.  If set, the window
         manager will disable alpha trasformation in animations where not
         strictly needed. -->
    <bool name="config_sf_limitedAlpha">false</bool>

    <!-- Default value used to block data calls if ims is not
         connected.  If you use the ims apn DCT will block
         any other apn from connecting until ims apn is connected-->
    <bool name="ImsConnectedDefaultValue">false</bool>

    <!-- Flag indicating whether the surface flinger is inefficient
         at performing a blur.  Used by parts of the UI to turn off
         the blur effect where it isn't worth the performance hit.
         As of Honeycomb, blurring is not supported anymore. -->
    <bool name="config_sf_slowBlur">true</bool>

    <!-- Flag indicating that the media framework should support playing of sounds on volume
         key usage.  This adds noticeable additional overhead to volume key processing, so
         is disableable for products for which it is irrelevant. -->
    <bool name="config_useVolumeKeySounds">true</bool>

    <!-- The attenuation in dB applied to the sound effects played
         through AudioManager.playSoundEffect() when no volume is specified. -->
    <integer name="config_soundEffectVolumeDb">-6</integer>

    <!-- The attenuation in dB applied to the lock/unlock sounds. -->
    <integer name="config_lockSoundVolumeDb">-6</integer>

    <!-- Flag indicating whether the AUDIO_BECOMING_NOISY notification should
         be sent during a change to the audio output device. -->
    <bool name="config_sendAudioBecomingNoisy">true</bool>

    <!-- The duration (in milliseconds) of a short animation. -->
    <integer name="config_shortAnimTime">200</integer>

    <!-- The duration (in milliseconds) of a medium-length animation. -->
    <integer name="config_mediumAnimTime">400</integer>

    <!-- The duration (in milliseconds) of a long animation. -->
    <integer name="config_longAnimTime">500</integer>

    <!-- The duration (in milliseconds) of the activity open/close and fragment open/close animations. -->
    <integer name="config_activityShortDur">150</integer>
    <integer name="config_activityDefaultDur">220</integer>

    <!-- Duration for the dim animation behind a dialog.  This may be either
         a percentage, which is relative to the duration of the enter/open
         animation of the window being shown that is dimming behind, or it may
         be an integer for a constant duration. -->
    <fraction name="config_dimBehindFadeDuration">100%</fraction>

    <!-- The maximum width we would prefer dialogs to be.  0 if there is no
         maximum (let them grow as large as the screen).  Actual values are
         specified for -large and -xlarge configurations. -->
    <dimen name="config_prefDialogWidth">320dp</dimen>

    <!-- Enables or disables fading edges when marquee is enabled in TextView.
         Off by default, since the framebuffer readback used to implement the
         fading edges is prohibitively expensive on most GPUs. -->
    <bool name="config_ui_enableFadingMarquee">false</bool>

    <!-- Whether dialogs should close automatically when the user touches outside
         of them.  This should not normally be modified. -->
    <bool name="config_closeDialogWhenTouchOutside">true</bool>

    <!-- Device configuration indicating whether we should avoid using accelerated graphics
         in certain places to reduce RAM footprint.  This is ignored if ro.config.low_ram
         is true (in that case this is assumed true as well).  It can allow you to tune down
         your device's memory use without going to the point of causing applications to turn
         off features. -->
    <bool name="config_avoidGfxAccel">false</bool>

    <!-- Device configuration setting the minfree tunable in the lowmemorykiller in the kernel.
         A high value will cause the lowmemorykiller to fire earlier, keeping more memory
         in the file cache and preventing I/O thrashing, but allowing fewer processes to
         stay in memory.  A low value will keep more processes in memory but may cause
         thrashing if set too low.  Overrides the default value chosen by ActivityManager
         based on screen size and total memory for the largest lowmemorykiller bucket, and
         scaled proportionally to the smaller buckets.  -1 keeps the default. -->
    <integer name="config_lowMemoryKillerMinFreeKbytesAbsolute">-1</integer>

    <!-- Device configuration adjusting the minfree tunable in the lowmemorykiller in the
         kernel.  A high value will cause the lowmemorykiller to fire earlier, keeping more
         memory in the file cache and preventing I/O thrashing, but allowing fewer processes
         to stay in memory.  A low value will keep more processes in memory but may cause
         thrashing if set too low.  Directly added to the default value chosen by
         ActivityManager based on screen size and total memory for the largest lowmemorykiller
         bucket, and scaled proportionally to the smaller buckets. 0 keeps the default. -->
    <integer name="config_lowMemoryKillerMinFreeKbytesAdjust">0</integer>

    <!-- Device configuration setting the /proc/sys/vm/extra_free_kbytes tunable in the kernel
         (if it exists).  A high value will increase the amount of memory that the kernel
         tries to keep free, reducing allocation time and causing the lowmemorykiller to kill
         earlier.  A low value allows more memory to be used by processes but may cause more
         allocations to block waiting on disk I/O or lowmemorykiller.  Overrides the default
         value chosen by ActivityManager based on screen size.  0 prevents keeping any extra
         memory over what the kernel keeps by default.  -1 keeps the default. -->
    <integer name="config_extraFreeKbytesAbsolute">-1</integer>

    <!-- Device configuration adjusting the /proc/sys/vm/extra_free_kbytes tunable in the kernel
         (if it exists).  0 uses the default value chosen by ActivityManager.  A positive value
         will increase the amount of memory that the kernel tries to keep free, reducing
         allocation time and causing the lowmemorykiller to kill earlier.  A negative value
         allows more memory to be used by processes but may cause more allocations to block
         waiting on disk I/O or lowmemorykiller.  Directly added to the default value chosen by
         ActivityManager based on screen size. -->
    <integer name="config_extraFreeKbytesAdjust">0</integer>

    <!-- Set this to true to enable the platform's auto-power-save modes like doze and
         app standby.  These are not enabled by default because they require a standard
         cloud-to-device messaging service for apps to interact correctly with the modes
         (such as to be able to deliver an instant message to the device even when it is
         dozing).  This should be enabled if you have such services and expect apps to
         correctly use them when installed on your device.  Otherwise, keep this disabled
         so that applications can still use their own mechanisms. -->
    <bool name="config_enableAutoPowerModes">false</bool>

    <!-- The threshold angle for any motion detection in auto-power save modes.
         In hundreths of a degree. -->
    <integer name="config_autoPowerModeThresholdAngle">10</integer>

    <!-- The sensor id of an "any motion" sensor used in auto-power save modes.
         0 indicates this sensor is not available. -->
    <integer name="config_autoPowerModeAnyMotionSensor">0</integer>

    <!-- If an any motion sensor is not available, prefer the wrist tilt detector over the
         SMD. -->
    <bool name="config_autoPowerModePreferWristTilt">false</bool>

    <!-- If a location should be pre-fetched when going into device idle. -->
    <bool name="config_autoPowerModePrefetchLocation">true</bool>

    <!-- The duration (in milliseconds) that the radio will scan for a signal
         when there's no network connection. If the scan doesn't timeout, use zero -->
    <integer name="config_radioScanningTimeout">0</integer>

    <!-- XXXXX NOTE THE FOLLOWING RESOURCES USE THE WRONG NAMING CONVENTION.
         Please don't copy them, copy anything else. -->

    <!-- This string array should be overridden by the device to present a list of network
         attributes.  This is used by the connectivity manager to decide which networks can coexist
         based on the hardware -->
    <!-- An Array of "[Connection name],[ConnectivityManager.TYPE_xxxx],
         [associated radio-type],[priority],[restoral-timer(ms)],[dependencyMet]  -->
    <!-- the 5th element "resore-time" indicates the number of milliseconds to delay
         before automatically restore the default connection.  Set -1 if the connection
         does not require auto-restore. -->
    <!-- the 6th element indicates boot-time dependency-met value. -->
    <string-array translatable="false" name="networkAttributes">
        <item>"wifi,1,1,1,-1,true"</item>
        <item>"mobile,0,0,0,-1,true"</item>
        <item>"mobile_mms,2,0,2,60000,true"</item>
        <item>"mobile_supl,3,0,2,60000,true"</item>
        <item>"mobile_hipri,5,0,3,60000,true"</item>
        <item>"mobile_fota,10,0,2,60000,true"</item>
        <item>"mobile_ims,11,0,2,60000,true"</item>
        <item>"mobile_cbs,12,0,2,60000,true"</item>
        <item>"wifi_p2p,13,1,0,-1,true"</item>
        <item>"mobile_ia,14,0,2,-1,true"</item>
        <item>"mobile_emergency,15,0,2,-1,true"</item>
    </string-array>

    <!-- Array of ConnectivityManager.TYPE_xxxx constants for networks that may only
         be controlled by systemOrSignature apps.  -->
    <integer-array translatable="false" name="config_protectedNetworks">
        <item>10</item>
        <item>11</item>
        <item>12</item>
        <item>14</item>
        <item>15</item>
    </integer-array>

    <!-- This string array should be overridden by the device to present a list of radio
         attributes.  This is used by the connectivity manager to decide which networks can coexist
         based on the hardware -->
    <!-- An Array of "[ConnectivityManager connectionType],
                      [# simultaneous connection types]"  -->
    <string-array translatable="false" name="radioAttributes">
        <item>"1,1"</item>
        <item>"0,1"</item>
    </string-array>

    <!-- The maximum duration (in milliseconds) we expect a network transition to take -->
    <integer name="config_networkTransitionTimeout">60000</integer>

    <!-- Whether/how to notify the user on network switches. See LingerMonitor.java. -->
    <integer translatable="false" name="config_networkNotifySwitchType">0</integer>

    <!-- What types of network switches to notify. See LingerMonitor.java. -->
    <string-array translatable="false" name="config_networkNotifySwitches">
    </string-array>

    <!-- Whether the device should automatically switch away from Wi-Fi networks that lose
         Internet access. Actual device behaviour is controlled by
         Settings.Global.NETWORK_AVOID_BAD_WIFI. This is the default value of that setting. -->
    <integer translatable="false" name="config_networkAvoidBadWifi">1</integer>

    <!-- List of regexpressions describing the interface (if any) that represent tetherable
         USB interfaces.  If the device doesn't want to support tethering over USB this should
         be empty.  An example would be "usb.*" -->
    <string-array translatable="false" name="config_tether_usb_regexs">
    </string-array>

    <!-- List of regexpressions describing the interface (if any) that represent tetherable
         Wifi interfaces.  If the device doesn't want to support tethering over Wifi this
         should be empty.  An example would be "softap.*" -->
    <string-array translatable="false" name="config_tether_wifi_regexs">
    </string-array>

    <!-- List of regexpressions describing the interface (if any) that represent tetherable
         WiMAX interfaces.  If the device doesn't want to support tethering over Wifi this
         should be empty.  An example would be "softap.*" -->
    <string-array translatable="false" name="config_tether_wimax_regexs">
    </string-array>

    <!-- List of regexpressions describing the interface (if any) that represent tetherable
         bluetooth interfaces.  If the device doesn't want to support tethering over bluetooth this
         should be empty. -->
    <string-array translatable="false" name="config_tether_bluetooth_regexs">
    </string-array>

    <!-- Max number of Bluetooth tethering connections allowed. If this is
         updated config_tether_dhcp_range has to be updated appropriately. -->
    <integer translateable="false" name="config_max_pan_devices">5</integer>

    <!-- Dhcp range (min, max) to use for tethering purposes -->
    <string-array translatable="false" name="config_tether_dhcp_range">
    </string-array>

    <!-- Regex of wired ethernet ifaces -->
    <string translatable="false" name="config_ethernet_iface_regex">eth\\d</string>

    <!-- If the mobile hotspot feature requires provisioning, a package name and class name
        can be provided to launch a supported application that provisions the devices.

        Example Usage:

        String[] appDetails = getStringArray(R.array.config_mobile_hotspot_provision_app);
        Intent intent = new Intent(Intent.ACTION_MAIN);
        intent.setClassName(appDetails[0], appDetails[1]);
        startActivityForResult(intent, 0);

        public void onActivityResult(int requestCode, int resultCode, Intent intent) {
            super.onActivityResult(requestCode, resultCode, intent);
            if (requestCode == 0) {
                if (resultCode == Activity.RESULT_OK) {
                    //Mobile hotspot provisioning successful
                } else {
                    //Mobile hotspot provisioning failed
                }
            }

        See src/com/android/settings/TetherSettings.java for more details.
        For ui-less/periodic recheck support see config_mobile_hotspot_provision_app_no_ui
        -->
    <!-- The first element is the package name and the second element is the class name
         of the provisioning app -->
    <string-array translatable="false" name="config_mobile_hotspot_provision_app">
    <!--
        <item>com.example.provisioning</item>
        <item>com.example.provisioning.Activity</item>
    -->
    </string-array>

    <!-- If the mobile hotspot feature requires provisioning, an action can be provided
         that will be broadcast in non-ui cases for checking the provisioning status.

         A second broadcast, action defined by config_mobile_hotspot_provision_response,
         will be sent back to notify if provisioning succeeded or not.  The response will
         match that of the activity in config_mobile_hotspot_provision_app, but instead
         contained within the int extra "EntitlementResult".

         Example Usage:
         String provisionAction = getString(R.string.config_mobile_hotspot_provision_check);
         sendBroadcast(new Intent(provisionAction));

         public void onReceive(Context context, Intent intent) {
             String provisionResponse =
                    getString(R.string.config_mobile_hotspot_provision_response);
             if (provisionResponse.equals(intent.getAction())
                    && intent.getIntExtra("EntitlementResult") == Activity.RESULT_OK) {
                 //Mobile hotspot provisioning successful
             } else {
                 //Mobile hotspot provisioning failed
             }
         }
        -->
    <string translatable="false" name="config_mobile_hotspot_provision_app_no_ui"></string>
    <!-- Sent in response to a provisioning check. The caller must hold the
         permission android.permission.CONNECTIVITY_INTERNAL for Settings to
         receive this response.

         See config_mobile_hotspot_provision_response
         -->
    <string translatable="false" name="config_mobile_hotspot_provision_response"></string>
    <!-- Number of hours between each background provisioning call -->
    <integer translatable="false" name="config_mobile_hotspot_provision_check_period">24</integer>

    <!-- Activity name to enable wifi tethering after provisioning app succeeds -->
    <string translatable="false" name="config_wifi_tether_enable">com.android.settings/.TetherService</string>

    <!-- Array of ConnectivityManager.TYPE_xxxx values allowable for tethering -->
    <!-- Common options are [1, 4] for TYPE_WIFI and TYPE_MOBILE_DUN or
    <!== [0,1,5,7] for TYPE_MOBILE, TYPE_WIFI, TYPE_MOBILE_HIPRI and TYPE_BLUETOOTH -->
    <integer-array translatable="false" name="config_tether_upstream_types">
        <item>0</item>
        <item>1</item>
        <item>5</item>
        <item>7</item>
        <item>9</item>
    </integer-array>

    <!-- If the DUN connection for this CDMA device supports more than just DUN -->
    <!-- traffic you should list them here. -->
    <!-- If this device is not CDMA this is ignored.  If this list is empty on -->
    <!-- a DUN-requiring CDMA device, the DUN APN will just support just DUN. -->
    <string-array translatable="false" name="config_cdma_dun_supported_types">
    </string-array>

    <!-- String containing the apn value for tethering.  May be overriden by secure settings
         TETHER_DUN_APN.  Value is a comma separated series of strings:
         "name,apn,proxy,port,username,password,server,mmsc,mmsproxy,mmsport,mcc,mnc,auth,type",
         Or string format of ApnSettingV3.
         note that empty fields can be ommitted: "name,apn,,,,,,,,,310,260,,DUN"
         Multiple entries are separated by using string-array:
         "<item>[ApnSettingV3]Name,apn,,,,,,,,,123,45,,mms|*,IPV6,IP,true,14,,,,,,,spn,testspn</item>
          <item>[ApnSettingV3]Name1,apn2,,,,,,,,,123,46,,mms|*,IPV6,IP,true,12,,,,,,,,</item>" -->
    <string-array translatable="false" name="config_tether_apndata">
    </string-array>

    <!-- Boolean indicating whether the wifi chipset has dual frequency band support -->
    <bool translatable="false" name="config_wifi_dual_band_support">false</bool>

    <!-- Boolean indicating whether Hotspot 2.0/Passpoint and ANQP queries is enabled -->
    <bool translatable="false" name="config_wifi_hotspot2_enabled">true</bool>

    <!-- Boolean indicating whether 802.11r Fast BSS Transition is enabled on this platform -->
    <bool translatable="false" name="config_wifi_fast_bss_transition_enabled">false</bool>

    <!-- Device type information conforming to Annex B format in WiFi Direct specification.
         The default represents a dual-mode smartphone -->
    <string translatable="false" name="config_wifi_p2p_device_type">10-0050F204-5</string>

    <!-- Boolean indicating whether the wifi chipset supports background scanning mechanism.
         This mechanism allows the host to remain in suspend state and the dongle to actively
         scan and wake the host when a configured SSID is detected by the dongle. This chipset
         capability can provide power savings when wifi needs to be always kept on. -->
    <bool translatable="false" name="config_wifi_background_scan_support">false</bool>
    <bool translatable="false" name="wifi_autocon">true</bool>

    <!-- Boolean indicating we re-try re-associating once upon disconnection and RSSI is high failure  -->
    <bool translatable="true" name="config_wifi_enable_disconnection_debounce">true</bool>

    <!-- Boolean indicating whether or not to revert to default country code when cellular
         radio is unable to find any MCC information to infer wifi country code from -->
    <bool translatable="false" name="config_wifi_revert_country_code_on_cellular_loss">false</bool>

    <!-- Boolean indicating whether or not wifi firmware debugging is enabled -->
    <bool translatable="false" name="config_wifi_enable_wifi_firmware_debugging">true</bool>

    <!-- Integer size limit, in KB, for a single WifiLogger ringbuffer -->
    <integer translatable="false" name="config_wifi_logger_ring_buffer_size_limit_kb">32</integer>

    <!-- Integer size limit, in KB, for a single WifiLogger ringbuffer, in default logging mode -->
    <integer translatable="false" name="config_wifi_logger_ring_buffer_default_size_limit_kb">32</integer>

    <!-- Integer size limit, in KB, for a single WifiLogger ringbuffer, in verbose logging mode -->
    <integer translatable="false" name="config_wifi_logger_ring_buffer_verbose_size_limit_kb">1024</integer>

    <!-- Boolean indicating whether or not wifi should turn off when emergency call is made -->
    <bool translatable="false" name="config_wifi_turn_off_during_emergency_call">false</bool>

    <!-- Integer specifying the basic autojoin parameters -->
    <integer translatable="false" name="config_wifi_framework_5GHz_preference_boost_threshold">-65</integer>
    <integer translatable="false" name="config_wifi_framework_5GHz_preference_boost_factor">40</integer>
    <integer translatable="false" name="config_wifi_framework_5GHz_preference_penalty_threshold">-75</integer>
    <integer translatable="false" name="config_wifi_framework_RSSI_SCORE_OFFSET">85</integer>
    <integer translatable="false" name="config_wifi_framework_RSSI_SCORE_SLOPE">4</integer>
    <integer translatable="false" name="config_wifi_framework_SAME_BSSID_AWARD">24</integer>
    <integer translatable="false" name="config_wifi_framework_LAST_SELECTION_AWARD">480</integer>
    <integer translatable="false" name="config_wifi_framework_PASSPOINT_SECURITY_AWARD">40</integer>
    <integer translatable="false" name="config_wifi_framework_SECURITY_AWARD">80</integer>
    <!-- Integer parameters of the wifi to cellular handover feature
         wifi should not stick to bad networks -->
    <integer translatable="false" name="config_wifi_framework_wifi_score_bad_rssi_threshold_5GHz">-82</integer>
    <integer translatable="false" name="config_wifi_framework_wifi_score_low_rssi_threshold_5GHz">-70</integer>
    <integer translatable="false" name="config_wifi_framework_wifi_score_good_rssi_threshold_5GHz">-57</integer>
    <integer translatable="false" name="config_wifi_framework_wifi_score_bad_rssi_threshold_24GHz">-85</integer>
    <integer translatable="false" name="config_wifi_framework_wifi_score_low_rssi_threshold_24GHz">-73</integer>
    <integer translatable="false" name="config_wifi_framework_wifi_score_good_rssi_threshold_24GHz">-60</integer>
    <integer translatable="false" name="config_wifi_framework_wifi_score_bad_link_speed_24">6</integer>
    <integer translatable="false" name="config_wifi_framework_wifi_score_bad_link_speed_5">12</integer>
    <integer translatable="false" name="config_wifi_framework_wifi_score_good_link_speed_24">24</integer>
    <integer translatable="false" name="config_wifi_framework_wifi_score_good_link_speed_5">36</integer>
    <string  translatable="false" name="config_wifi_random_mac_oui">DA-A1-19</string>
    <string  translatable="false" name="config_wifi_framework_sap_2G_channel_list">1,6,11</string>

    <bool translatable="false" name="config_wifi_framework_cellular_handover_enable_user_triggered_adjustment">true</bool>

    <!-- Integer packet threshold used to allow scan while associated -->
    <integer translatable="false" name="config_wifi_framework_associated_full_scan_tx_packet_threshold">5</integer>
    <integer translatable="false" name="config_wifi_framework_associated_full_scan_rx_packet_threshold">10</integer>
    <integer translatable="false" name="config_wifi_framework_associated_partial_scan_tx_packet_threshold">40</integer>
    <integer translatable="false" name="config_wifi_framework_associated_partial_scan_rx_packet_threshold">80</integer>
    <integer translatable="false" name="config_wifi_framework_network_switch_tx_packet_threshold">2</integer>
    <integer translatable="false" name="config_wifi_framework_network_switch_rx_packet_threshold">20</integer>

    <!-- Integer indicating wpa_supplicant scan interval in milliseconds -->
    <integer translatable="false" name="config_wifi_supplicant_scan_interval">15000</integer>

    <!-- Integer indicating amount of time failed networks areblacklisted for the purpose
         of network switching in milliseconds -->
    <integer translatable="false" name="config_wifi_network_switching_blacklist_time">172800000</integer>

    <!-- Integer indicating wpa_supplicant scan interval when p2p is connected in milliseconds -->
    <integer translatable="false" name="config_wifi_scan_interval_p2p_connected">60000</integer>

    <!-- Integer indicating the framework scan interval in milliseconds. This is used in the scenario
         where the chipset does not support background scanning (config_wifi_background_scan_suport
         is false) to set up a periodic wake up scan so that the device can connect to a new access
         point on the move. A value of 0 means no periodic scans will be used in the framework. -->
    <integer translatable="false" name="config_wifi_framework_scan_interval">300000</integer>

    <!-- Integer indicating the framework no networks periodic scan interval in milliseconds. -->
    <integer translatable="false" name="config_wifi_no_network_periodic_scan_interval">300000</integer>

    <!-- Integer indicating disconnect mode short scan interval in milliseconds -->
    <integer translatable="false" name="config_wifi_disconnected_short_scan_interval">15000</integer>

    <!-- Integer indicating associated partial scan short interval in milliseconds -->
    <integer translatable="false" name="config_wifi_associated_short_scan_interval">20000</integer>

    <!-- Integer indicating associated full scan backoff, representing a fraction: xx/8 -->
    <integer translatable="false" name="config_wifi_framework_associated_full_scan_backoff">12</integer>

    <!-- Integer indicating associated full scan max interval in milliseconds -->
    <integer translatable="false" name="config_wifi_framework_associated_full_scan_max_interval">300000</integer>

    <!-- Integer indicating associated full scan max total dwell time in milliseconds -->
    <integer translatable="false" name="config_wifi_framework_associated_full_scan_max_total_dwell_time">500</integer>

    <!-- Integer indicating associated full scan max num active channels -->
    <integer translatable="false" name="config_wifi_framework_associated_partial_scan_max_num_active_channels">6</integer>

    <!-- Integer indicating RSSI boost given to current network -->
    <integer translatable="false" name="config_wifi_framework_current_network_boost">16</integer>

    <!-- Integer indicating the number of selective channel scan when Wifi turn on -->
    <integer translatable="false" name="config_max_initial_scans_on_selective_channels">2</integer>

    <!-- Integer indicating how to handle beacons with uninitialized RSSI value of 0 -->
    <integer translatable="false" name="config_wifi_framework_scan_result_rssi_level_patchup_value">-85</integer>

    <!-- Boolean indicating associated network selection is allowed -->
    <bool translatable="false" name="config_wifi_framework_enable_associated_network_selection">true</bool>

    <!-- Boolean indicating that wifi only link configuratios that have exact same credentials (i.e PSK) -->
    <bool translatable="false" name="config_wifi_only_link_same_credential_configurations">true</bool>

    <!-- Wifi driver supports batched scan -->
    <bool translatable="false" name="config_wifi_batched_scan_supported">false</bool>

    <!-- Idle Receive current for wifi radio. 0 by default-->
    <integer translatable="false" name="config_wifi_idle_receive_cur_ma">0</integer>

    <!-- Rx current for wifi radio. 0 by default-->
    <integer translatable="false" name="config_wifi_active_rx_cur_ma">0</integer>

    <!-- Tx current for wifi radio. 0 by default-->
    <integer translatable="false" name="config_wifi_tx_cur_ma">0</integer>

    <!-- Operating volatage for wifi radio. 0 by default-->
    <integer translatable="false" name="config_wifi_operating_voltage_mv">0</integer>

    <!-- Flag indicating whether the we should enable the automatic brightness in Settings.
         Software implementation will be used if config_hardware_auto_brightness_available is not set -->
    <bool name="config_automatic_brightness_available">false</bool>

    <!-- Fast brightness animation ramp rate in brightness units per second-->
    <integer translatable="false" name="config_brightness_ramp_rate_fast">200</integer>

    <!-- Slow brightness animation ramp rate in brightness units per second-->
    <integer translatable="false" name="config_brightness_ramp_rate_slow">40</integer>

    <!-- Don't name config resources like this.  It should look like config_annoyDianne -->
    <bool name="config_annoy_dianne">true</bool>

    <!-- XXXXXX END OF RESOURCES USING WRONG NAMING CONVENTION -->

    <!-- If this is true, the screen will come on when you unplug usb/power/whatever. -->
    <bool name="config_unplugTurnsOnScreen">false</bool>

    <!-- If this is true, the message that USB is only being used for charging will be shown. -->
    <bool name="config_usbChargingMessage">true</bool>

    <!-- Set this true only if the device has separate attention and notification lights. -->
    <bool name="config_useAttentionLight">false</bool>

    <!-- If this is true, the screen will fade off. -->
    <bool name="config_animateScreenLights">false</bool>

    <!-- If this is true, key chords can be used to take a screenshot on the device. -->
    <bool name="config_enableScreenshotChord">true</bool>

    <!-- If this is true, allow wake from theater mode when plugged in or unplugged. -->
    <bool name="config_allowTheaterModeWakeFromUnplug">false</bool>
    <!-- If this is true, allow wake from theater mode from gesture. -->
    <bool name="config_allowTheaterModeWakeFromGesture">false</bool>
    <!-- If this is true, allow wake from theater mode from camera lens cover is switched. -->
    <bool name="config_allowTheaterModeWakeFromCameraLens">false</bool>
    <!-- If this is true, allow wake from theater mode from power key press. -->
    <bool name="config_allowTheaterModeWakeFromPowerKey">true</bool>
    <!-- If this is true, allow wake from theater mode from regular key press. Setting this value to
         true implies config_allowTheaterModeWakeFromPowerKey is also true-->
    <bool name="config_allowTheaterModeWakeFromKey">false</bool>
    <!-- If this is true, allow wake from theater mode from motion. -->
    <bool name="config_allowTheaterModeWakeFromMotion">false</bool>
    <!-- If this is true, allow wake from theater mode from motion. -->
    <bool name="config_allowTheaterModeWakeFromMotionWhenNotDreaming">false</bool>
    <!-- If this is true, allow wake from theater mode from lid switch. -->
    <bool name="config_allowTheaterModeWakeFromLidSwitch">false</bool>
    <!-- If this is true, allow wake from theater mode when docked. -->
    <bool name="config_allowTheaterModeWakeFromDock">false</bool>
    <!-- If this is true, allow wake from theater mode from window layout flag. -->
    <bool name="config_allowTheaterModeWakeFromWindowLayout">false</bool>
    <!-- If this is true, go to sleep when theater mode is enabled from button press -->
    <bool name="config_goToSleepOnButtonPressTheaterMode">true</bool>
    <!-- If this is true, long press on power button will be available from the non-interactive state -->
    <bool name="config_supportLongPressPowerWhenNonInteractive">false</bool>

    <!-- Auto-rotation behavior -->

    <!-- If true, enables auto-rotation features using the accelerometer.
         Otherwise, auto-rotation is disabled.  Applications may still request
         to use specific orientations but the sensor is ignored and sensor-based
         orientations are not available.  Furthermore, all auto-rotation related
         settings are omitted from the system UI.  In certain situations we may
         still use the accelerometer to determine the orientation, such as when
         docked if the dock is configured to enable the accelerometer. -->
    <bool name="config_supportAutoRotation">true</bool>

    <!-- If true, the screen can be rotated via the accelerometer in all 4
         rotations as the default behavior. -->
    <bool name="config_allowAllRotations">false</bool>

    <!-- If true, the direction rotation is applied to get to an application's requested
         orientation is reversed.  Normally, the model is that landscape is
         clockwise from portrait; thus on a portrait device an app requesting
         landscape will cause a clockwise rotation, and on a landscape device an
         app requesting portrait will cause a counter-clockwise rotation.  Setting
         true here reverses that logic. -->
    <bool name="config_reverseDefaultRotation">false</bool>

    <!-- Sets the minimum and maximum tilt tolerance for each possible rotation.
         This array consists of 4 pairs of values which specify the minimum and maximum
         tilt angle at which the device will transition into each rotation.

         The tilt angle represents the direction in which the plane of the screen is facing;
         it is also known as the angle of elevation.

           -90 degree tilt means that the screen is facing straight down
                           (the device is being held overhead upside-down)
             0 degree tilt means that the screen is facing outwards
                           (the device is being held vertically)
            90 degree tilt means that the screen is facing straight up
                           (the device is resting on a flat table)

        The default tolerances are set conservatively such that the device is more
        likely to remain in its natural orientation than rotate into a counterclockwise,
        clockwise, or reversed posture (with an especially strong bias against the latter)
        to prevent accidental rotation while carrying the device in hand.

        These thresholds may need to be tuned when the device is intended to be
        mounted into a dock with a particularly shallow profile wherein rotation
        would ordinarily have been suppressed.

        It is helpful to consider the desired behavior both when the device is being
        held at a positive tilt (typical case) vs. a negative tilt (reading overhead in
        bed) since they are quite different.  In the overhead case, we typically want
        the device to more strongly prefer to retain its current configuration (in absence
        of a clear indication that a rotation is desired) since the user's head and neck may
        be held at an unusual angle.
    -->
    <integer-array name="config_autoRotationTiltTolerance">
        <!-- rotation:   0 (natural)    --> <item>-25</item> <item>70</item>
        <!-- rotation:  90 (rotate CCW) --> <item>-25</item> <item>65</item>
        <!-- rotation: 180 (reverse)    --> <item>-25</item> <item>60</item>
        <!-- rotation: 270 (rotate CW)  --> <item>-25</item> <item>65</item>
    </integer-array>

    <!-- Lid switch behavior -->

    <!-- The number of degrees to rotate the display when the keyboard is open.
         A value of -1 means no change in orientation by default. -->
    <integer name="config_lidOpenRotation">-1</integer>

    <!-- Indicate whether the lid state impacts the accessibility of
         the physical keyboard.  0 means it doesn't, 1 means it is accessible
         when the lid is open, 2 means it is accessible when the lid is
         closed.  The default is 0. -->
    <integer name="config_lidKeyboardAccessibility">0</integer>

    <!-- Indicate whether the lid state impacts the accessibility of
         the navigation buttons.  0 means it doesn't, 1 means it is accessible
         when the lid is open, 2 means it is accessible when the lid is
         closed.  The default is 0. -->
    <integer name="config_lidNavigationAccessibility">0</integer>

    <!-- Indicate whether closing the lid causes the lockscreen to appear.
         The default is false. -->
    <bool name="config_lidControlsScreenLock">false</bool>

    <!-- Indicate whether closing the lid causes the device to go to sleep and opening
         it causes the device to wake up.
         The default is false. -->
    <bool name="config_lidControlsSleep">false</bool>

    <!-- Desk dock behavior -->

    <!-- The number of degrees to rotate the display when the device is in a desk dock.
         A value of -1 means no change in orientation by default. -->
    <integer name="config_deskDockRotation">-1</integer>

    <!-- Control whether being in the desk dock (and powered) always
         keeps the screen on.  By default it stays on when plugged in to
         AC.  0 will not keep it on; or together 1 to stay on when plugged
         in to AC and 2 to stay on when plugged in to USB.  (So 3 for both.) -->
    <integer name="config_deskDockKeepsScreenOn">1</integer>

    <!-- Control whether being in the desk dock should enable accelerometer
         based screen orientation.  This defaults to true because it is
         common for desk docks to be sold in a variety of form factors
         with different orientations.  Since we cannot always tell these docks
         apart and the docks cannot report their true orientation on their own,
         we rely on gravity to determine the effective orientation. -->
    <bool name="config_deskDockEnablesAccelerometer">true</bool>

    <!-- Control whether a desk dock event should override the default bluetooth
         audio routing, FORCE_BT_DESK_DOCK, with an analog dock, FORCE_ANALOG_DOCK. -->
    <bool name="config_forceAnalogDeskDock">false</bool>

    <!-- Car dock behavior -->

    <!-- The number of degrees to rotate the display when the device is in a car dock.
         A value of -1 means no change in orientation by default. -->
    <integer name="config_carDockRotation">-1</integer>

    <!-- Control whether being in the car dock (and powered) always
         keeps the screen on.  By default it stays on when plugged in to
         AC.  0 will not keep it on; or together 1 to stay on when plugged
         in to AC and 2 to stay on when plugged in to USB.  (So 3 for both.) -->
    <integer name="config_carDockKeepsScreenOn">1</integer>

    <!-- Control whether being in the car dock should enable accelerometer based
         screen orientation.  This defaults to true because putting a device in
         a car dock make the accelerometer more a physical input (like a lid). -->

    <bool name="config_carDockEnablesAccelerometer">true</bool>

    <!--  Control whether to launch Car dock home app when user presses home button or when
          car dock intent is fired.
          In mobile device, usually separate home app is expected in car mode, and this should be
          enabled. But in environments like real car, default home app may be enough, and in that
          case, this can be disabled (set to false). -->
    <bool name="config_enableCarDockHomeLaunch">true</bool>

    <!-- Control whether a car dock event should override the default bluetooth
         audio routing, FORCE_BT_CAR_DOCK, with an analog dock, FORCE_ANALOG_DOCK. -->
    <bool name="config_forceAnalogCarDock">false</bool>

    <!-- HDMI behavior -->

    <!-- The number of degrees to rotate the display when the device has HDMI connected
         but is not in a dock.  A value of -1 means no change in orientation by default.
         Use -1 except on older devices whose Hardware Composer HAL does not
         provide full support for multiple displays.  -->
    <integer name="config_undockedHdmiRotation">-1</integer>

    <!-- Control the default UI mode type to use when there is no other type override
         happening.  One of the following values (See Configuration.java):
             1  UI_MODE_TYPE_NORMAL
             4  UI_MODE_TYPE_TELEVISION
             5  UI_MODE_TYPE_APPLIANCE
             6  UI_MODE_TYPE_WATCH
         Any other values will have surprising consequences. -->
    <integer name="config_defaultUiModeType">1</integer>

    <!--  Control whether to lock UI mode to what is selected from config_defaultUiModeType.
          Once UI mode is locked, applications cannot change it anymore. -->
    <bool name="config_lockUiMode">false</bool>

    <!--  Control whether to lock day/night mode change from normal application. When it is
          true, day / night mode change is only allowed to apps with MODIFY_DAY_NIGHT_MODE
          permission. -->
    <bool name="config_lockDayNightMode">false</bool>

    <!-- Control the default night mode to use when there is no other mode override set.
         One of the following values (see UiModeManager.java):
             0 - MODE_NIGHT_AUTO
             1 - MODE_NIGHT_NO
             2 - MODE_NIGHT_YES
    -->
    <integer name="config_defaultNightMode">1</integer>

    <!-- Control whether Night display is available. This should only be enabled on devices
         with HWC 2.0 or higher. -->
    <bool name="config_nightDisplayAvailable">false</bool>

    <!-- Default mode to control how Night display is automatically activated.
         One of the following values (see NightDisplayController.java):
             0 - AUTO_MODE_DISABLED
             1 - AUTO_MODE_CUSTOM
             2 - AUTO_MODE_TWILIGHT
    -->
    <integer name="config_defaultNightDisplayAutoMode">0</integer>

    <!-- Default time when Night display is automatically activated.
         Represented as milliseconds from midnight (e.g. 79200000 == 10pm). -->
    <integer name="config_defaultNightDisplayCustomStartTime">79200000</integer>

    <!-- Default time when Night display is automatically deactivated.
         Represented as milliseconds from midnight (e.g. 21600000 == 6am). -->
    <integer name="config_defaultNightDisplayCustomEndTime">21600000</integer>

    <!-- Indicate whether to allow the device to suspend when the screen is off
         due to the proximity sensor.  This resource should only be set to true
         if the sensor HAL correctly handles the proximity sensor as a wake-up source.
         Otherwise, the device may fail to wake out of suspend reliably.
         The default is false. -->
    <bool name="config_suspendWhenScreenOffDueToProximity">false</bool>

    <!-- Control the behavior when the user long presses the power button.
            0 - Nothing
            1 - Global actions menu
            2 - Power off (with confirmation)
            3 - Power off (without confirmation)
    -->
    <integer name="config_longPressOnPowerBehavior">1</integer>

    <!-- Control the behavior when the user long presses the back button.  Non-zero values are only
         valid for watches as part of CDD/CTS.
            0 - Nothing
            1 - Go to voice assist
    -->
    <integer name="config_longPressOnBackBehavior">0</integer>

    <!-- Control the behavior when the user panic presses the back button.
            0 - Nothing
            1 - Go to home
    -->
    <integer name="config_backPanicBehavior">0</integer>

    <!-- Control the behavior when the user short presses the power button.
            0 - Nothing
            1 - Go to sleep (doze)
            2 - Really go to sleep (don't doze)
            3 - Really go to sleep and go home (don't doze)
    -->
    <integer name="config_shortPressOnPowerBehavior">1</integer>

    <!-- Control the behavior when the user double presses the power button.
            0 - Nothing
            1 - Toggle theater mode setting
            2 - Brightness boost
    -->
    <integer name="config_doublePressOnPowerBehavior">0</integer>

    <!-- Control the behavior when the user triple presses the power button.
            0 - Nothing
            1 - Toggle theater mode setting
            2 - Brightness boost
    -->
    <integer name="config_triplePressOnPowerBehavior">0</integer>

    <!-- Control the behavior when the user presses the sleep button.
            0 - Go to sleep (doze)
            1 - Go to sleep (doze) and go home
    -->
    <integer name="config_shortPressOnSleepBehavior">0</integer>

    <!-- Package name for default keyguard appwidget [DO NOT TRANSLATE] -->
    <string name="widget_default_package_name" translatable="false"></string>

    <!-- Class name for default keyguard appwidget [DO NOT TRANSLATE] -->
    <string name="widget_default_class_name" translatable="false"></string>

    <!-- Indicate whether the SD card is accessible without removing the battery. -->
    <bool name="config_batterySdCardAccessibility">false</bool>

    <!-- List of file paths for USB host busses to exclude from USB host support.
         For example, if the first USB bus on the device is used to communicate
         with the modem or some other restricted hardware, add "/dev/bus/usb/001/"
         to this list.  If this is empty, no parts of the host USB bus will be excluded.
    -->
    <string-array name="config_usbHostBlacklist" translatable="false">
    </string-array>

    <!-- List of paths to serial ports that are available to the serial manager.
         for example, /dev/ttyUSB0
    -->
    <string-array translatable="false" name="config_serialPorts">
    </string-array>

    <!-- Vibrator pattern for feedback about a long screen/key press -->
    <integer-array name="config_longPressVibePattern">
        <item>0</item>
        <item>1</item>
        <item>20</item>
        <item>21</item>
    </integer-array>

    <!-- Vibrator pattern for feedback about touching a virtual key -->
    <integer-array name="config_virtualKeyVibePattern">
        <item>0</item>
        <item>10</item>
        <item>20</item>
        <item>30</item>
    </integer-array>

    <!-- Vibrator pattern for a very short but reliable vibration for soft keyboard tap -->
    <integer-array name="config_keyboardTapVibePattern">
        <item>40</item>
    </integer-array>

    <!-- Vibrator pattern for feedback when selecting an hour/minute tick of a Clock -->
    <integer-array name="config_clockTickVibePattern">
        <item>125</item>
        <item>30</item>
    </integer-array>

    <!-- Vibrator pattern for feedback when selecting a day/month/year date of a Calendar -->
    <integer-array name="config_calendarDateVibePattern">
        <item>125</item>
        <item>30</item>
    </integer-array>

    <!-- Vibrator pattern for feedback about booting with safe mode disabled -->
    <integer-array name="config_safeModeDisabledVibePattern">
        <item>0</item>
        <item>1</item>
        <item>20</item>
        <item>21</item>
    </integer-array>

    <!-- Vibrator pattern for feedback about booting with safe mode disabled -->
    <integer-array name="config_safeModeEnabledVibePattern">
        <item>0</item>
        <item>1</item>
        <item>20</item>
        <item>21</item>
        <item>500</item>
        <item>600</item>
    </integer-array>

    <!-- Vibrator pattern for feedback about hitting a scroll barrier -->
    <integer-array name="config_scrollBarrierVibePattern">
        <item>0</item>
        <item>15</item>
        <item>10</item>
        <item>10</item>
    </integer-array>

    <!-- Vibrator pattern for feedback about a context click -->
    <integer-array name="config_contextClickVibePattern">
        <item>0</item>
        <item>1</item>
        <item>20</item>
        <item>21</item>
    </integer-array>

    <bool name="config_use_strict_phone_number_comparation">false</bool>

    <!-- Display low battery warning when battery level dips to this value.
         Also, the battery stats are flushed to disk when we hit this level.  -->
    <integer name="config_criticalBatteryWarningLevel">5</integer>

    <!-- Shutdown if the battery temperature exceeds (this value * 0.1) Celsius. -->
    <integer name="config_shutdownBatteryTemperature">680</integer>

    <!-- Display low battery warning when battery level dips to this value -->
    <integer name="config_lowBatteryWarningLevel">15</integer>

    <!-- Close low battery warning when battery level reaches the lowBatteryWarningLevel
         plus this -->
    <integer name="config_lowBatteryCloseWarningBump">5</integer>

    <!-- Default color for notification LED. -->
    <color name="config_defaultNotificationColor">#ffffffff</color>

    <!-- Default LED on time for notification LED in milliseconds. -->
    <integer name="config_defaultNotificationLedOn">500</integer>

    <!-- Default LED off time for notification LED in milliseconds. -->
    <integer name="config_defaultNotificationLedOff">2000</integer>

    <!-- Default value for led color when battery is low on charge -->
    <integer name="config_notificationsBatteryLowARGB">0xFFFF0000</integer>

    <!-- Default value for led color when battery is medium charged -->
    <integer name="config_notificationsBatteryMediumARGB">0xFFFFFF00</integer>

    <!-- Default value for led color when battery is fully charged -->
    <integer name="config_notificationsBatteryFullARGB">0xFF00FF00</integer>

    <!-- Default value for LED on time when the battery is low on charge in miliseconds -->
    <integer name="config_notificationsBatteryLedOn">125</integer>

    <!-- Is the notification LED intrusive? Used to decide if there should be a disable option -->
    <bool name="config_intrusiveNotificationLed">false</bool>

    <!-- Default value for LED off time when the battery is low on charge in miliseconds -->
    <integer name="config_notificationsBatteryLedOff">2875</integer>

    <!-- Number of notifications to keep in the notification service historical archive -->
    <integer name="config_notificationServiceArchiveSize">100</integer>

    <!-- Allow the menu hard key to be disabled in LockScreen on some devices -->
    <bool name="config_disableMenuKeyInLockScreen">false</bool>

    <!-- Don't show lock screen before unlock screen (PIN/pattern/password) -->
    <bool name="config_enableLockBeforeUnlockScreen">false</bool>

    <!-- Disable lockscreen rotation by default -->
    <bool name="config_enableLockScreenRotation">false</bool>

    <!-- Enable lockscreen translucent decor by default -->
    <bool name="config_enableLockScreenTranslucentDecor">true</bool>

    <!-- Enable translucent decor by default -->
    <bool name="config_enableTranslucentDecor">true</bool>

    <!-- Is the device capable of hot swapping an UICC Card -->
    <bool name="config_hotswapCapable">false</bool>

    <!-- Component name of the ICC hotswap prompt for restart dialog -->
    <string name="config_iccHotswapPromptForRestartDialogComponent" translateable="false">@null</string>

    <!-- Enable puk unlockscreen by default.
         If unlock screen is disabled, the puk should be unlocked through Emergency Dialer -->
    <bool name="config_enable_puk_unlock_screen">true</bool>

    <!-- Enable emergency call when sim is locked or puk locked. Some countries/carriers do not
         allow emergency calls to be placed without the IMSI, which is locked in the SIM.
         If so, this should be set to 'false' in an overlay. -->
    <bool name="config_enable_emergency_call_while_sim_locked">true</bool>

    <!-- Control the behavior when the user long presses the home button.
            0 - Nothing
            1 - Menu key
            2 - Recent apps view in SystemUI
            3 - Launch assist intent
            4 - Voice Search
            5 - In-app Search
            6 - Launch camera
            7 - Sleep
            8 - Last app
            9 - Toggle split screen
         This needs to match the constants in
         policy/src/com/android/internal/policy/impl/PhoneWindowManager.java
    -->
    <integer name="config_longPressOnHomeBehavior">2</integer>

    <!-- Control the behavior when the user double-taps the home button.
            0 - Nothing
            1 - Menu key
            2 - Recent apps view in SystemUI
            3 - Launch assist intent
            4 - Voice Search
            5 - In-app Search
            6 - Launch camera
            7 - Sleep
            8 - Last app
            9 - Toggle split screen
         This needs to match the constants in
         policy/src/com/android/internal/policy/impl/PhoneWindowManager.java
    -->
    <integer name="config_doubleTapOnHomeBehavior">0</integer>

    <!-- Control the behavior when the user long presses the menu button.
            0 - Nothing
            1 - Menu key
            2 - Recent apps view in SystemUI
            3 - Launch assist intent
            4 - Voice Search
            5 - In-app Search
            6 - Launch camera
            7 - Sleep
            8 - Last app
            9 - Toggle split screen
         This needs to match the constants in
         policy/src/com/android/internal/policy/impl/PhoneWindowManager.java
    -->
    <integer name="config_longPressOnMenuBehavior">3</integer>

    <!-- Control the behavior when the user long presses the app switch button.
            0 - Nothing
            1 - Menu key
            2 - Recent apps view in SystemUI
            3 - Launch assist intent
            4 - Voice Search
            5 - In-app Search
            6 - Launch camera
            7 - Sleep
            8 - Last app
            9 - Toggle split screen
         This needs to match the constants in
         services/core/java/com/android/server/policy/policy/impl/PhoneWindowManager.java
    -->
    <integer name="config_longPressOnAppSwitchBehavior">9</integer>

    <!-- Hardware keys present on the device, stored as a bit field.
         This integer should equal the sum of the corresponding value for each
         of the following keys present:
             1 - Home
             2 - Back
             4 - Menu
             8 - Assistant (search)
            16 - App switch
            32 - Camera
            64 - Volume rocker
         For example, a device with Home, Back and Menu keys would set this
         config to 7. -->
    <integer name="config_deviceHardwareKeys">79</integer>

    <!-- Hardware keys present on the device with the ability to wake, stored as a bit field.
         This integer should equal the sum of the corresponding value for each
         of the following keys present:
             1 - Home
             2 - Back
             4 - Menu
             8 - Assistant (search)
            16 - App switch
            32 - Camera
            64 - Volume rocker
         For example, a device with Home, Back and Menu keys would set this
         config to 7. -->
    <integer name="config_deviceHardwareWakeKeys">79</integer>

    <!-- Minimum screen brightness setting allowed by the power manager.
         The user is forbidden from setting the brightness below this level. -->
    <integer name="config_screenBrightnessSettingMinimum">10</integer>

    <!-- Maximum screen brightness allowed by the power manager.
         The user is forbidden from setting the brightness above this level. -->
    <integer name="config_screenBrightnessSettingMaximum">255</integer>

    <!-- Default screen brightness setting.
         Must be in the range specified by minimum and maximum. -->
    <integer name="config_screenBrightnessSettingDefault">102</integer>

    <!-- Default screen brightness for VR setting. -->
    <integer name="config_screenBrightnessForVrSettingDefault">86</integer>

    <!-- Minimum screen brightness setting allowed for VR. Device panels start increasing pulse
         width as brightness decreases below this theshold. -->
    <integer name="config_screenBrightnessForVrSettingMinimum">79</integer>

    <!-- Maximum screen brightness setting allowed for VR. -->
    <integer name="config_screenBrightnessForVrSettingMaximum">255</integer>

    <!-- Screen brightness used to dim the screen while dozing in a very low power state.
         May be less than the minimum allowed brightness setting
         that can be set by the user. -->
    <integer name="config_screenBrightnessDoze">1</integer>

    <!-- Allow automatic adjusting of the screen brightness while dozing in low power state. -->
    <bool name="config_allowAutoBrightnessWhileDozing">false</bool>

    <!-- Stability requirements in milliseconds for accepting a new brightness level.  This is used
         for debouncing the light sensor.  Different constants are used to debounce the light sensor
         when adapting to brighter or darker environments.  This parameter controls how quickly
         brightness changes occur in response to an observed change in light level that exceeds the
         hysteresis threshold. -->
    <integer name="config_autoBrightnessBrighteningLightFastDebounce">500</integer>
    <integer name="config_autoBrightnessBrighteningLightDebounce">4000</integer>
    <integer name="config_autoBrightnessDarkeningLightDebounce">8000</integer>

    <!-- Initial light sensor event rate in milliseconds for automatic brightness control. This is
         used for obtaining the first light sample when the device stops dozing.

         Set this to 0 to disable this feature. -->
    <integer name="config_autoBrightnessInitialLightSensorRate">0</integer>

    <!-- Light sensor event rate in milliseconds for automatic brightness control. -->
    <integer name="config_autoBrightnessLightSensorRate">250</integer>

    <!-- The maximum range of gamma adjustment possible using the screen
         auto-brightness adjustment setting. -->
    <fraction name="config_autoBrightnessAdjustmentMaxGamma">300%</fraction>

    <!-- If we allow automatic adjustment of screen brightness while dozing, how many times we want
         to reduce it to preserve the battery. Value of 100% means no scaling. -->
    <fraction name="config_screenAutoBrightnessDozeScaleFactor">100%</fraction>

    <!-- When the screen is turned on, the previous estimate of the ambient light level at the time
         the screen was turned off is restored and is used to determine the initial screen
         brightness.

         If this flag is true, then the ambient light level estimate will be promptly recomputed
         after the warm-up interface and the screen brightness will be adjusted immediately.

         If this flag is false, then the ambient light level estimate will be adjusted more
         gradually in the same manner that normally happens when the screen is on according to the
         brightening or dimming debounce thresholds.  As a result, it may take somewhat longer to
         adapt to the environment.  This mode may be better suited for watches. -->
    <bool name="config_autoBrightnessResetAmbientLuxAfterWarmUp">true</bool>

    <!-- Period of time in which to consider light samples in milliseconds. -->
    <integer name="config_autoBrightnessAmbientLightHorizon">10000</integer>

    <!-- This flag enables light sensor sampling while dozing. A single sample is taken upon
         entering doze mode, and another sample is taken every time the display enters STATE_DOZE
         or STATE_DOZE_SUSPEND. It is recommended that config_dozeSensorLuxLevels and
         config_dozeBrightnessBacklightValues have entries so that the doze mode brightness can be
         determined dynamically.
     -->
    <bool name="config_allowAutoBrightnessActiveDozeLightSensor">false</bool>

    <!-- This flag should be used with config_allowAutoBrightnessActiveDozeLightSensor set to true.

         The screen brightness of a device is based off of a ring buffer of the last n seconds of
         ambient light sensor sample readings.

         If this flag is true, then this buffer is cleared every time a new sample is taken in doze
         mode and the screen brightness is based off the new reading. This mode may be better suited
         for watches.

         If this flag is false, then this buffer is untouched. -->
    <bool name="config_useNewSensorSamplesForDoze">false</bool>

    <!-- Screen brightness used to dim the screen when the user activity
         timeout expires.  May be less than the minimum allowed brightness setting
         that can be set by the user. -->
    <integer name="config_screenBrightnessDim">10</integer>

    <!-- Minimum allowable screen brightness to use in a very dark room.
         This value sets the floor for the darkest possible auto-brightness
         adjustment.  It is expected to be somewhat less than the first entry in
         config_autoBrightnessLcdBacklightValues so as to allow the user to have
         some range of adjustment to dim the screen further than usual in very
         dark rooms. The contents of the screen must still be clearly visible
         in darkness (although they may not be visible in a bright room). -->
    <integer name="config_screenBrightnessDark">1</integer>

    <!-- Array of light sensor LUX values to define our levels for auto backlight brightness support.
         The N entries of this array define N + 1 control points as follows:
         (1-based arrays)

         Point 1:            (0, value[1]):             lux <= 0
         Point 2:     (level[1], value[2]):  0        < lux <= level[1]
         Point 3:     (level[2], value[3]):  level[2] < lux <= level[3]
         ...
         Point N+1: (level[N], value[N+1]):  level[N] < lux

         The control points must be strictly increasing.  Each control point
         corresponds to an entry in the brightness backlight values arrays.
         For example, if LUX == level[1] (first element of the levels array)
         then the brightness will be determined by value[2] (second element
         of the brightness values array).

         Spline interpolation is used to determine the auto-brightness
         backlight values for LUX levels between these control points.

         Must be overridden in platform specific overlays -->
    <integer-array name="config_autoBrightnessLevels">
    </integer-array>

    <!-- Array of output values for LCD backlight corresponding to the LUX values
         in the config_autoBrightnessLevels array.  This array should have size one greater
         than the size of the config_autoBrightnessLevels array.
         The brightness values must be between 0 and 255 and be non-decreasing.
         This must be overridden in platform specific overlays -->
    <integer-array name="config_autoBrightnessLcdBacklightValues">
    </integer-array>

    <!-- Array of output values for button backlight corresponding to the LUX values
         in the config_autoBrightnessLevels array.  This array should have size one greater
         than the size of the config_autoBrightnessLevels array.
         The brightness values must be between 0 and 255 and be non-decreasing.
         This must be overridden in platform specific overlays -->
    <integer-array name="config_autoBrightnessButtonBacklightValues">
    </integer-array>

    <!-- Array of output values for keyboard backlight corresponding to the LUX values
         in the config_autoBrightnessLevels array.  This array should have size one greater
         than the size of the config_autoBrightnessLevels array.
         The brightness values must be between 0 and 255 and be non-decreasing.
         This must be overridden in platform specific overlays -->
    <integer-array name="config_autoBrightnessKeyboardBacklightValues">
    </integer-array>

<<<<<<< HEAD
    <integer name="config_buttonBrightnessSettingDefault">255</integer>
    <integer name="config_keyboardBrightnessSettingDefault">0</integer>
    <bool name="config_deviceHasVariableButtonBrightness">false</bool>
=======
    <!-- Array of hysteresis constraint values for brightening, represented as tenths of a
         percent. The length of this array is assumed to be one greater than
         config_dynamicHysteresisLuxLevels. The brightening threshold is calculated as
         lux * (1.0f + CONSTRAINT_VALUE). When the current lux is higher than this threshold,
         the screen brightness is recalculated. See the config_dynamicHysteresisLuxLevels
         description for how the constraint value is chosen. -->
    <integer-array name="config_dynamicHysteresisBrightLevels">
        <item>100</item>
    </integer-array>

    <!-- Array of hysteresis constraint values for darkening, represented as tenths of a
         percent. The length of this array is assumed to be one greater than
         config_dynamicHysteresisLuxLevels. The darkening threshold is calculated as
         lux * (1.0f - CONSTRAINT_VALUE). When the current lux is lower than this threshold,
         the screen brightness is recalculated. See the config_dynamicHysteresisLuxLevels
         description for how the constraint value is chosen. -->
    <integer-array name="config_dynamicHysteresisDarkLevels">
        <item>200</item>
    </integer-array>

    <!-- Array of ambient lux threshold values. This is used for determining hysteresis constraint
         values by calculating the index to use for lookup and then setting the constraint value
         to the corresponding value of the array. The new brightening hysteresis constraint value
         is the n-th element of config_dynamicHysteresisBrightLevels, and the new darkening
         hysteresis constraint value is the n-th element of config_dynamicHysteresisDarkLevels.

         The (zero-based) index is calculated as follows: (MAX is the largest index of the array)
         condition                      calculated index
         value < lux[0]                 0
         lux[n] <= value < lux[n+1]     n+1
         lux[MAX] <= value              MAX+1 -->
    <integer-array name="config_dynamicHysteresisLuxLevels">
    </integer-array>

    <!-- Array of ambient light sensor lux threshold values for determining screen brightness for
         devices that have both an ambient light sensor and the screen on while dozing. This is
         used to determine the screen brightness while dozing by calculating the index to use for
         lookup and then setting the screen brightness value to the corresponding value of
         config_dozeBrightnessBacklightValues.

         The (zero-based) index is calculated as follows: (MAX is the largest index of the array)
         condition                      calculated index
         value < lux[0]                 0
         lux[n] <= value < lux[n+1]     n+1
         lux[MAX] <= value              MAX+1 -->
    <integer-array name="config_dozeSensorLuxLevels">
    </integer-array>

    <!-- Array of values for determining screen brightness for devices that have both an ambient
         light sensor and the screen on while dozing. The length of this array is assumed to be one
         greater than config_dozeModeSensorLuxLevels if they are not both empty. See the
         config_dozeModeSensorLuxLevels description for how the backlight value is chosen. -->
    <integer-array name="config_dozeBrightnessBacklightValues">
    </integer-array>
>>>>>>> 6422e8fb

    <!-- Amount of time it takes for the light sensor to warm up in milliseconds.
         For this time after the screen turns on, the Power Manager
         will not debounce light sensor readings -->
    <integer name="config_lightSensorWarmupTime">0</integer>

    <!-- Enables swipe versus poly-finger touch disambiguation in the KeyboardView -->
    <bool name="config_swipeDisambiguation">true</bool>

    <!-- Specifies the amount of time to disable virtual keys after the screen is touched
         in order to filter out accidental virtual key presses due to swiping gestures
         or taps near the edge of the display.  May be 0 to disable the feature.
         It is recommended that this value be no more than 250 ms.
         This feature should be disabled for most devices. -->
    <integer name="config_virtualKeyQuietTimeMillis">0</integer>

    <!-- A list of potential packages, in priority order, that may contain an
         ephemeral resolver. Each package will be be queried for a component
         that has been granted the PACKAGE_EPHEMERAL_AGENT permission.
         This may be empty if ephemeral apps are not supported. -->
    <string-array name="config_ephemeralResolverPackage" translatable="false">
        <!-- Add packages here -->
    </string-array>

    <!-- Component name of the default wallpaper. This will be ImageWallpaper if not
         specified -->
    <string name="default_wallpaper_component" translatable="false">@null</string>

    <!-- By default a product has no distinct default lock wallpaper -->
    <item name="default_lock_wallpaper" type="drawable">@null</item>

    <!-- Component name of the built in wallpaper used to display bitmap wallpapers. This must not be null. -->
    <string name="image_wallpaper_component" translatable="false">com.android.systemui/com.android.systemui.ImageWallpaper</string>

    <!-- True if WallpaperService is enabled -->
    <bool name="config_enableWallpaperService">true</bool>

    <!-- Whether to enable network location overlay which allows network
         location provider to be replaced by an app at run-time. When disabled,
         only the config_networkLocationProviderPackageName package will be
         searched for network location provider, otherwise packages whose
         signature matches the signatures of config_locationProviderPackageNames
         will be searched, and the service with the highest version number will
         be picked. Anyone who wants to disable the overlay mechanism can set it
         to false.
         -->
    <bool name="config_enableNetworkLocationOverlay" translatable="false">true</bool>
    <!-- Package name providing network location support. Used only when
         config_enableNetworkLocationOverlay is false. -->
    <string name="config_networkLocationProviderPackageName" translatable="false">@null</string>

    <!-- Whether to enable fused location provider overlay which allows fused
         location provider to be replaced by an app at run-time. When disabled,
         only the config_fusedLocationProviderPackageName package will be
         searched for fused location provider, otherwise packages whose
         signature matches the signatures of config_locationProviderPackageNames
         will be searched, and the service with the highest version number will
         be picked. Anyone who wants to disable the overlay mechanism can set it
         to false.
         -->
    <bool name="config_enableFusedLocationOverlay" translatable="false">true</bool>
    <!-- Package name providing fused location support. Used only when
         config_enableFusedLocationOverlay is false. -->
    <string name="config_fusedLocationProviderPackageName" translatable="false">com.android.location.fused</string>

    <!-- Whether to enable Hardware FLP overlay which allows Hardware FLP to be
         replaced by an app at run-time. When disabled, only the
         config_hardwareFlpPackageName package will be searched for Hardware Flp,
         otherwise packages whose signature matches the signatures of
         config_locationProviderPackageNames will be searched, and the service
         with the highest version number will be picked. Anyone who wants to
         disable the overlay mechanism can set it to false.
         -->
    <bool name="config_enableHardwareFlpOverlay" translatable="false">true</bool>
    <!-- Package name providing Hardware Flp. Used only when
         config_enableHardwareFlpOverlay is false. -->
    <string name="config_hardwareFlpPackageName" translatable="false">com.android.location.fused</string>

    <!-- Whether to enable geocoder overlay which allows geocoder to be replaced
         by an app at run-time. When disabled, only the
         config_geocoderProviderPackageName package will be searched for
         geocoder, otherwise packages whose signature matches the signatures of
         config_locationProviderPackageNames will be searched, and the service
         with the highest version number will be picked. Anyone who wants to
         disable the overlay mechanism can set it to false.
         -->
    <bool name="config_enableGeocoderOverlay" translatable="false">true</bool>
    <!-- Package name providing geocoder API support. Used only when
         config_enableGeocoderOverlay is false. -->
    <string name="config_geocoderProviderPackageName" translatable="false">@null</string>

    <!-- Whether to enable geofence overlay which allows geofence to be replaced
         by an app at run-time. When disabled, only the
         config_geofenceProviderPackageName package will be searched for
         geofence implementation, otherwise packages whose signature matches the
         signatures of config_locationProviderPackageNames will be searched, and
         the service with the highest version number will be picked. Anyone who
         wants to disable the overlay mechanism can set it to false.
         -->
    <bool name="config_enableGeofenceOverlay" translatable="false">true</bool>
    <!-- Package name providing geofence API support. Used only when
         config_enableGeofenceOverlay is false. -->
    <string name="config_geofenceProviderPackageName" translatable="false">@null</string>

    <!-- Whether to enable Hardware Activity-Recognition overlay which allows Hardware
         Activity-Recognition to be replaced by an app at run-time. When disabled, only the
         config_activityRecognitionHardwarePackageName package will be searched for
         its implementation, otherwise packages whose signature matches the
         signatures of config_locationProviderPackageNames will be searched, and
         the service with the highest version number will be picked. Anyone who
         wants to disable the overlay mechanism can set it to false.
         -->
    <bool name="config_enableActivityRecognitionHardwareOverlay" translatable="false">true</bool>
    <!-- Package name providing Hardware Activity-Recognition API support. Used only when
         config_enableActivityRecognitionHardwareOverlay is false. -->
    <string name="config_activityRecognitionHardwarePackageName" translatable="false">@null</string>

    <!-- Package name(s) containing location provider support.
         These packages can contain services implementing location providers,
         such as the Geocode Provider, Network Location Provider, and
         Fused Location Provider. They will each be searched for
         service components implementing these providers.
         It is strongly recommended that the packages explicitly named
         below are on the system image, so that they will not map to
         a 3rd party application.
         The location framework also has support for installation
         of new location providers at run-time. The new package does not
         have to be explicitly listed here, however it must have a signature
         that matches the signature of at least one package on this list.
         -->
    <string-array name="config_locationProviderPackageNames" translatable="false">
        <!-- The standard AOSP fused location provider -->
        <item>com.android.location.fused</item>
    </string-array>

    <!-- This string array can be overriden to enable test location providers initially. -->
    <!-- Array of "[locationProviderName],[requiresNetwork],
         [requiresSatellite],[requiresCell],[hasMonetaryCost],
         [supportAltitute],[supportsSpeed],[supportsBearing],
         [powerRequirement],[accuracy]" -->
    <!-- powerRequirement is defined in android.location.Criteria
         0 = NO_REQUIREMENT / 1 = POWER_LOW / 2 = POWER_MEDIUM / 3 = POWER_HIGH -->
    <!-- accuracy is defined in anroid.location.Criteria
         1 = ACCURACY_FINE / 2 = ACCURACY_COARSE -->
    <string-array name="config_testLocationProviders" translatable="false">
        <!-- Example test network location provider
        <item>network,false,false,false,false,true,true,true,1,2</item>
        -->
    </string-array>

    <!-- Component name of the combo network location provider. -->
    <string name="config_comboNetworkLocationProvider" translatable="false">@null</string>

    <!-- Boolean indicating if current platform supports bluetooth SCO for off call
    use cases -->
    <bool name="config_bluetooth_sco_off_call">true</bool>

    <!-- Boolean indicating if current platform supports bluetooth wide band
         speech -->
    <bool name="config_bluetooth_wide_band_speech">true</bool>

    <!-- Boolean indicating if current platform need do one-time bluetooth address
         re-validation -->
    <bool name="config_bluetooth_address_validation">false</bool>

    <!-- Boolean indicating if current platform supports BLE peripheral mode -->
    <bool name="config_bluetooth_le_peripheral_mode_supported">false</bool>

    <!-- Max number of scan filters supported by blutooth controller. 0 if the
         device does not support hardware scan filters-->
    <integer translatable="false" name="config_bluetooth_max_scan_filters">0</integer>

    <!-- Max number of advertisers supported by bluetooth controller. 0 if the
         device does not support multiple advertisement-->
    <integer translatable="false" name="config_bluetooth_max_advertisers">0</integer>

    <!-- Idle current for bluetooth controller. 0 by default-->
    <integer translatable="false" name="config_bluetooth_idle_cur_ma">1</integer>

    <!-- Rx current for bluetooth controller. 0 by default-->
    <integer translatable="false" name="config_bluetooth_rx_cur_ma">2</integer>

    <!-- Tx current for bluetooth controller. 0 by default-->
    <integer translatable="false" name="config_bluetooth_tx_cur_ma">3</integer>

    <!-- Operating volatage for bluetooth controller. 0 by default-->
    <integer translatable="false" name="config_bluetooth_operating_voltage_mv">4</integer>

    <!-- Whether supported profiles should be reloaded upon enabling bluetooth -->
    <bool name="config_bluetooth_reload_supported_profiles_when_enabled">false</bool>

    <!-- The default data-use polling period. -->
    <integer name="config_datause_polling_period_sec">600</integer>

    <!-- The default data-use threshold in bytes. 0 disables-->
    <integer name="config_datause_threshold_bytes">0</integer>

    <!-- The default reduced-datarate value in kilobits per sec -->
    <integer name="config_datause_throttle_kbitsps">300</integer>

    <!-- The default iface on which to monitor data use -->
    <string name="config_datause_iface" translatable="false">rmnet0</string>

    <!-- The default reduced-datarate notification mask -->
    <!-- 2 means give warning -->
    <integer name="config_datause_notification_type">2</integer>

    <!-- If Voice Radio Technology is RIL_RADIO_TECHNOLOGY_LTE:14 or
         RIL_RADIO_TECHNOLOGY_UNKNOWN:0 this is the value that should be used instead.
         A configuration value of RIL_RADIO_TECHNOLOGY_UNKNOWN:0 means
         there is no replacement value and that the default assumption
         for phone type (GSM) should be used. -->
    <integer name="config_volte_replacement_rat">0</integer>

    <!-- Flag indicating whether the current device is "voice capable".
         If true, this means that the device supports circuit-switched
         (i.e. voice) phone calls over the telephony network, and is
         allowed to display the in-call UI while a cellular voice call is
         active.  This can be overridden to false for "data only" devices
         which can't make voice calls and don't support any in-call UI.

         Note: this flag is subtly different from the
         PackageManager.FEATURE_TELEPHONY system feature, which is
         available on *any* device with a telephony radio, even if the
         device is data-only. -->
    <bool name="config_voice_capable">true</bool>

    <!-- Flag indicating that an outbound call must have a call capable phone account
         that has declared it can process the call's handle. -->
    <bool name="config_requireCallCapableAccountForHandle">false</bool>

    <!-- Flag indicating if the user is notified when the mobile network access is restricted -->
    <bool name="config_user_notification_of_restrictied_mobile_access">true</bool>

    <!-- Flag indicating whether the current device allows sms service.
         If true, this means that the device supports both sending and
         receiving sms via the telephony network.
         This can be overridden to false for "data only" devices
         which can't send and receive sms message.

         Note: Disable SMS also disable voicemail waiting sms,
               cell broadcasting sms, and MMS. -->
    <bool name="config_sms_capable">true</bool>

    <!-- Default SMS Application. This will be the default SMS application when
         the phone first boots. The user can then change the default app to one
         of their choosing.
         This can be overridden for devices where a different default SMS
         application is desired.

         If this string is empty or the specified package does not exist, then
         the platform will search for an SMS app and use that (if there is one)-->
    <string name="default_sms_application" translatable="false">com.android.messaging</string>

    <!-- Default web browser.  This is the package name of the application that will
         be the default browser when the device first boots.  Afterwards the user
         can select whatever browser app they wish to use as the default.

         If this string is empty or the specified package does not exist, then
         the behavior will be as though no app was named as an explicit default. -->
    <string name="default_browser" translatable="false"></string>

    <!-- Enable/disable default bluetooth profiles:
        HSP_AG, ObexObjectPush, Audio, NAP -->
    <bool name="config_bluetooth_default_profiles">true</bool>

    <!-- IP address of the dns server to use if nobody else suggests one -->
    <string name="config_default_dns_server" translatable="false">8.8.8.8</string>

    <!-- The default mobile provisioning apn. Empty by default, maybe overridden by
         an mcc/mnc specific config.xml -->
    <string name="mobile_provisioning_apn" translatable="false"></string>

    <!-- The default mobile provisioning url. Empty by default, maybe overridden by
         an mcc/mnc specific config.xml -->
    <string name="mobile_provisioning_url" translatable="false"></string>

    <!-- The default character set for GsmAlphabet -->
    <!-- Empty string means MBCS is not considered -->
    <string name="gsm_alphabet_default_charset" translatable="false"></string>

    <!-- Enables SIP on WIFI only -->
    <bool name="config_sip_wifi_only">false</bool>

    <!-- Enables built-in SIP phone capability -->
    <bool name="config_built_in_sip_phone">true</bool>

    <!-- Boolean indicating if restoring network selection should be skipped -->
    <!-- The restoring is handled by modem if it is true-->
    <bool translatable="false" name="skip_restoring_network_selection">false</bool>

    <!-- Maximum number of database connections opened and managed by framework layer
         to handle queries on each database when using Write-Ahead Logging. -->
    <integer name="db_connection_pool_size">4</integer>

    <!-- The default journal mode to use use when Write-Ahead Logging is not active.
         Choices are: OFF, DELETE, TRUNCATE, PERSIST and MEMORY.
         PERSIST may improve performance by reducing how often journal blocks are
         reallocated (compared to truncation) resulting in better data block locality
         and less churn of the storage media. -->
    <string name="db_default_journal_mode" translatable="false">PERSIST</string>

    <!-- Maximum size of the persistent journal file in bytes.
         If the journal file grows to be larger than this amount then SQLite will
         truncate it after committing the transaction. -->
    <integer name="db_journal_size_limit">524288</integer>

    <!-- The database synchronization mode when using the default journal mode.
         FULL is safest and preserves durability at the cost of extra fsyncs.
         NORMAL also preserves durability in non-WAL modes and uses checksums to ensure
         integrity although there is a small chance that an error might go unnoticed.
         Choices are: FULL, NORMAL, OFF. -->
    <string name="db_default_sync_mode" translatable="false">FULL</string>

    <!-- The database synchronization mode when using Write-Ahead Logging.
         FULL is safest and preserves durability at the cost of extra fsyncs.
         NORMAL sacrifices durability in WAL mode because syncs are only performed before
         and after checkpoint operations.  If checkpoints are infrequent and power loss
         occurs, then committed transactions could be lost and applications might break.
         Choices are: FULL, NORMAL, OFF. -->
    <string name="db_wal_sync_mode" translatable="false">FULL</string>

    <!-- The Write-Ahead Log auto-checkpoint interval in database pages (typically 1 to 4KB).
         The log is checkpointed automatically whenever it exceeds this many pages.
         When a database is reopened, its journal mode is set back to the default
         journal mode, which may cause a checkpoint operation to occur.  Checkpoints
         can also happen at other times when transactions are committed.
         The bigger the WAL file, the longer a checkpoint operation takes, so we try
         to keep the WAL file relatively small to avoid long delays.
         The size of the WAL file is also constrained by 'db_journal_size_limit'. -->
    <integer name="db_wal_autocheckpoint">100</integer>

    <!-- Max space (in MB) allocated to DownloadManager to store the downloaded
         files if they are to be stored in DownloadManager's data dir,
         which typically is /data/data/com.android.providers.downloads/files -->
    <integer name="config_downloadDataDirSize">200</integer>

    <!-- Max number of downloads allowed to proceed concurrently -->
    <integer name="config_MaxConcurrentDownloadsAllowed">5</integer>

    <!-- When the free space available in DownloadManager's data dir falls
         below the percentage value specified by this param, DownloadManager
         starts removing files to try to make percentage of available
         free space above this threshold value. -->
    <integer name="config_downloadDataDirLowSpaceThreshold">10</integer>

    <!-- The URL that should be sent in an x-wap-profile header with an HTTP request,
         as defined in the Open Mobile Alliance User Agent Profile specification
         OMA-TS-UAProf-V2_0-20060206-A Section 8.1.1.1. If the URL contains a '%s'
         format string then that substring will be replaced with the value of
         Build.MODEL. The format string shall not be escaped. -->
    <string name="config_useragentprofile_url" translatable="false"></string>

    <!-- When a database query is executed, the results retuned are paginated
         in pages of size (in KB) indicated by this value -->
    <integer name="config_cursorWindowSize">2048</integer>

    <!-- Sets whether menu shortcuts should be displayed on panel menus when
         a keyboard is present. -->
    <bool name="config_showMenuShortcutsWhenKeyboardPresent">false</bool>

    <!-- Do not translate. Defines the slots is Two Digit Number for dialing normally not USSD -->
    <string-array name="config_twoDigitNumberPattern" translatable="false">
    </string-array>

    <!-- The VoiceMail default value is displayed to my own number if it is true -->
    <bool name="config_telephony_use_own_number_for_voicemail">false</bool>

    <!-- If this value is true, Sms encoded as octet is decoded by utf8 decoder.
         If false, decoded by Latin decoder. -->
    <bool name="config_sms_utf8_support">false</bool>

    <!-- If this value is true, The mms content-disposition field is supported correctly.
         If false, Content-disposition fragments are ignored -->
    <bool name="config_mms_content_disposition_support">true</bool>

    <!-- MMS user agent string -->
    <string name="config_mms_user_agent" translatable="false"></string>

    <!-- MMS user agent prolfile url -->
    <string name="config_mms_user_agent_profile_url" translatable="false"></string>

    <!-- National Language Identifier codes for the following two config items.
         (from 3GPP TS 23.038 V9.1.1 Table 6.2.1.2.4.1):
          0  - reserved
          1  - Turkish
          2  - Spanish (single shift table only)
          3  - Portuguese
          4  - Bengali
          5  - Gujarati
          6  - Hindi
          7  - Kannada
          8  - Malayalam
          9  - Oriya
         10  - Punjabi
         11  - Tamil
         12  - Telugu
         13  - Urdu
         14+ - reserved -->

    <!-- National language single shift tables to enable for SMS encoding.
         Decoding is always enabled. 3GPP TS 23.038 states that this feature
         should not be enabled until a formal request is issued by the relevant
         national regulatory body. Array elements are codes from the table above.
         Example 1: devices sold in Turkey must include table 1 to conform with
           By-Law Number 27230. (http://www.btk.gov.tr/eng/pdf/2009/BY-LAW_SMS.pdf)
         Example 2: devices sold in India should include tables 4 through 13
           to enable use of the new Release 9 tables for Indic languages. -->
    <integer-array name="config_sms_enabled_single_shift_tables"></integer-array>

    <!-- National language locking shift tables to enable for SMS encoding.
         Decoding is always enabled. 3GPP TS 23.038 states that this feature
         should not be enabled until a formal request is issued by the relevant
         national regulatory body. Array elements are codes from the table above.
         Example 1: devices sold in Turkey must include table 1 after the
           Turkish Telecommunication Authority requires locking shift encoding
           to be enabled (est. July 2012). (http://www.btk.gov.tr/eng/pdf/2009/BY-LAW_SMS.pdf)
           See also: http://www.mobitech.com.tr/tr/ersanozturkblog_en/index.php?entry=entry090223-160014
         Example 2: devices sold in India should include tables 4 through 13
         to enable use of the new Release 9 tables for Indic languages. -->
    <integer-array name="config_sms_enabled_locking_shift_tables"></integer-array>

    <!-- Set to true if the RSSI should always display CDMA signal strength even on EVDO -->
    <bool name="config_alwaysUseCdmaRssi">false</bool>


    <!-- If this value is true, duplicate Source/Destination port fields
         in WDP header of some carriers OMADM wap push are supported.
         ex: MSGTYPE-TotalSegments-CurrentSegment
             -SourcePortDestPort-SourcePortDestPort-OMADM PDU
         If false, not supported. -->
    <bool name="config_duplicate_port_omadm_wappush">false</bool>

    <!-- Maximum numerical value that will be shown in a status bar
         notification icon or in the notification itself. Will be replaced
         with @string/status_bar_notification_info_overflow when shown in the
         UI. -->
    <integer name="status_bar_notification_info_maxnum">999</integer>

    <!-- Path to an ISO image to be shared with via USB mass storage.
         This is intended to allow packaging drivers or tools for installation on a PC. -->
    <string translatable="false" name="config_isoImagePath"></string>

    <!-- Whether a software navigation bar should be shown. NOTE: in the future this may be
         autodetected from the Configuration. -->
    <bool name="config_showNavigationBar">false</bool>

    <!-- Whether action menu items should be displayed in ALLCAPS or not.
         Defaults to true. If this is not appropriate for specific locales
         it should be disabled in that locale's resources. -->
    <bool name="config_actionMenuItemAllCaps">true</bool>

    <!-- Remote server that can provide NTP responses. -->
    <string translatable="false" name="config_ntpServer">2.android.pool.ntp.org</string>
    <!-- Normal polling frequency in milliseconds -->
    <integer name="config_ntpPollingInterval">86400000</integer>
    <!-- Try-again polling interval in milliseconds, in case the network request failed -->
    <integer name="config_ntpPollingIntervalShorter">60000</integer>
    <!-- Number of times to try again with the shorter interval, before backing
         off until the normal polling interval. A value < 0 indicates infinite. -->
    <integer name="config_ntpRetry">3</integer>
    <!-- If the time difference is greater than this threshold in milliseconds,
         then update the time. -->
    <integer name="config_ntpThreshold">5000</integer>
    <!-- Timeout to wait for NTP server response in milliseconds. -->
    <integer name="config_ntpTimeout">5000</integer>

    <!-- Default network policy warning threshold, in megabytes. -->
    <integer name="config_networkPolicyDefaultWarning">2048</integer>

    <!-- Set and Unsets WiMAX -->
    <bool name="config_wimaxEnabled">false</bool>
    <!-- Location of the wimax framwork jar location -->
    <string name="config_wimaxServiceJarLocation" translatable="false"></string>
    <!-- Location of the wimax native library locaiton -->
    <string name="config_wimaxNativeLibLocation" translatable="false"></string>
    <!-- Name of the wimax manager class -->
    <string name="config_wimaxManagerClassname" translatable="false"></string>
    <!-- Name of the wimax service class -->
    <string name="config_wimaxServiceClassname" translatable="false"></string>
    <!-- Name of the wimax state tracker clas -->
    <string name="config_wimaxStateTrackerClassname" translatable="false"></string>

    <!-- Specifies whether the dreams feature should be supported.
         When true, the system will allow the user to configure dreams (screensavers)
         to launch when a user activity timeout occurs or the system is told to nap.
         When false, the dreams feature will be disabled (this does not affect dozing).

         Consider setting this resource to false or disabling dreams by default when a
         doze component is specified below since dreaming will supercede dozing and
         will prevent the system from entering a low power state until the dream ends. -->
    <bool name="config_dreamsSupported">true</bool>

    <!-- If supported, are dreams enabled? (by default) -->
    <bool name="config_dreamsEnabledByDefault">true</bool>
    <!-- If supported and enabled, are dreams activated when docked? (by default) -->
    <bool name="config_dreamsActivatedOnDockByDefault">true</bool>
    <!-- If supported and enabled, are dreams activated when asleep and charging? (by default) -->
    <bool name="config_dreamsActivatedOnSleepByDefault">false</bool>
    <!-- ComponentName of the default dream (Settings.Secure.DEFAULT_SCREENSAVER_COMPONENT) -->
    <string name="config_dreamsDefaultComponent" translatable="false">com.google.android.deskclock/com.android.deskclock.Screensaver</string>

    <!-- Are we allowed to dream while not plugged in? -->
    <bool name="config_dreamsEnabledOnBattery">false</bool>
    <!-- Minimum battery level to allow dreaming when powered.
         Use -1 to disable this safety feature. -->
    <integer name="config_dreamsBatteryLevelMinimumWhenPowered">-1</integer>
    <!-- Minimum battery level to allow dreaming when not powered.
         Use -1 to disable this safety feature. -->
    <integer name="config_dreamsBatteryLevelMinimumWhenNotPowered">15</integer>
    <!-- If the battery level drops by this percentage and the user activity timeout
         has expired, then assume the device is receiving insufficient current to charge
         effectively and terminate the dream.  Use -1 to disable this safety feature.  -->
    <integer name="config_dreamsBatteryLevelDrainCutoff">5</integer>

    <!-- ComponentName of a dream to show whenever the system would otherwise have
         gone to sleep.  When the PowerManager is asked to go to sleep, it will instead
         try to start this dream if possible.  The dream should typically call startDozing()
         to put the display into a low power state and allow the application processor
         to be suspended.  When the dream ends, the system will go to sleep as usual.
         Specify the component name or an empty string if none.

         Note that doze dreams are not subject to the same start conditions as ordinary dreams.
         Doze dreams will run whenever the power manager is in a dozing state. -->
    <string name="config_dozeComponent" translatable="false"></string>

    <!-- If true, the doze component is not started until after the screen has been
         turned off and the screen off animation has been performed. -->
    <bool name="config_dozeAfterScreenOff">false</bool>

    <!-- Doze: should the TYPE_PICK_UP_GESTURE sensor be used as a pulse signal. -->
    <bool name="config_dozePulsePickup">false</bool>

    <!-- Type of the double tap sensor. Empty if double tap is not supported. -->
    <string name="config_dozeDoubleTapSensorType" translatable="false"></string>

    <!-- Power Management: Specifies whether to decouple the auto-suspend state of the
         device from the display on/off state.

         When false, autosuspend_disable() will be called before the display is turned on
         and autosuspend_enable() will be called after the display is turned off.
         This mode provides best compatibility for devices using legacy power management
         features such as early suspend / late resume.

         When true, autosuspend_display() and autosuspend_enable() will be called
         independently of whether the display is being turned on or off.  This mode
         enables the power manager to suspend the application processor while the
         display is on.

         This resource should be set to "true" when a doze component has been specified
         to maximize power savings but not all devices support it.

         Refer to autosuspend.h for details.
    -->
    <bool name="config_powerDecoupleAutoSuspendModeFromDisplay">false</bool>

    <!-- Power Management: Specifies whether to decouple the interactive state of the
         device from the display on/off state.

         When false, setInteractive(..., true) will be called before the display is turned on
         and setInteractive(..., false) will be called after the display is turned off.
         This mode provides best compatibility for devices that expect the interactive
         state to be tied to the display state.

         When true, setInteractive(...) will be called independently of whether the display
         is being turned on or off.  This mode enables the power manager to reduce
         clocks and disable the touch controller while the display is on.

         This resource should be set to "true" when a doze component has been specified
         to maximize power savings but not all devices support it.

         Refer to power.h for details.
    -->
    <bool name="config_powerDecoupleInteractiveModeFromDisplay">false</bool>

    <!-- User activity timeout: Minimum screen off timeout in milliseconds.

         Sets a lower bound for the {@link Settings.System#SCREEN_OFF_TIMEOUT} setting
         which determines how soon the device will go to sleep when there is no
         user activity.

         This value must be greater than zero, otherwise the device will immediately
         fall asleep again as soon as it is awoken.
    -->
    <integer name="config_minimumScreenOffTimeout">10000</integer>

    <!-- User activity timeout: Maximum screen dim duration in milliseconds.

         Sets an upper bound for how long the screen will dim before the device goes
         to sleep when there is no user activity.  The dim duration is subtracted from
         the overall screen off timeout to determine the screen dim timeout.
         When the screen dim timeout expires, the screen will dim, shortly thereafter
         the device will go to sleep.

         If the screen off timeout is very short, the dim duration may be reduced
         proportionally.  See config_maximumScreenDimRatio.

         This value may be zero in which case the screen will not dim before the
         device goes to sleep.
    -->
    <integer name="config_maximumScreenDimDuration">7000</integer>

    <!-- User activity timeout: Maximum screen dim duration as a percentage of screen off timeout.

         This resource is similar to config_maximumScreenDimDuration but the maximum
         screen dim duration is defined as a ratio of the overall screen off timeout
         instead of as an absolute value in milliseconds.  This is useful for reducing
         the dim duration when the screen off timeout is very short.

         When computing the screen dim duration, the power manager uses the lesser
         of the effective durations expressed by config_maximumScreenDimDuration and
         config_maximumScreenDimRatio.

         This value must be between 0% and 100%.  If the value is zero, the screen will not
         dim before the device goes to sleep.
    -->
    <fraction name="config_maximumScreenDimRatio">20%</fraction>

    <!-- Base "touch slop" value used by ViewConfiguration as a
         movement threshold where scrolling should begin. -->
    <dimen name="config_viewConfigurationTouchSlop">8dp</dimen>

    <!-- Minimum velocity to initiate a fling, as measured in dips per second. -->
    <dimen name="config_viewMinFlingVelocity">50dp</dimen>

    <!-- Maximum velocity to initiate a fling, as measured in dips per second. -->
    <dimen name="config_viewMaxFlingVelocity">8000dp</dimen>

    <!-- Amount of time in ms the user needs to press the relevant key to bring up the global actions dialog -->
    <integer name="config_globalActionsKeyTimeout">500</integer>

    <!-- Distance that should be scrolled in response to a {@link MotionEvent#ACTION_SCROLL event}
         with an axis value of 1. -->
    <dimen name="config_scrollFactor">64dp</dimen>

    <!-- Maximum number of grid columns permitted in the ResolverActivity
         used for picking activities to handle an intent. -->
    <integer name="config_maxResolverActivityColumns">3</integer>

    <!-- Array of OEM specific USB mode override config.
         OEM can override a certain USB mode depending on ro.bootmode.
         Specify an array of below items to set override rule.
         [bootmode]:[original USB mode]:[USB mode used]-->
    <integer-array translatable="false" name="config_oemUsbModeOverride">
    </integer-array>

    <!-- Set to true to add links to Cell Broadcast app from Settings and MMS app. -->
    <bool name="config_cellBroadcastAppLinks">false</bool>

    <!-- The default value if the SyncStorageEngine should sync automatically or not -->
    <bool name="config_syncstorageengine_masterSyncAutomatically">true</bool>

    <!--  Maximum number of supported users -->
    <integer name="config_multiuserMaximumUsers">1</integer>

    <!-- Whether UI for multi user should be shown -->
    <bool name="config_enableMultiUserUI">false</bool>

    <!-- If true, then we do not ask user for permission for apps to connect to USB devices.
         Do not set this to true for production devices. Doing so will cause you to fail CTS. -->
    <bool name="config_disableUsbPermissionDialogs">false</bool>

    <!-- Minimum span needed to begin a touch scaling gesture.
         If the span is equal to or greater than this size, a scaling gesture
         will begin, where supported. (See android.view.ScaleGestureDetector)

         This also takes into account the size of any active touch points.
         Devices with screens that deviate too far from their assigned density
         bucket should consider tuning this value in a device-specific overlay.
         For best results, care should be taken such that this value remains
         larger than the minimum reported touchMajor/touchMinor values
         reported by the hardware. -->
    <dimen name="config_minScalingSpan">27mm</dimen>

    <!-- Minimum accepted value for touchMajor while scaling. This may be tuned
         per-device in overlays. -->
    <dimen name="config_minScalingTouchMajor">48dp</dimen>

    <!-- Safe headphone volume index. When music stream volume is below this index
    the SPL on headphone output is compliant to EN 60950 requirements for portable music
    players. -->
    <integer name="config_safe_media_volume_index">20</integer>

    <!-- Configure mobile network MTU. The standard default is set here but each carrier
         may have a specific value set in an overlay config.xml file. -->
    <integer name="config_mobile_mtu">1500</integer>

    <!-- Configure mobile tcp buffer sizes in the form:
         rat-name:rmem_min,rmem_def,rmem_max,wmem_min,wmem_def,wmem_max
         If no value is found for the rat-name in use, the system default will be applied.
    -->
    <string-array name="config_mobile_tcp_buffers">
    </string-array>

    <!-- Configure ethernet tcp buffersizes in the form:
         rmem_min,rmem_def,rmem_max,wmem_min,wmem_def,wmem_max -->
    <string name="config_ethernet_tcp_buffers" translatable="false">524288,1048576,3145728,524288,1048576,2097152</string>

    <!-- Configure wifi tcp buffersizes in the form:
         rmem_min,rmem_def,rmem_max,wmem_min,wmem_def,wmem_max -->
    <string name="config_wifi_tcp_buffers" translatable="false">524288,1048576,2097152,262144,524288,1048576</string>
    <!-- Configuration to send sms on 1x when UE is attached to eHRPD and there is an active
         1xRTT voice call, irrespective of IMS registration state  -->
    <bool name="config_send_sms1x_on_voice_call">true</bool>

    <!-- Whether WiFi display is supported by this device.
         There are many prerequisites for this feature to work correctly.
         Here are a few of them:
         * The WiFi radio must support WiFi P2P.
         * The WiFi radio must support concurrent connections to the WiFi display and
           to an access point.
         * The Audio Flinger audio_policy.conf file must specify a rule for the "r_submix"
           remote submix module.  This module is used to record and stream system
           audio output to the WiFi display encoder in the media server.
         * The remote submix module "audio.r_submix.default" must be installed on the device.
         * The device must be provisioned with HDCP keys (for protected content).
    -->
    <bool name="config_enableWifiDisplay">false</bool>

    <!-- When true, local displays that do not contain any of their own content will automatically
         mirror the content of the default display. -->
    <bool name="config_localDisplaysMirrorContent">true</bool>

    <!-- The default mode for the default display. One of the following values (See Display.java):
             0 - COLOR_MODE_DEFAULT
             7 - COLOR_MODE_SRGB
    -->
    <integer name="config_defaultDisplayDefaultColorMode">0</integer>

    <!-- When true use the linux /dev/input/event subsystem to detect the switch changes
         on the headphone/microphone jack. When false use the older uevent framework. -->
    <bool name="config_useDevInputEventForAudioJack">false</bool>

    <!-- Whether safe headphone volume is enabled or not (country specific). -->
    <bool name="config_safe_media_volume_enabled">true</bool>

    <!-- Set to true if the wifi display supports compositing content stored
         in gralloc protected buffers.  For this to be true, there must exist
         a protected hardware path for surface flinger to composite and send
         protected buffers to the wifi display video encoder.

         If this flag is false, we advise applications not to use protected
         buffers (if possible) when presenting content to a wifi display because
         the content may be blanked.

         This flag controls whether the {@link Display#FLAG_SUPPORTS_PROTECTED_BUFFERS}
         flag is set for wifi displays.
    -->
    <bool name="config_wifiDisplaySupportsProtectedBuffers">false</bool>

    <!-- Whether camera shutter sound is forced or not  (country specific). -->
    <bool name="config_camera_sound_forced">false</bool>

    <!-- Set to true if we need to not prefer an APN.
         This is being added to enable a simple scenario of pre-paid
         provisioning on some carriers, working around a bug (7305641)
         where if the preferred is used we don't try the others. -->
    <bool name="config_dontPreferApn">false</bool>

    <!-- The list of ril radio technologies (see ServiceState.java) which only support
         a single data connection at one time.  This may change by carrier via
         overlays (some don't support multiple pdp on UMTS).  All unlisted radio
         tech types support unlimited types (practically only 2-4 used). -->
    <integer-array name="config_onlySingleDcAllowed">
        <item>4</item>  <!-- IS95A -->
        <item>5</item>  <!-- IS95B -->
        <item>6</item>  <!-- 1xRTT -->
        <item>7</item>  <!-- EVDO_0 -->
        <item>8</item>  <!-- EVDO_A -->
        <item>12</item> <!-- EVDO_B -->
    </integer-array>

    <!-- Set to true if after a provisioning apn the radio should be restarted -->
    <bool name="config_restartRadioAfterProvisioning">false</bool>

    <!-- Boolean indicating if RADIO POWER OFF is required on receiving SIM REFRESH with RESET.
         This will be handled by modem if it is false. -->
    <bool name="config_requireRadioPowerOffOnSimRefreshReset">false</bool>

    <!-- Vibrator pattern to be used as the default for notifications
         that specify DEFAULT_VIBRATE.
     -->
    <integer-array name="config_defaultNotificationVibePattern">
        <item>0</item>
        <item>350</item>
        <item>250</item>
        <item>350</item>
    </integer-array>

    <!-- Vibrator pattern to be used as the default for notifications
         that do not specify vibration but vibrate anyway because the device
         is in vibrate mode.
     -->
    <integer-array name="config_notificationFallbackVibePattern">
        <item>0</item>
        <item>100</item>
        <item>150</item>
        <item>100</item>
    </integer-array>

    <!-- Flag indicating if the speed up audio on mt call code should be executed -->
    <bool name="config_speed_up_audio_on_mt_calls">false</bool>

    <!-- Class name of the framework account picker activity.
         Can be customized for other product types -->
    <string name="config_chooseAccountActivity" translatable="false"
            >android/android.accounts.ChooseAccountActivity</string>
    <!-- Class name of the account type and account picker activity.
         Can be customized for other product types -->
    <string name="config_chooseTypeAndAccountActivity" translatable="false"
            >android/android.accounts.ChooseTypeAndAccountActivity</string>

    <!-- Component name of a custom ResolverActivity (Intent resolver) to be used instead of
         the default framework version. If left empty, then the framework version will be used.
         Example: com.google.android.myapp/.resolver.MyResolverActivity  -->
    <string name="config_customResolverActivity" translatable="false"></string>

    <!-- Name of the activity or service that prompts the user to reject, accept, or whitelist
         an adb host's public key, when an unwhitelisted host connects to the local adbd.
         Can be customized for other product types -->
    <string name="config_customAdbPublicKeyConfirmationComponent"
            >com.android.systemui/com.android.systemui.usb.UsbDebuggingActivity</string>

    <!-- Name of the activity that prompts the secondary user to acknowledge she/he needs to
         switch to the primary user to enable USB debugging.
         Can be customized for other product types -->
    <string name="config_customAdbPublicKeyConfirmationSecondaryUserComponent"
            >com.android.systemui/com.android.systemui.usb.UsbDebuggingSecondaryUserActivity</string>

    <!-- Name of the CustomDialog that is used for VPN -->
    <string name="config_customVpnConfirmDialogComponent"
            >com.android.vpndialogs/com.android.vpndialogs.ConfirmDialog</string>

    <!-- Apps that are authorized to access shared accounts, overridden by product overlays -->
    <string name="config_appsAuthorizedForSharedAccounts" translatable="false">;com.android.settings;</string>

    <!-- Flag indicating that the media framework should not allow changes or mute on any
         stream or master volumes. -->
    <bool name="config_useFixedVolume">false</bool>

    <!-- The list of IMEs which should be disabled until used.
         This function suppresses update notifications for these pre-installed apps.
         We need to set this configuration carefully that they should not have functionarities
         other than "IME" or "Spell Checker". In InputMethodManagerService,
         the listed IMEs are disabled until used when all of the following conditions are met.
         1. Not selected as an enabled IME in the Settings
         2. Not selected as a spell checker in the Settings
         3. Installed
         4. A pre-installed IME
         5. Not enabled
         And the disabled_until_used state for an IME is released by InputMethodManagerService
         when the IME is selected as an enabled IME. -->
    <string-array name="config_disabledUntilUsedPreinstalledImes" translatable="false">
        <item>com.android.inputmethod.latin</item>
    </string-array>

    <!-- The list of carrier applications which should be disabled until used.
         This function suppresses update notifications for these pre-installed apps.
         In SubscriptionInfoUpdater, the listed applications are disabled until used when all of the
         following conditions are met.
         1. Not currently carrier-privileged according to the inserted SIM
         2. Pre-installed
         3. In the default state (enabled but not explicitly)
         And SubscriptionInfoUpdater undoes this and marks the app enabled when a SIM is inserted
         that marks the app as carrier privileged. It also grants the app default permissions
         for Phone and Location. As such, apps MUST only ever be added to this list if they
         obtain user consent to access their location through other means. -->
    <string-array name="config_disabledUntilUsedPreinstalledCarrierApps" translatable="false" />

    <!-- The list of classes that should be added to the notification ranking pipline.
     See {@link com.android.server.notification.NotificationSignalExtractor} -->
    <string-array name="config_notificationSignalExtractors">
        <item>com.android.server.notification.ValidateNotificationPeople</item>
        <item>com.android.server.notification.PriorityExtractor</item>
        <item>com.android.server.notification.ImportanceExtractor</item>
        <item>com.android.server.notification.NotificationIntrusivenessExtractor</item>
        <item>com.android.server.notification.VisibilityExtractor</item>
    </string-array>

    <!-- Flag indicating that this device does not rotate and will always remain in its default
         orientation. Activities that desire to run in a non-compatible orientation will be run
         from an emulated display within the physical display. -->
    <bool name="config_forceDefaultOrientation">false</bool>

    <!-- Default Gravity setting for the system Toast view. Equivalent to: Gravity.CENTER_HORIZONTAL | Gravity.BOTTOM -->
    <integer name="config_toastDefaultGravity">0x00000051</integer>

    <!-- set to false if we need to show user confirmation
         when alpha identifier is not provided by the UICC -->
    <bool name="config_stkNoAlphaUsrCnf">true</bool>

    <!-- Don't use roaming icon for considered operators.
         A match on config_sameNamedOperatorConsideredRoaming supersedes a match on this.
         Can use mcc or mcc+mnc as item. For example, 302 or 21407.
         If operators, 21404 and 21407, make roaming agreements, user of 21404 should not see
         the roaming icon as using 21407 network.
         To do this, add 21407 item to values-mcc214-mnc04/config.xml -->
    <string-array translatable="false" name="config_operatorConsideredNonRoaming">
    </string-array>

    <!-- Threshold (in ms) under which a screen off / screen on will be considered a reset of the
         immersive mode confirmation prompt.-->
    <integer name="config_immersive_mode_confirmation_panic">5000</integer>

    <!-- For some operators, PDU has garbages. To fix it, need to use valid index -->
    <integer name="config_valid_wappush_index">-1</integer>

    <!-- This is NOT just for same named operators unlike the name suggests (will blacklist regardless of name).
         A match on this supersedes a match on config_operatorConsideredNonRoaming.
         Uses "startsWith" so you can use a leading substring like the mcc or
         use the complete mcc+mnc string.
         For a given mcc/mcc-mnc, some operators may want to roam (even if
         config_operatorConsideredNonRoaming has the mcc/mcc-mnc).
         user of 40485 should see the roaming icon as using 40483 network
         though same Reliance network.
         To do this, add 40483 item to values-mcc404-mnc85/config.xml -->
    <string-array translatable="false" name="config_sameNamedOperatorConsideredRoaming">
    </string-array>
    <!-- call barring MMI code from TS 22.030 Annex B -->
    <string-array translatable="false" name="config_callBarringMMI">
        <item>33</item>
        <item>331</item>
        <item>332</item>
        <item>35</item>
        <item>351</item>
        <item>330</item>
        <item>333</item>
        <item>353</item>
    </string-array>

    <!-- Override the default detection behavior for the framework method
         android.view.ViewConfiguration#hasPermanentMenuKey().
         Valid settings are:
         0 - No change. Use the default autodetection behavior.
         1 - The device DOES have a permanent menu key; ignore autodetection.
         2 - The device DOES NOT have a permanent menu key; ignore autodetection. -->
    <integer name="config_overrideHasPermanentMenuKey">0</integer>

    <!-- Override the DPad detection behavior for configuration purposes -->
    <bool name="config_hasPermanentDpad">false</bool>

    <!-- default window inset isRound property -->
    <bool name="config_windowIsRound">false</bool>

    <!-- Override this value if the device has a chin, i.e. area that is not actual part of the
         screen but you would like to be treated as a real display. The value is the height of the
         chin. -->
    <integer name="config_windowOutsetBottom">0</integer>

    <!-- Package name for default network scorer app; overridden by product overlays. -->
    <string name="config_defaultNetworkScorerPackageName"></string>

    <!-- default device has recents property -->
    <bool name="config_hasRecents">true</bool>

    <!-- default window ShowCircularMask property -->
    <bool name="config_windowShowCircularMask">false</bool>

    <!-- default value for whether circular emulators (ro.emulator.circular)
         should show a display overlay on the screen -->
    <bool name="config_windowEnableCircularEmulatorDisplayOverlay">false</bool>

    <!-- Defines the default set of global actions. Actions may still be disabled or hidden based
         on the current state of the device.
         Each item must be one of the following strings:
         "power" = Power off
         "settings" = An action to launch settings
         "airplane" = Airplane mode toggle
         "bugreport" = Take bug report, if available
         "silent" = silent mode
         "users" = list of users
         "restart" = restart device
         -->
    <string-array translatable="false" name="config_globalActionsList">
        <item>power</item>
        <item>restart</item>
        <item>bugreport</item>
        <item>users</item>
    </string-array>

    <!-- Number of milliseconds to hold a wake lock to ensure that drawing is fully
         flushed to the display while dozing.  This value needs to be large enough
         to account for processing and rendering time plus a frame or two of latency
         in the display pipeline plus some slack just to be sure. -->
    <integer name="config_drawLockTimeoutMillis">120</integer>

    <!-- default telephony hardware configuration for this platform.
    -->
    <!-- this string array should be overridden by the device to present a list
         telephony hardware resource.  this is used by the telephony device controller
         (TDC) to offer the basic capabilities of the hardware to the telephony
         framework
    -->
    <!-- an array of "[hardware type],[hardware-uuid],[state],[[hardware-type specific]]"
         with, [[hardware-type specific]] in:
            - "[[ril-model],[rat],[max-active-voice],[max-active-data],[max-active-standby]]"
              for 'modem' hardware
            - "[[associated-modem-uuid]]"
              for 'sim' hardware.
         refer to HardwareConfig in com.android.internal.telephony for specific details/values
         those elements can carry.
    -->
    <string-array translatable="false" name="config_telephonyHardware">
        <!-- modem -->
        <item>"0,modem,0,0,0,1,1,1"</item>
        <!-- sim -->
        <item>"1,sim,0,modem"</item>
    </string-array>

    <!-- This string array can be overriden to add an additional DRM support for WebView EME. -->
    <!-- Array of "[keySystemName],[UuidOfMediaDrm]" @hide @SystemApi -->
    <string-array name="config_keySystemUuidMapping" translatable="false">
        <!-- Example:
        <item>"x-com.microsoft.playready,9A04F079-9840-4286-AB92-E65BE0885F95"</item>
        -->
    </string-array>

    <!-- Flag indicating which package name can access the persistent data partition -->
    <string name="config_persistentDataPackageName" translatable="false"></string>

    <!-- Flag indicating apps will skip sending hold request before merge. In this case
        IMS service implementation will do both.i.e.hold followed by merge. -->
    <bool name="skipHoldBeforeMerge">true</bool>

    <!-- Flag indicating whether the IMS service can be turned off. If false then
        the service will not be turned-off completely (the ImsManager.turnOffIms() will
        be disabled) but individual Features can be disabled using ImsConfig.setFeatureValue() -->
    <bool name="imsServiceAllowTurnOff">true</bool>

    <!-- Flag specifying whether VoLTE is available on device -->
    <bool name="config_device_volte_available">false</bool>

    <!-- Flag specifying whether VoLTE should be available for carrier: independent of
         carrier provisioning. If false: hard disabled. If true: then depends on carrier
         provisioning, availability etc -->
    <bool name="config_carrier_volte_available">false</bool>

    <!-- Flag specifying whether VoLTE availability is based on provisioning -->
    <bool name="config_carrier_volte_provisioned">false</bool>

    <!-- Flag specifying whether VoLTE TTY is supported -->
    <bool name="config_carrier_volte_tty_supported">true</bool>

    <!-- Flag specifying whether VT is available on device -->
    <bool name="config_device_vt_available">false</bool>

    <!-- Flag specifying whether the device will use the "allow_hold_in_ims_call" carrier config
         option.  When false, the device will support holding of IMS calls, regardless of the
         carrier config setting. -->
    <bool name="config_device_respects_hold_carrier_config">true</bool>

    <!-- Flag specifying whether VT should be available for carrier: independent of
         carrier provisioning. If false: hard disabled. If true: then depends on carrier
         provisioning, availability etc -->
    <bool name="config_carrier_vt_available">false</bool>

    <!-- Flag specifying whether WFC over IMS is available on device -->
    <bool name="config_device_wfc_ims_available">false</bool>

    <!-- Flag specifying whether WFC over IMS should be available for carrier: independent of
         carrier provisioning. If false: hard disabled. If true: then depends on carrier
         provisioning, availability etc -->
    <bool name="config_carrier_wfc_ims_available">false</bool>

    <bool name="config_networkSamplingWakesDevice">true</bool>

    <!-- Path to the library that contains a device specific key handler -->
    <string name="config_deviceKeyHandlerLib" translatable="false"></string>

    <!-- Name of that key handler class -->
    <string name="config_deviceKeyHandlerClass" translatable="false"></string>

    <string-array translatable="false" name="config_cdma_home_system" />

    <!--From SmsMessage-->
    <!--Support decoding the user data payload as pack GSM 8-bit (a GSM alphabet
        string that's stored in 8-bit unpacked format) characters.-->
    <bool translatable="false" name="config_sms_decode_gsm_8bit_data">false</bool>

    <!-- If EMS is not supported, framework breaks down EMS into single segment SMS
         and adds page info " x/y". This config is used to set which carrier doesn't
         support EMS and whether page info should be added at the beginning or the end.
         We use tag 'prefix' for position beginning and 'suffix' for position end.
         And use gid to distinguish different carriers which using same mcc and mnc.
         Examples: <item>simOperatorNumber;position;gid(optional)</item>>
    -->
    <string-array translatable="false" name="no_ems_support_sim_operators">
        <!-- VZW -->
        <item>20404;suffix;BAE0000000000000</item>
    </string-array>

    <bool name="config_auto_attach_data_on_creation">true</bool>

    <!-- True if the gesture service should be started at system start -->
    <bool name="config_enableGestureService">false</bool>

    <!-- Values for GPS configuration -->
    <string-array translatable="false" name="config_gpsParameters">
        <item>SUPL_HOST=supl.google.com</item>
        <item>SUPL_PORT=7275</item>
        <item>NTP_SERVER=north-america.pool.ntp.org</item>
        <item>SUPL_VER=0x20000</item>
        <item>SUPL_MODE=1</item>
    </string-array>

    <!-- If there is no preload VM number in the sim card, carriers such as
         Verizon require to load a default vm number from the configurantion.
         Define config_default_vm_number for this purpose. And there are two
         optional formats for this configuration as below:
         (1)<item>voicemail number</item>
         (2)<item>voicemail number;gid</item>
         The logic to pick up the correct voicemail number:
         (1) If the config_default_vm_number array has no gid special item, the last one will be
         picked
         (2) If the config_default_vm_number array has gid special item and  it matches the current
         sim's gid, it will be picked.
         (3) If the config_default_vm_number array has gid special item but it doesn't match the
         current sim's gid, the last one without gid will be picked -->
    <string-array translatable="false" name="config_default_vm_number" />

    <!-- Sprint need a 70 ms delay for 3way call -->
    <integer name="config_cdma_3waycall_flash_delay">0</integer>

    <!--SIM does not save, but the voice mail number to be changed. -->
    <bool name="editable_voicemailnumber">false</bool>

    <!-- service number convert map in roaming network. -->
    <!-- [dialstring],[replacement][,optional gid] -->
    <string-array translatable="false" name="dial_string_replace">
    </string-array>

    <!-- Flag indicating whether radio is to be restarted on the error of
         PDP_FAIL_REGULAR_DEACTIVATION/0x24 -->
    <bool name="config_restart_radio_on_pdp_fail_regular_deactivation">false</bool>

    <!-- networks that don't want data deactivate when shutdown the phone
         note this is dependent on the operator of the network we're on,
         not operator on the SIM -->
    <string-array translatable="false" name="networks_not_clear_data">
        <item>71203</item>
        <item>71606</item>
        <item>71610</item>
        <item>732101</item>
    </string-array>

    <!-- Config determines whether to update phone object when voice registration
         state changes. Voice radio tech change will always trigger an update of
         phone object irrespective of this config -->
    <bool name="config_switch_phone_on_voice_reg_state_change">true</bool>

    <bool name="config_sms_force_7bit_encoding">false</bool>

    <!-- Flag indicating whether strict threshold is used, or lenient threshold is used,
          when evaluating RSRP for LTE antenna bar display
           0. Strict threshold
           1. Lenient threshold
    -->
    <integer name="config_LTE_RSRP_threshold_type">1</integer>

    <!-- Enabled built-in zen mode condition providers -->
    <string-array translatable="false" name="config_system_condition_providers">
        <item>countdown</item>
        <item>schedule</item>
        <item>event</item>
    </string-array>

    <!-- Priority repeat caller threshold, in minutes -->
    <integer name="config_zen_repeat_callers_threshold">15</integer>

    <!-- Flags enabling default window features. See Window.java -->
    <bool name="config_defaultWindowFeatureOptionsPanel">true</bool>
    <bool name="config_defaultWindowFeatureContextMenu">true</bool>

    <!-- If true, the transition for a RemoteViews is read from a resource instead of using the
         default scale-up transition. -->
    <bool name="config_overrideRemoteViewsActivityTransition">false</bool>

    <!-- This config is used to check if the carrier requires converting destination
         number before sending out a SMS.
         Formats for this configuration as below:
         [true or false][;optional gid]
         The logic to pick up the configuration:
         (1) If the "config_sms_convert_destination_number_support" array has no gid
             special item, the last one will be picked
         (2) If the "config_sms_convert_destination_number_support" array has gid special
             item and it matches the current sim's gid, it will be picked.
         (3) If the "config_sms_convert_destination_number_support" array has gid special
             item but it doesn't match the current sim's gid, the last one without gid
             will be picked -->
    <string-array translatable="false" name="config_sms_convert_destination_number_support">
        <item>false</item>
    </string-array>

    <!-- The maximum bitmap size that can be written to a MediaMetadata object. This value
         is the max width/height allowed in dips.-->
    <dimen name="config_mediaMetadataBitmapMaxSize">320dp</dimen>

    <string translatable="false" name="prohibit_manual_network_selection_in_gobal_mode">false</string>

    <!-- An array of CDMA roaming indicators which means international roaming -->
    <integer-array translatable="false" name="config_cdma_international_roaming_indicators" />

    <!-- flag to indicate if EF LI/EF PL should be used for system language -->
    <bool name="config_use_sim_language_file">false</bool>

    <!-- Use ERI text for network name on CDMA LTE -->
    <bool name="config_LTE_eri_for_network_name">true</bool>

    <!-- Whether to start in touch mode -->
    <bool name="config_defaultInTouchMode">true</bool>

    <!-- Time adjustment, in milliseconds, applied to the default double tap threshold
         used for gesture detection by the screen magnifier. -->
    <integer name="config_screen_magnification_multi_tap_adjustment">-50</integer>

    <!-- Scale factor threshold used by the screen magnifier to determine when to switch from
         panning to scaling the magnification viewport. -->
    <item name="config_screen_magnification_scaling_threshold" format="float" type="dimen">0.3</item>

    <!-- If true, the display will be shifted around in ambient mode. -->
    <bool name="config_enableBurnInProtection">false</bool>

    <!-- Specifies the maximum burn-in offset displacement from the center. If -1, no maximum value
         will be used. -->
    <integer name="config_burnInProtectionMaxRadius">-1</integer>

    <!-- Specifies the minimum burn-in offset horizontally. -->
    <integer name="config_burnInProtectionMinHorizontalOffset">0</integer>

    <!-- Specifies the maximum burn-in offset horizontally. -->
    <integer name="config_burnInProtectionMaxHorizontalOffset">0</integer>

    <!-- Specifies the minimum burn-in offset vertically. -->
    <integer name="config_burnInProtectionMinVerticalOffset">0</integer>

    <!-- Specifies the maximum burn-in offset vertically. -->
    <integer name="config_burnInProtectionMaxVerticalOffset">0</integer>

    <!-- Keyguard component -->
    <string name="config_keyguardComponent" translatable="false">com.android.systemui/com.android.systemui.keyguard.KeyguardService</string>

    <!-- For performance and storage reasons, limit the number of fingerprints per user -->
    <integer name="config_fingerprintMaxTemplatesPerUser">5</integer>

    <!-- This config is used to force VoiceInteractionService to start on certain low ram devices.
         It declares the package name of VoiceInteractionService that should be started. -->
    <string translatable="false" name="config_forceVoiceInteractionServicePackage"></string>

    <!-- This config is ued to determine whether animations are allowed in low power mode. -->
    <bool name="config_allowAnimationsInLowPowerMode">false</bool>

    <!-- Whether device supports double tap to wake -->
    <bool name="config_supportDoubleTapWake">false</bool>

    <!-- The RadioAccessFamilies supported by the device.
         Empty is viewed as "all".  Only used on devices which
         don't support RIL_REQUEST_GET_RADIO_CAPABILITY
         format is UMTS|LTE|... -->
    <string translatable="false" name="config_radio_access_family"></string>

    <!-- Whether the main built-in display is round. This will affect
         Configuration.screenLayout's SCREENLAYOUT_ROUND_MASK flags for Configurations on the
         main built-in display. Change this in device-specific overlays.
         Defaults to the older, deprecated config_windowIsRound already used in
         some existing device-specific resource overlays. -->
    <bool name="config_mainBuiltInDisplayIsRound">@bool/config_windowIsRound</bool>

    <!-- Ultrasound support for Mic/speaker path -->
    <!-- Whether the default microphone audio source supports near-ultrasound frequencies
         (range of 18 - 21 kHz). -->
    <bool name="config_supportMicNearUltrasound">true</bool>
    <!-- Whether the default speaker audio output path supports near-ultrasound frequencies
         (range of 18 - 21 kHz). -->
    <bool name="config_supportSpeakerNearUltrasound">true</bool>

    <!-- Whether the Unprocessed audio source supports the required frequency range and level -->
    <bool name="config_supportAudioSourceUnprocessed">false</bool>

    <!-- Flag indicating device support for EAP SIM, AKA, AKA' -->
    <bool name="config_eap_sim_based_auth_supported">true</bool>

    <!-- How long history of previous vibrations should be kept for the dumpsys. -->
    <integer name="config_previousVibrationsDumpLimit">20</integer>

    <!-- Number of retries Cell Data should attempt for a given error code before
         restarting the modem.
         Error codes not listed will not lead to modem restarts.
         Array of "code#,retry#"  -->
    <string-array name="config_cell_retries_per_error_code">
    </string-array>

    <!-- Set initial MaxRetry value for operators -->
    <integer name="config_mdc_initial_max_retry">1</integer>

    <!-- The OEM specified sensor type for the gesture to launch the camera app. -->
    <integer name="config_cameraLaunchGestureSensorType">-1</integer>
    <!-- The OEM specified sensor string type for the gesture to launch camera app, this value
         must match the value of config_cameraLaunchGestureSensorType in OEM's HAL -->
    <string translatable="false" name="config_cameraLaunchGestureSensorStringType"></string>

    <!-- Allow the gesture to double tap the power button twice to start the camera while the device
         is non-interactive. -->
    <bool name="config_cameraDoubleTapPowerGestureEnabled">true</bool>

    <!-- Name of the component to handle network policy notifications. If present,
         disables NetworkPolicyManagerService's presentation of data-usage notifications. -->
    <string translatable="false" name="config_networkPolicyNotificationComponent"></string>

    <!-- The BT name of the keyboard packaged with the device. If this is defined, SystemUI will
         automatically try to pair with it when the device exits tablet mode. -->
    <string translatable="false" name="config_packagedKeyboardName"></string>

    <!-- The device supports freeform window management. Windows have title bars and can be moved
         and resized. If you set this to true, you also need to add
         PackageManager.FEATURE_FREEFORM_WINDOW_MANAGEMENT feature to your device specification.
         The duplication is necessary, because this information is used before the features are
         available to the system.-->
    <bool name="config_freeformWindowManagement">false</bool>

    <!-- If set, this will force all windows to draw the status bar background, including the apps
         that have not requested doing so (via the WindowManager.FLAG_DRAWS_SYSTEM_BAR_BACKGROUNDS
         flag). -->
    <bool name="config_forceWindowDrawsStatusBarBackground">true</bool>

    <!-- Controls the opacity of the navigation bar depending on the visibility of the
         various workspace stacks.
         0 - Nav bar is always opaque when either the freeform stack or docked stack is visible.
         1 - Nav bar is always translucent when the freeform stack is visible, otherwise always
         opaque.
         -->
    <integer name="config_navBarOpacityMode">0</integer>

    <!-- Default bounds [left top right bottom] on screen for picture-in-picture windows. -->
    <string translatable="false" name="config_defaultPictureInPictureBounds">"0 0 100 100"</string>

    <!-- Controls the snap mode for the docked stack divider
             0 - 3 snap targets: left/top has 16:9 ratio, 1:1, and right/bottom has 16:9 ratio
             1 - 3 snap targets: fixed ratio, 1:1, (1 - fixed ratio)
             2 - 1 snap target: 1:1
    -->
    <integer name="config_dockedStackDividerSnapMode">0</integer>

    <!-- List of comma separated package names for which we the system will not show crash, ANR,
         etc. dialogs. -->
    <string translatable="false" name="config_appsNotReportingCrashes"></string>

    <!-- Inactivity threshold (in milliseconds) used in JobScheduler. JobScheduler will consider
         the device to be "idle" after being inactive for this long. -->
    <integer name="config_jobSchedulerInactivityIdleThreshold">4260000</integer>
    <!-- The alarm window (in milliseconds) that JobScheduler uses to enter the idle state -->
    <integer name="config_jobSchedulerIdleWindowSlop">300000</integer>

    <!-- If true, all guest users created on the device will be ephemeral. -->
    <bool name="config_guestUserEphemeral">false</bool>

    <!-- Enforce strong auth on boot. Setting this to false represents a security risk and should
         not be ordinarily done. The only case in which this might be permissible is in a car head
         unit where there are hardware mechanisms to protect the device (physical keys) and not
         much in the way of user data.
    -->
    <bool name="config_strongAuthRequiredOnBoot">true</bool>

    <!-- Wallpaper cropper package. Used as the default cropper if the active launcher doesn't
         handle wallpaper cropping.
    -->
    <string name="config_wallpaperCropperPackage" translatable="false">com.android.wallpapercropper</string>

    <!-- True if the device supports at least one form of multi-window.
         E.g. freeform, split-screen, picture-in-picture. -->
    <bool name="config_supportsMultiWindow">true</bool>

    <!-- True if the device requires AppWidgetService even if it does not have
         the PackageManager.FEATURE_APP_WIDGETS feature -->
    <bool name="config_enableAppWidgetService">false</bool>

    <!-- True if the device supports Sustained Performance Mode-->
    <bool name="config_sustainedPerformanceModeSupported">false</bool>

    <!-- File used to enable the double touch gesture.
         TODO: move to input HAL once ready. -->
    <string name="config_doubleTouchGestureEnableFile"></string>

    <!-- Controls how we deal with externally connected physical keyboards.
         0 - When using this device, it is not clear for users to recognize when the physical
             keyboard is (should be) connected and when it is (should be) disconnected.  Most of
             phones and tablets with Bluetooth keyboard would fall into this category because the
             connected Bluetooth keyboard may or may not be nearby the host device.
         1 - When using this device, it is clear for users to recognize when the physical
             keyboard is (should be) connected and when it is (should be) disconnected.
             Devices with wired USB keyboard is one clear example.  Some 2-in-1 convertible
             tablets with dedicated keyboards may have the same affordance to wired USB keyboard.
    -->
    <integer name="config_externalHardKeyboardBehavior">0</integer>

    <!-- Package of the unbundled tv remote service which can connect to tv
         remote provider -->
    <string name="config_tvRemoteServicePackage" translatable="false"></string>

    <!-- True if the device supports persisting security logs across reboots.
         This requires the device's kernel to have pstore and pmsg enabled,
         and DRAM to be powered and refreshed through all stages of reboot. -->
    <bool name="config_supportPreRebootSecurityLogs">false</bool>

    <!-- Default files to pin via Pinner Service -->
    <string-array translatable="false" name="config_defaultPinnerServiceFiles">
    </string-array>

    <!-- Configuartion to support SIM contact batch operation.-->
    <bool name="config_sim_phonebook_batch_operation">true</bool>
    
    <!-- Zero Balance redirect URL config -->
    <string name="operator_config_url" translatable="false"></string>
    <!-- Zero Balance ping URL config -->
    <string name="operator_ping_url" translatable="false"></string>
    <!-- Zero Balance feature enable config -->
    <bool name="config_zero_balance_operator">false</bool>
     <!-- Keypress Optimization -->
    <bool name="config_enableKeypressOptimization">false</bool>
    <integer-array name="keypress_param_value"/>

    <bool name="config_enableDataSwitch">false</bool>
    <!-- Whether to use TMO MCC MNC roaming setting -->
    <bool name="config_regional_mcc_mnc_roaming_setting">false</bool>

    <!-- Whether to use TMO LTE singnal strength threshold -->
    <bool name="config_regional_lte_singnal_threshold">false</bool>
    <!-- Whether to use TMO UMTS singnal strength threshold -->
    <bool name="config_regional_umts_singnal_threshold">false</bool>

    <integer-array name="umts_signal_strength_threshold">
        <item>-140</item>
        <item>-113</item>
        <item>-103</item>
        <item>-97</item>
        <item>-89</item>
        <item>-44</item>
    </integer-array>
    <integer-array name="lte_signal_strength_threshold">
        <item>-140</item>
        <item>-120</item>
        <item>-115</item>
        <item>-110</item>
        <item>-100</item>
        <item>-44</item>
    </integer-array>

    <!--  Enable framework to record video call data usage -->
    <bool name="config_video_call_datausage_enable">false</bool>
    <!-- Enables the feature that can show/hide the operator name in statusbar.
        When true, the user can select to show/hide operator name through a
        checkbox in Settings. When false, there is no option to show operator
        name (no checkbox in Settings). -->
    <bool name="config_showOperatorNameInStatusBar">false</bool>
    <bool name="config_regional_hotspot_show_maximum_connection_enable">false</bool>
    <bool name="config_regional_hotspot_show_broadcast_ssid_checkbox">false</bool>
    <bool name="config_regional_hotspot_show_notification_when_turn_on">false</bool>
    <bool name="config_passpoint_setting_on">false</bool>
    <!-- Emergency Number to be invoked when Power key is pressed.
         Default value is set to 112 as this FR is mainly intended
         for Indian market-->
    <string name="power_key_emergency_number">112</string>
    <!-- Number of power key hits to invoke emergency call -->
    <integer name="power_key_hits_emergency">3</integer>

    <!-- Allow the gesture to tap the power button N times to start
         the Emergency Call while the device is non-interactive. -->
    <bool name="config_emergencyCallOnPowerkeyTapGestureEnabled">false</bool>
    <bool name="config_volte_preferred">false</bool>

    <!-- Array of numeric that operator considered as domestic roaming -->
    <string-array translatable="false" name="config_operatorConsideredDomesticRoaming">
    </string-array>

    <!-- Exceptions of above list -->
    <string-array translatable="false" name="config_operatorConsideredDomesticRoamingExceptions">
    </string-array>

    <!-- True if camera app should be pinned via Pinner Service -->
    <bool name="config_pinnerCameraApp">false</bool>

    <!-- Component that is the default launcher when demo mode is enabled. -->
    <string name="config_demoModeLauncherComponent">com.android.retaildemo/.DemoPlayer</string>

    <!-- Hashed password (SHA-256) used to restrict carrier demo mode operation. -->
    <string name="config_carrierDemoModePassword" translatable="false"></string>

    <!-- Secure setting used to activate carrier demo mode. -->
    <string name="config_carrierDemoModeSetting" translatable="false"></string>

    <!-- List of packages to enable in carrier demo mode (comma separated). -->
    <string name="config_carrierDemoModePackages" translatable="false"></string>

    <!-- Flag indicating whether round icons should be parsed from the application manifest. -->
    <bool name="config_useRoundIcon">false</bool>

    <!-- Flag indicating whether the assist disclosure can be disabled using
         ASSIST_DISCLOSURE_ENABLED. -->
    <bool name="config_allowDisablingAssistDisclosure">false</bool>

    <!-- True if the device supports system navigation keys. -->
    <bool name="config_supportSystemNavigationKeys">false</bool>

    <!-- emergency call number for the emergency affordance -->
    <string name="config_emergency_call_number" translatable="false">112</string>

    <bool name="single_hand_mode">true</bool>

    <!-- Do not translate. Mcc codes whose existence trigger the presence of emergency
         affordances-->
    <integer-array name="config_emergency_mcc_codes" translatable="false">
        <item>404</item>
        <item>405</item>
    </integer-array>

    <!-- Package name for the device provisioning package. -->
    <string name="config_deviceProvisioningPackage"></string>

    <!-- Colon separated list of package names that should be granted DND access -->
    <string name="config_defaultDndAccessPackages" translatable="false">com.android.camera2</string>

    <!-- User restrictions set when the first user is created.
         Note: Also update appropriate overlay files. -->
    <string-array translatable="false" name="config_defaultFirstUserRestrictions">
    </string-array>

    <!-- Default value for android:focusableInTouchMode for some framework scrolling containers.
         ListView/GridView are notably absent since this is their default anyway.
         Set to true for watch devices. -->
    <bool name="config_focusScrollContainersInTouchMode">false</bool>

    <string name="config_networkOverLimitComponent" translatable="false">com.android.systemui/com.android.systemui.net.NetworkOverLimitActivity</string>
    <string name="config_dataUsageSummaryComponent" translatable="false">com.android.settings/com.android.settings.Settings$DataUsageSummaryActivity</string>

    <!-- A array of regex to treat a SMS as VVM SMS if the message body matches.
         Each item represents an entry, which consists of two parts:
         a comma (,) separated list of MCCMNC the regex applies to, followed by a semicolon (;), and
         then the regex itself. -->
    <string-array translatable="false" name="config_vvmSmsFilterRegexes">
        <!-- Verizon requires any SMS that starts with //VZWVVM to be treated as a VVM SMS-->
        <item>310004,310010,310012,310013,310590,310890,310910,311110,311270,311271,311272,311273,311274,311275,311276,311277,311278,311279,311280,311281,311282,311283,311284,311285,311286,311287,311288,311289,311390,311480,311481,311482,311483,311484,311485,311486,311487,311488,311489;^//VZWVVM.*</item>
    </string-array>
    <!-- This config is holding calling number conversion map - expected to convert to emergency
         number. Formats for this config as below:
         <item>[dialstring1],[dialstring2],[dialstring3]:[replacement]</item>

         E.g. for Taiwan Type Approval, 110 and 119 should be converted to 112.
         <item>110,119:112</item>
    -->
    <string-array translatable="false" name="config_convert_to_emergency_number_map" />

    <!-- An array of packages for which notifications cannot be blocked. -->
    <string-array translatable="false" name="config_nonBlockableNotificationPackages" />

<<<<<<< HEAD
    <!-- Default value for proximity check on screen wake
         NOTE ! - Enable for devices that have a fast response proximity sensor (ideally < 300ms)
    -->
    <bool name="config_proximityCheckOnWake">false</bool>
    <integer name="config_proximityCheckTimeout">250</integer>
    <bool name="config_proximityCheckOnWakeEnabledByDefault">false</bool>

    <!-- Boolean to enable stk functionality on Samsung phones -->
    <bool name="config_samsung_stk">false</bool>

    <!-- Timeout in MS for how long you have to long-press the back key to
         kill the foreground app. -->
    <integer name="config_backKillTimeout">2000</integer>

    <!-- Allow the flashlight to use wakelocks -->
    <bool name="config_useWakeLockForFlashlight">false</bool>
=======
    <!-- Specifies whether the permissions needed by a legacy app should be
         reviewed before any of its components can run. A legacy app is one
         with targetSdkVersion < 23, i.e apps using the old permission model.
         If review is not required, permissions are reviewed before the app
         is installed. -->
    <bool name="config_permissionReviewRequired">false</bool>

>>>>>>> 6422e8fb
</resources><|MERGE_RESOLUTION|>--- conflicted
+++ resolved
@@ -1274,11 +1274,10 @@
     <integer-array name="config_autoBrightnessKeyboardBacklightValues">
     </integer-array>
 
-<<<<<<< HEAD
     <integer name="config_buttonBrightnessSettingDefault">255</integer>
     <integer name="config_keyboardBrightnessSettingDefault">0</integer>
     <bool name="config_deviceHasVariableButtonBrightness">false</bool>
-=======
+
     <!-- Array of hysteresis constraint values for brightening, represented as tenths of a
          percent. The length of this array is assumed to be one greater than
          config_dynamicHysteresisLuxLevels. The brightening threshold is calculated as
@@ -1333,7 +1332,6 @@
          config_dozeModeSensorLuxLevels description for how the backlight value is chosen. -->
     <integer-array name="config_dozeBrightnessBacklightValues">
     </integer-array>
->>>>>>> 6422e8fb
 
     <!-- Amount of time it takes for the light sensor to warm up in milliseconds.
          For this time after the screen turns on, the Power Manager
@@ -2887,7 +2885,6 @@
     <!-- An array of packages for which notifications cannot be blocked. -->
     <string-array translatable="false" name="config_nonBlockableNotificationPackages" />
 
-<<<<<<< HEAD
     <!-- Default value for proximity check on screen wake
          NOTE ! - Enable for devices that have a fast response proximity sensor (ideally < 300ms)
     -->
@@ -2904,7 +2901,7 @@
 
     <!-- Allow the flashlight to use wakelocks -->
     <bool name="config_useWakeLockForFlashlight">false</bool>
-=======
+
     <!-- Specifies whether the permissions needed by a legacy app should be
          reviewed before any of its components can run. A legacy app is one
          with targetSdkVersion < 23, i.e apps using the old permission model.
@@ -2912,5 +2909,4 @@
          is installed. -->
     <bool name="config_permissionReviewRequired">false</bool>
 
->>>>>>> 6422e8fb
 </resources>