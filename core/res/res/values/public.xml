--- conflicted
+++ resolved
@@ -2178,14 +2178,11 @@
   <public type="attr" name="contentInsetLeft" />
   <public type="attr" name="contentInsetRight" />
   <public type="attr" name="paddingMode" />
-<<<<<<< HEAD
   <public type="attr" name="layout_rowWeight" />
   <public type="attr" name="layout_columnWeight" />
   <public type="attr" name="translateX" />
   <public type="attr" name="translateY" />
-=======
   <public type="attr" name="selectableItemBackgroundBorderless" />
->>>>>>> c3710eb2
 
   <public-padding type="dimen" name="l_resource_pad" end="0x01050010" />
 
