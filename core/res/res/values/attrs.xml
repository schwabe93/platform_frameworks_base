--- conflicted
+++ resolved
@@ -2087,7 +2087,6 @@
              {@link android.R.attr#windowBackground}.
              -->
         <attr name="windowSplashscreenContent" format="reference" />
-<<<<<<< HEAD
 
         <!-- If set, the navigation bar will be drawn such that it is compatible with a light
              navigation bar background.
@@ -2098,8 +2097,6 @@
              Corresponds to setting {@link android.view.View#SYSTEM_UI_FLAG_LIGHT_NAVIGATION_BAR} on
              the decor view. -->
         <attr name="windowLightNavigationBar" format="boolean" />
-=======
->>>>>>> 9a0d4240
     </declare-styleable>
 
     <!-- The set of attributes that describe a AlertDialog's theme. -->
