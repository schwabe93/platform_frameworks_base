--- conflicted
+++ resolved
@@ -1131,25 +1131,7 @@
     <string name="enable_explore_by_touch_warning_message" product="default" msgid="2708199672852373195">"<xliff:g id="ACCESSIBILITY_SERVICE_NAME">%1$s</xliff:g> wants to enable Explore by Touch. When Explore by Touch is turned on, you can hear or see descriptions of what\'s under your finger or perform gestures to interact with the phone."</string>
     <string name="oneMonthDurationPast" msgid="7396384508953779925">"1 month ago"</string>
     <string name="beforeOneMonthDurationPast" msgid="909134546836499826">"Before 1 month ago"</string>
-<<<<<<< HEAD
-  <plurals name="num_seconds_ago">
-    <item quantity="one" msgid="4869870056547896011">"1 second ago"</item>
-    <item quantity="other" msgid="3903706804349556379">"<xliff:g id="COUNT">%d</xliff:g> seconds ago"</item>
-  </plurals>
-  <plurals name="num_minutes_ago">
-    <item quantity="one" msgid="3306787433088810191">"1 minute ago"</item>
-    <item quantity="other" msgid="2176942008915455116">"<xliff:g id="COUNT">%d</xliff:g> minutes ago"</item>
-  </plurals>
-  <plurals name="num_hours_ago">
-    <item quantity="one" msgid="9150797944610821849">"1 hour ago"</item>
-    <item quantity="other" msgid="2467273239587587569">"<xliff:g id="COUNT">%d</xliff:g> hours ago"</item>
-  </plurals>
     <!-- no translation found for last_num_days:one (7555846096746489821) -->
-=======
-  <plurals name="last_num_days">
-    <item quantity="other" msgid="3069992808164318268">"Last <xliff:g id="COUNT">%d</xliff:g> days"</item>
-  </plurals>
->>>>>>> 6d8886ac
     <string name="last_month" msgid="3959346739979055432">"Last month"</string>
     <string name="older" msgid="5211975022815554840">"Older"</string>
     <string name="preposition_for_date" msgid="9093949757757445117">"on <xliff:g id="DATE">%s</xliff:g>"</string>
