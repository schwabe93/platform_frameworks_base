/* //device/libs/android_runtime/android_util_AssetManager.cpp
**
** Copyright 2006, The Android Open Source Project
**
** Licensed under the Apache License, Version 2.0 (the "License");
** you may not use this file except in compliance with the License.
** You may obtain a copy of the License at
**
**     http://www.apache.org/licenses/LICENSE-2.0
**
** Unless required by applicable law or agreed to in writing, software
** distributed under the License is distributed on an "AS IS" BASIS,
** WITHOUT WARRANTIES OR CONDITIONS OF ANY KIND, either express or implied.
** See the License for the specific language governing permissions and
** limitations under the License.
*/

#define LOG_TAG "asset"

#include <android_runtime/android_util_AssetManager.h>

#include <inttypes.h>
#include <linux/capability.h>
#include <stdio.h>
#include <sys/types.h>
#include <sys/wait.h>
#include <sys/stat.h>
#include <sys/system_properties.h>

#include <private/android_filesystem_config.h> // for AID_SYSTEM

#include "androidfw/Asset.h"
#include "androidfw/AssetManager.h"
#include "androidfw/AttributeFinder.h"
#include "androidfw/ResourceTypes.h"
#include "android_runtime/AndroidRuntime.h"
#include "android_util_Binder.h"
#include "core_jni_helpers.h"
#include "jni.h"
#include "JNIHelp.h"
#include "ScopedStringChars.h"
#include "ScopedUtfChars.h"
#include "utils/Log.h"
#include "utils/misc.h"
#include "utils/String8.h"

extern "C" int capget(cap_user_header_t hdrp, cap_user_data_t datap);
extern "C" int capset(cap_user_header_t hdrp, const cap_user_data_t datap);


namespace android {

static const bool kThrowOnBadId = false;
static const bool kDebugStyles = false;

// ----------------------------------------------------------------------------

static struct typedvalue_offsets_t
{
    jfieldID mType;
    jfieldID mData;
    jfieldID mString;
    jfieldID mAssetCookie;
    jfieldID mResourceId;
    jfieldID mChangingConfigurations;
    jfieldID mDensity;
} gTypedValueOffsets;

static struct assetfiledescriptor_offsets_t
{
    jfieldID mFd;
    jfieldID mStartOffset;
    jfieldID mLength;
} gAssetFileDescriptorOffsets;

static struct assetmanager_offsets_t
{
    jfieldID mObject;
} gAssetManagerOffsets;

static struct sparsearray_offsets_t
{
    jclass classObject;
    jmethodID constructor;
    jmethodID put;
} gSparseArrayOffsets;

static struct configuration_offsets_t
{
    jclass classObject;
    jmethodID constructor;
    jfieldID mSmallestScreenWidthDpOffset;
    jfieldID mScreenWidthDpOffset;
    jfieldID mScreenHeightDpOffset;
} gConfigurationOffsets;

jclass g_stringClass = NULL;

// ----------------------------------------------------------------------------

enum {
    STYLE_NUM_ENTRIES = 6,
    STYLE_TYPE = 0,
    STYLE_DATA = 1,
    STYLE_ASSET_COOKIE = 2,
    STYLE_RESOURCE_ID = 3,
    STYLE_CHANGING_CONFIGURATIONS = 4,
    STYLE_DENSITY = 5
};

static jint copyValue(JNIEnv* env, jobject outValue, const ResTable* table,
                      const Res_value& value, uint32_t ref, ssize_t block,
                      uint32_t typeSpecFlags, ResTable_config* config = NULL);

jint copyValue(JNIEnv* env, jobject outValue, const ResTable* table,
               const Res_value& value, uint32_t ref, ssize_t block,
               uint32_t typeSpecFlags, ResTable_config* config)
{
    env->SetIntField(outValue, gTypedValueOffsets.mType, value.dataType);
    env->SetIntField(outValue, gTypedValueOffsets.mAssetCookie,
                     static_cast<jint>(table->getTableCookie(block)));
    env->SetIntField(outValue, gTypedValueOffsets.mData, value.data);
    env->SetObjectField(outValue, gTypedValueOffsets.mString, NULL);
    env->SetIntField(outValue, gTypedValueOffsets.mResourceId, ref);
    env->SetIntField(outValue, gTypedValueOffsets.mChangingConfigurations,
            typeSpecFlags);
    if (config != NULL) {
        env->SetIntField(outValue, gTypedValueOffsets.mDensity, config->density);
    }
    return block;
}

<<<<<<< HEAD
=======
// This is called by zygote (running as user root) as part of preloadResources.
static void verifySystemIdmaps()
{
    pid_t pid;
    char system_id[10];

    snprintf(system_id, sizeof(system_id), "%d", AID_SYSTEM);

    switch (pid = fork()) {
        case -1:
            ALOGE("failed to fork for idmap: %s", strerror(errno));
            break;
        case 0: // child
            {
                struct __user_cap_header_struct capheader;
                struct __user_cap_data_struct capdata;

                memset(&capheader, 0, sizeof(capheader));
                memset(&capdata, 0, sizeof(capdata));

                capheader.version = _LINUX_CAPABILITY_VERSION;
                capheader.pid = 0;

                if (capget(&capheader, &capdata) != 0) {
                    ALOGE("capget: %s\n", strerror(errno));
                    exit(1);
                }

                capdata.effective = capdata.permitted;
                if (capset(&capheader, &capdata) != 0) {
                    ALOGE("capset: %s\n", strerror(errno));
                    exit(1);
                }

                if (setgid(AID_SYSTEM) != 0) {
                    ALOGE("setgid: %s\n", strerror(errno));
                    exit(1);
                }

                if (setuid(AID_SYSTEM) != 0) {
                    ALOGE("setuid: %s\n", strerror(errno));
                    exit(1);
                }

                // Generic idmap parameters
                const char* argv[8];
                int argc = 0;
                struct stat st;

                memset(argv, NULL, sizeof(argv));
                argv[argc++] = AssetManager::IDMAP_BIN;
                argv[argc++] = "--scan";
                argv[argc++] = AssetManager::TARGET_PACKAGE_NAME;
                argv[argc++] = AssetManager::TARGET_APK_PATH;
                argv[argc++] = AssetManager::IDMAP_DIR;

                // Directories to scan for overlays: if OVERLAY_THEME_DIR_PROPERTY is defined,
                // use OVERLAY_DIR/<value of OVERLAY_THEME_DIR_PROPERTY> in addition to OVERLAY_DIR.
                char subdir[PROP_VALUE_MAX];
                int len = __system_property_get(AssetManager::OVERLAY_THEME_DIR_PROPERTY, subdir);
                if (len > 0) {
                    String8 overlayPath = String8(AssetManager::OVERLAY_DIR) + "/" + subdir;
                    if (stat(overlayPath.string(), &st) == 0) {
                        argv[argc++] = overlayPath.string();
                    }
                }
                if (stat(AssetManager::OVERLAY_DIR, &st) == 0) {
                    argv[argc++] = AssetManager::OVERLAY_DIR;
                }

                // Finally, invoke idmap (if any overlay directory exists)
                if (argc > 5) {
                    execv(AssetManager::IDMAP_BIN, (char* const*)argv);
                    ALOGE("failed to execv for idmap: %s", strerror(errno));
                    exit(1); // should never get here
                } else {
                    exit(0);
                }
            }
            break;
        default: // parent
            waitpid(pid, NULL, 0);
            break;
    }
}

>>>>>>> 6422e8fb
// ----------------------------------------------------------------------------

// this guy is exported to other jni routines
AssetManager* assetManagerForJavaObject(JNIEnv* env, jobject obj)
{
    jlong amHandle = env->GetLongField(obj, gAssetManagerOffsets.mObject);
    AssetManager* am = reinterpret_cast<AssetManager*>(amHandle);
    if (am != NULL) {
        return am;
    }
    jniThrowException(env, "java/lang/IllegalStateException", "AssetManager has been finalized!");
    return NULL;
}

static jlong android_content_AssetManager_openAsset(JNIEnv* env, jobject clazz,
                                                jstring fileName, jint mode)
{
    AssetManager* am = assetManagerForJavaObject(env, clazz);
    if (am == NULL) {
        return 0;
    }

    ALOGV("openAsset in %p (Java object %p)\n", am, clazz);

    ScopedUtfChars fileName8(env, fileName);
    if (fileName8.c_str() == NULL) {
        jniThrowException(env, "java/lang/IllegalArgumentException", "Empty file name");
        return -1;
    }

    if (mode != Asset::ACCESS_UNKNOWN && mode != Asset::ACCESS_RANDOM
        && mode != Asset::ACCESS_STREAMING && mode != Asset::ACCESS_BUFFER) {
        jniThrowException(env, "java/lang/IllegalArgumentException", "Bad access mode");
        return -1;
    }

    Asset* a = am->open(fileName8.c_str(), (Asset::AccessMode)mode);

    if (a == NULL) {
        jniThrowException(env, "java/io/FileNotFoundException", fileName8.c_str());
        return -1;
    }

    //printf("Created Asset Stream: %p\n", a);

    return reinterpret_cast<jlong>(a);
}

static jobject returnParcelFileDescriptor(JNIEnv* env, Asset* a, jlongArray outOffsets)
{
    off64_t startOffset, length;
    int fd = a->openFileDescriptor(&startOffset, &length);
    delete a;

    if (fd < 0) {
        jniThrowException(env, "java/io/FileNotFoundException",
                "This file can not be opened as a file descriptor; it is probably compressed");
        return NULL;
    }

    jlong* offsets = (jlong*)env->GetPrimitiveArrayCritical(outOffsets, 0);
    if (offsets == NULL) {
        close(fd);
        return NULL;
    }

    offsets[0] = startOffset;
    offsets[1] = length;

    env->ReleasePrimitiveArrayCritical(outOffsets, offsets, 0);

    jobject fileDesc = jniCreateFileDescriptor(env, fd);
    if (fileDesc == NULL) {
        close(fd);
        return NULL;
    }

    return newParcelFileDescriptor(env, fileDesc);
}

static jobject android_content_AssetManager_openAssetFd(JNIEnv* env, jobject clazz,
                                                jstring fileName, jlongArray outOffsets)
{
    AssetManager* am = assetManagerForJavaObject(env, clazz);
    if (am == NULL) {
        return NULL;
    }

    ALOGV("openAssetFd in %p (Java object %p)\n", am, clazz);

    ScopedUtfChars fileName8(env, fileName);
    if (fileName8.c_str() == NULL) {
        return NULL;
    }

    Asset* a = am->open(fileName8.c_str(), Asset::ACCESS_RANDOM);

    if (a == NULL) {
        jniThrowException(env, "java/io/FileNotFoundException", fileName8.c_str());
        return NULL;
    }

    //printf("Created Asset Stream: %p\n", a);

    return returnParcelFileDescriptor(env, a, outOffsets);
}

static jlong android_content_AssetManager_openNonAssetNative(JNIEnv* env, jobject clazz,
                                                         jint cookie,
                                                         jstring fileName,
                                                         jint mode)
{
    AssetManager* am = assetManagerForJavaObject(env, clazz);
    if (am == NULL) {
        return 0;
    }

    ALOGV("openNonAssetNative in %p (Java object %p)\n", am, clazz);

    ScopedUtfChars fileName8(env, fileName);
    if (fileName8.c_str() == NULL) {
        return -1;
    }

    if (mode != Asset::ACCESS_UNKNOWN && mode != Asset::ACCESS_RANDOM
        && mode != Asset::ACCESS_STREAMING && mode != Asset::ACCESS_BUFFER) {
        jniThrowException(env, "java/lang/IllegalArgumentException", "Bad access mode");
        return -1;
    }

    Asset* a = cookie
        ? am->openNonAsset(static_cast<int32_t>(cookie), fileName8.c_str(),
                (Asset::AccessMode)mode)
        : am->openNonAsset(fileName8.c_str(), (Asset::AccessMode)mode);

    if (a == NULL) {
        jniThrowException(env, "java/io/FileNotFoundException", fileName8.c_str());
        return -1;
    }

    //printf("Created Asset Stream: %p\n", a);

    return reinterpret_cast<jlong>(a);
}

static jobject android_content_AssetManager_openNonAssetFdNative(JNIEnv* env, jobject clazz,
                                                         jint cookie,
                                                         jstring fileName,
                                                         jlongArray outOffsets)
{
    AssetManager* am = assetManagerForJavaObject(env, clazz);
    if (am == NULL) {
        return NULL;
    }

    ALOGV("openNonAssetFd in %p (Java object %p)\n", am, clazz);

    ScopedUtfChars fileName8(env, fileName);
    if (fileName8.c_str() == NULL) {
        return NULL;
    }

    Asset* a = cookie
        ? am->openNonAsset(static_cast<int32_t>(cookie), fileName8.c_str(), Asset::ACCESS_RANDOM)
        : am->openNonAsset(fileName8.c_str(), Asset::ACCESS_RANDOM);

    if (a == NULL) {
        jniThrowException(env, "java/io/FileNotFoundException", fileName8.c_str());
        return NULL;
    }

    //printf("Created Asset Stream: %p\n", a);

    return returnParcelFileDescriptor(env, a, outOffsets);
}

static jobjectArray android_content_AssetManager_list(JNIEnv* env, jobject clazz,
                                                   jstring fileName)
{
    AssetManager* am = assetManagerForJavaObject(env, clazz);
    if (am == NULL) {
        return NULL;
    }

    ScopedUtfChars fileName8(env, fileName);
    if (fileName8.c_str() == NULL) {
        return NULL;
    }

    AssetDir* dir = am->openDir(fileName8.c_str());

    if (dir == NULL) {
        jniThrowException(env, "java/io/FileNotFoundException", fileName8.c_str());
        return NULL;
    }

    size_t N = dir->getFileCount();

    jobjectArray array = env->NewObjectArray(dir->getFileCount(),
                                                g_stringClass, NULL);
    if (array == NULL) {
        delete dir;
        return NULL;
    }

    for (size_t i=0; i<N; i++) {
        const String8& name = dir->getFileName(i);
        jstring str = env->NewStringUTF(name.string());
        if (str == NULL) {
            delete dir;
            return NULL;
        }
        env->SetObjectArrayElement(array, i, str);
        env->DeleteLocalRef(str);
    }

    delete dir;

    return array;
}

static void android_content_AssetManager_destroyAsset(JNIEnv* env, jobject clazz,
                                                      jlong assetHandle)
{
    Asset* a = reinterpret_cast<Asset*>(assetHandle);

    //printf("Destroying Asset Stream: %p\n", a);

    if (a == NULL) {
        jniThrowNullPointerException(env, "asset");
        return;
    }

    delete a;
}

static jint android_content_AssetManager_readAssetChar(JNIEnv* env, jobject clazz,
                                                       jlong assetHandle)
{
    Asset* a = reinterpret_cast<Asset*>(assetHandle);

    if (a == NULL) {
        jniThrowNullPointerException(env, "asset");
        return -1;
    }

    uint8_t b;
    ssize_t res = a->read(&b, 1);
    return res == 1 ? b : -1;
}

static jint android_content_AssetManager_readAsset(JNIEnv* env, jobject clazz,
                                                jlong assetHandle, jbyteArray bArray,
                                                jint off, jint len)
{
    Asset* a = reinterpret_cast<Asset*>(assetHandle);

    if (a == NULL || bArray == NULL) {
        jniThrowNullPointerException(env, "asset");
        return -1;
    }

    if (len == 0) {
        return 0;
    }

    jsize bLen = env->GetArrayLength(bArray);
    if (off < 0 || off >= bLen || len < 0 || len > bLen || (off+len) > bLen) {
        jniThrowException(env, "java/lang/IndexOutOfBoundsException", "");
        return -1;
    }

    jbyte* b = env->GetByteArrayElements(bArray, NULL);
    ssize_t res = a->read(b+off, len);
    env->ReleaseByteArrayElements(bArray, b, 0);

    if (res > 0) return static_cast<jint>(res);

    if (res < 0) {
        jniThrowException(env, "java/io/IOException", "");
    }
    return -1;
}

static jlong android_content_AssetManager_seekAsset(JNIEnv* env, jobject clazz,
                                                 jlong assetHandle,
                                                 jlong offset, jint whence)
{
    Asset* a = reinterpret_cast<Asset*>(assetHandle);

    if (a == NULL) {
        jniThrowNullPointerException(env, "asset");
        return -1;
    }

    return a->seek(
        offset, (whence > 0) ? SEEK_END : (whence < 0 ? SEEK_SET : SEEK_CUR));
}

static jlong android_content_AssetManager_getAssetLength(JNIEnv* env, jobject clazz,
                                                      jlong assetHandle)
{
    Asset* a = reinterpret_cast<Asset*>(assetHandle);

    if (a == NULL) {
        jniThrowNullPointerException(env, "asset");
        return -1;
    }

    return a->getLength();
}

static jlong android_content_AssetManager_getAssetRemainingLength(JNIEnv* env, jobject clazz,
                                                               jlong assetHandle)
{
    Asset* a = reinterpret_cast<Asset*>(assetHandle);

    if (a == NULL) {
        jniThrowNullPointerException(env, "asset");
        return -1;
    }

    return a->getRemainingLength();
}

static jint android_content_AssetManager_addAssetPath(JNIEnv* env, jobject clazz,
                                                       jstring path, jboolean appAsLib)
{
    ScopedUtfChars path8(env, path);
    if (path8.c_str() == NULL) {
        return 0;
    }

    AssetManager* am = assetManagerForJavaObject(env, clazz);
    if (am == NULL) {
        return 0;
    }

    int32_t cookie;
    bool res = am->addAssetPath(String8(path8.c_str()), &cookie, appAsLib);

    return (res) ? static_cast<jint>(cookie) : 0;
}

static jint android_content_AssetManager_addOverlayPath(JNIEnv* env, jobject clazz,
                                                     jstring idmapPath)
{
    ScopedUtfChars idmapPath8(env, idmapPath);
    if (idmapPath8.c_str() == NULL) {
        return 0;
    }

    AssetManager* am = assetManagerForJavaObject(env, clazz);
    if (am == NULL) {
        return 0;
    }

    int32_t cookie;
    bool res = am->addOverlayPath(String8(idmapPath8.c_str()), &cookie);

    return (res) ? (jint)cookie : 0;
}

static jboolean android_content_AssetManager_isUpToDate(JNIEnv* env, jobject clazz)
{
    AssetManager* am = assetManagerForJavaObject(env, clazz);
    if (am == NULL) {
        return JNI_TRUE;
    }
    return am->isUpToDate() ? JNI_TRUE : JNI_FALSE;
}

static jobjectArray getLocales(JNIEnv* env, jobject clazz, bool includeSystemLocales)
{
    Vector<String8> locales;

    AssetManager* am = assetManagerForJavaObject(env, clazz);
    if (am == NULL) {
        return NULL;
    }

    am->getLocales(&locales, includeSystemLocales);

    const int N = locales.size();

    jobjectArray result = env->NewObjectArray(N, g_stringClass, NULL);
    if (result == NULL) {
        return NULL;
    }

    for (int i=0; i<N; i++) {
        jstring str = env->NewStringUTF(locales[i].string());
        if (str == NULL) {
            return NULL;
        }
        env->SetObjectArrayElement(result, i, str);
        env->DeleteLocalRef(str);
    }

    return result;
}

static jobjectArray android_content_AssetManager_getLocales(JNIEnv* env, jobject clazz)
{
    return getLocales(env, clazz, true /* include system locales */);
}

static jobjectArray android_content_AssetManager_getNonSystemLocales(JNIEnv* env, jobject clazz)
{
    return getLocales(env, clazz, false /* don't include system locales */);
}

static jobject constructConfigurationObject(JNIEnv* env, const ResTable_config& config) {
    jobject result = env->NewObject(gConfigurationOffsets.classObject,
            gConfigurationOffsets.constructor);
    if (result == NULL) {
        return NULL;
    }

    env->SetIntField(result, gConfigurationOffsets.mSmallestScreenWidthDpOffset,
            config.smallestScreenWidthDp);
    env->SetIntField(result, gConfigurationOffsets.mScreenWidthDpOffset, config.screenWidthDp);
    env->SetIntField(result, gConfigurationOffsets.mScreenHeightDpOffset, config.screenHeightDp);

    return result;
}

static jobjectArray getSizeConfigurationsInternal(JNIEnv* env,
        const Vector<ResTable_config>& configs) {
    const int N = configs.size();
    jobjectArray result = env->NewObjectArray(N, gConfigurationOffsets.classObject, NULL);
    if (result == NULL) {
        return NULL;
    }

    for (int i=0; i<N; i++) {
        jobject config = constructConfigurationObject(env, configs[i]);
        if (config == NULL) {
            env->DeleteLocalRef(result);
            return NULL;
        }

        env->SetObjectArrayElement(result, i, config);
        env->DeleteLocalRef(config);
    }

    return result;
}

static jobjectArray android_content_AssetManager_getSizeConfigurations(JNIEnv* env, jobject clazz) {
    AssetManager* am = assetManagerForJavaObject(env, clazz);
    if (am == NULL) {
        return NULL;
    }

    const ResTable& res(am->getResources());
    Vector<ResTable_config> configs;
    res.getConfigurations(&configs, false /* ignoreMipmap */, true /* ignoreAndroidPackage */);

    return getSizeConfigurationsInternal(env, configs);
}

static void android_content_AssetManager_setConfiguration(JNIEnv* env, jobject clazz,
                                                          jint mcc, jint mnc,
                                                          jstring locale, jint orientation,
                                                          jint touchscreen, jint density,
                                                          jint keyboard, jint keyboardHidden,
                                                          jint navigation,
                                                          jint screenWidth, jint screenHeight,
                                                          jint smallestScreenWidthDp,
                                                          jint screenWidthDp, jint screenHeightDp,
                                                          jint screenLayout, jint uiMode,
                                                          jint sdkVersion)
{
    AssetManager* am = assetManagerForJavaObject(env, clazz);
    if (am == NULL) {
        return;
    }

    ResTable_config config;
    memset(&config, 0, sizeof(config));

    const char* locale8 = locale != NULL ? env->GetStringUTFChars(locale, NULL) : NULL;

    // Constants duplicated from Java class android.content.res.Configuration.
    static const jint kScreenLayoutRoundMask = 0x300;
    static const jint kScreenLayoutRoundShift = 8;

    config.mcc = (uint16_t)mcc;
    config.mnc = (uint16_t)mnc;
    config.orientation = (uint8_t)orientation;
    config.touchscreen = (uint8_t)touchscreen;
    config.density = (uint16_t)density;
    config.keyboard = (uint8_t)keyboard;
    config.inputFlags = (uint8_t)keyboardHidden;
    config.navigation = (uint8_t)navigation;
    config.screenWidth = (uint16_t)screenWidth;
    config.screenHeight = (uint16_t)screenHeight;
    config.smallestScreenWidthDp = (uint16_t)smallestScreenWidthDp;
    config.screenWidthDp = (uint16_t)screenWidthDp;
    config.screenHeightDp = (uint16_t)screenHeightDp;
    config.screenLayout = (uint8_t)screenLayout;
    config.uiMode = (uint8_t)uiMode;
    config.sdkVersion = (uint16_t)sdkVersion;
    config.minorVersion = 0;

    // In Java, we use a 32bit integer for screenLayout, while we only use an 8bit integer
    // in C++. We must extract the round qualifier out of the Java screenLayout and put it
    // into screenLayout2.
    config.screenLayout2 =
            (uint8_t)((screenLayout & kScreenLayoutRoundMask) >> kScreenLayoutRoundShift);

    am->setConfiguration(config, locale8);

    if (locale != NULL) env->ReleaseStringUTFChars(locale, locale8);
}

static jint android_content_AssetManager_getResourceIdentifier(JNIEnv* env, jobject clazz,
                                                            jstring name,
                                                            jstring defType,
                                                            jstring defPackage)
{
    ScopedStringChars name16(env, name);
    if (name16.get() == NULL) {
        return 0;
    }

    AssetManager* am = assetManagerForJavaObject(env, clazz);
    if (am == NULL) {
        return 0;
    }

    const char16_t* defType16 = reinterpret_cast<const char16_t*>(defType)
        ? reinterpret_cast<const char16_t*>(env->GetStringChars(defType, NULL))
        : NULL;
    jsize defTypeLen = defType
        ? env->GetStringLength(defType) : 0;
    const char16_t* defPackage16 = reinterpret_cast<const char16_t*>(defPackage)
        ? reinterpret_cast<const char16_t*>(env->GetStringChars(defPackage,
                                                                NULL))
        : NULL;
    jsize defPackageLen = defPackage
        ? env->GetStringLength(defPackage) : 0;

    jint ident = am->getResources().identifierForName(
        reinterpret_cast<const char16_t*>(name16.get()), name16.size(),
        defType16, defTypeLen, defPackage16, defPackageLen);

    if (defPackage16) {
        env->ReleaseStringChars(defPackage,
                                reinterpret_cast<const jchar*>(defPackage16));
    }
    if (defType16) {
        env->ReleaseStringChars(defType,
                                reinterpret_cast<const jchar*>(defType16));
    }

    return ident;
}

static jstring android_content_AssetManager_getResourceName(JNIEnv* env, jobject clazz,
                                                            jint resid)
{
    AssetManager* am = assetManagerForJavaObject(env, clazz);
    if (am == NULL) {
        return NULL;
    }

    ResTable::resource_name name;
    if (!am->getResources().getResourceName(resid, true, &name)) {
        return NULL;
    }

    String16 str;
    if (name.package != NULL) {
        str.setTo(name.package, name.packageLen);
    }
    if (name.type8 != NULL || name.type != NULL) {
        if (str.size() > 0) {
            char16_t div = ':';
            str.append(&div, 1);
        }
        if (name.type8 != NULL) {
            str.append(String16(name.type8, name.typeLen));
        } else {
            str.append(name.type, name.typeLen);
        }
    }
    if (name.name8 != NULL || name.name != NULL) {
        if (str.size() > 0) {
            char16_t div = '/';
            str.append(&div, 1);
        }
        if (name.name8 != NULL) {
            str.append(String16(name.name8, name.nameLen));
        } else {
            str.append(name.name, name.nameLen);
        }
    }

    return env->NewString((const jchar*)str.string(), str.size());
}

static jstring android_content_AssetManager_getResourcePackageName(JNIEnv* env, jobject clazz,
                                                                   jint resid)
{
    AssetManager* am = assetManagerForJavaObject(env, clazz);
    if (am == NULL) {
        return NULL;
    }

    ResTable::resource_name name;
    if (!am->getResources().getResourceName(resid, true, &name)) {
        return NULL;
    }

    if (name.package != NULL) {
        return env->NewString((const jchar*)name.package, name.packageLen);
    }

    return NULL;
}

static jstring android_content_AssetManager_getResourceTypeName(JNIEnv* env, jobject clazz,
                                                                jint resid)
{
    AssetManager* am = assetManagerForJavaObject(env, clazz);
    if (am == NULL) {
        return NULL;
    }

    ResTable::resource_name name;
    if (!am->getResources().getResourceName(resid, true, &name)) {
        return NULL;
    }

    if (name.type8 != NULL) {
        return env->NewStringUTF(name.type8);
    }

    if (name.type != NULL) {
        return env->NewString((const jchar*)name.type, name.typeLen);
    }

    return NULL;
}

static jstring android_content_AssetManager_getResourceEntryName(JNIEnv* env, jobject clazz,
                                                                 jint resid)
{
    AssetManager* am = assetManagerForJavaObject(env, clazz);
    if (am == NULL) {
        return NULL;
    }

    ResTable::resource_name name;
    if (!am->getResources().getResourceName(resid, true, &name)) {
        return NULL;
    }

    if (name.name8 != NULL) {
        return env->NewStringUTF(name.name8);
    }

    if (name.name != NULL) {
        return env->NewString((const jchar*)name.name, name.nameLen);
    }

    return NULL;
}

static jint android_content_AssetManager_loadResourceValue(JNIEnv* env, jobject clazz,
                                                           jint ident,
                                                           jshort density,
                                                           jobject outValue,
                                                           jboolean resolve)
{
    if (outValue == NULL) {
         jniThrowNullPointerException(env, "outValue");
         return 0;
    }
    AssetManager* am = assetManagerForJavaObject(env, clazz);
    if (am == NULL) {
        return 0;
    }
    const ResTable& res(am->getResources());

    Res_value value;
    ResTable_config config;
    uint32_t typeSpecFlags;
    ssize_t block = res.getResource(ident, &value, false, density, &typeSpecFlags, &config);
    if (kThrowOnBadId) {
        if (block == BAD_INDEX) {
            jniThrowException(env, "java/lang/IllegalStateException", "Bad resource!");
            return 0;
        }
    }
    uint32_t ref = ident;
    if (resolve) {
        block = res.resolveReference(&value, block, &ref, &typeSpecFlags, &config);
        if (kThrowOnBadId) {
            if (block == BAD_INDEX) {
                jniThrowException(env, "java/lang/IllegalStateException", "Bad resource!");
                return 0;
            }
        }
    }
    if (block >= 0) {
        return copyValue(env, outValue, &res, value, ref, block, typeSpecFlags, &config);
    }

    return static_cast<jint>(block);
}

static jint android_content_AssetManager_loadResourceBagValue(JNIEnv* env, jobject clazz,
                                                           jint ident, jint bagEntryId,
                                                           jobject outValue, jboolean resolve)
{
    AssetManager* am = assetManagerForJavaObject(env, clazz);
    if (am == NULL) {
        return 0;
    }
    const ResTable& res(am->getResources());

    // Now lock down the resource object and start pulling stuff from it.
    res.lock();

    ssize_t block = -1;
    Res_value value;

    const ResTable::bag_entry* entry = NULL;
    uint32_t typeSpecFlags;
    ssize_t entryCount = res.getBagLocked(ident, &entry, &typeSpecFlags);

    for (ssize_t i=0; i<entryCount; i++) {
        if (((uint32_t)bagEntryId) == entry->map.name.ident) {
            block = entry->stringBlock;
            value = entry->map.value;
        }
        entry++;
    }

    res.unlock();

    if (block < 0) {
        return static_cast<jint>(block);
    }

    uint32_t ref = ident;
    if (resolve) {
        block = res.resolveReference(&value, block, &ref, &typeSpecFlags);
        if (kThrowOnBadId) {
            if (block == BAD_INDEX) {
                jniThrowException(env, "java/lang/IllegalStateException", "Bad resource!");
                return 0;
            }
        }
    }
    if (block >= 0) {
        return copyValue(env, outValue, &res, value, ref, block, typeSpecFlags);
    }

    return static_cast<jint>(block);
}

static jint android_content_AssetManager_getStringBlockCount(JNIEnv* env, jobject clazz)
{
    AssetManager* am = assetManagerForJavaObject(env, clazz);
    if (am == NULL) {
        return 0;
    }
    return am->getResources().getTableCount();
}

static jlong android_content_AssetManager_getNativeStringBlock(JNIEnv* env, jobject clazz,
                                                           jint block)
{
    AssetManager* am = assetManagerForJavaObject(env, clazz);
    if (am == NULL) {
        return 0;
    }
    return reinterpret_cast<jlong>(am->getResources().getTableStringBlock(block));
}

static jstring android_content_AssetManager_getCookieName(JNIEnv* env, jobject clazz,
                                                       jint cookie)
{
    AssetManager* am = assetManagerForJavaObject(env, clazz);
    if (am == NULL) {
        return NULL;
    }
    String8 name(am->getAssetPath(static_cast<int32_t>(cookie)));
    if (name.length() == 0) {
        jniThrowException(env, "java/lang/IndexOutOfBoundsException", "Empty cookie name");
        return NULL;
    }
    jstring str = env->NewStringUTF(name.string());
    return str;
}

static jobject android_content_AssetManager_getAssignedPackageIdentifiers(JNIEnv* env, jobject clazz)
{
    AssetManager* am = assetManagerForJavaObject(env, clazz);
    if (am == NULL) {
        return 0;
    }

    const ResTable& res = am->getResources();

    jobject sparseArray = env->NewObject(gSparseArrayOffsets.classObject,
            gSparseArrayOffsets.constructor);
    const size_t N = res.getBasePackageCount();
    for (size_t i = 0; i < N; i++) {
        const String16 name = res.getBasePackageName(i);
        env->CallVoidMethod(
            sparseArray, gSparseArrayOffsets.put,
            static_cast<jint>(res.getBasePackageId(i)),
            env->NewString(reinterpret_cast<const jchar*>(name.string()),
                           name.size()));
    }
    return sparseArray;
}

static jlong android_content_AssetManager_newTheme(JNIEnv* env, jobject clazz)
{
    AssetManager* am = assetManagerForJavaObject(env, clazz);
    if (am == NULL) {
        return 0;
    }
    return reinterpret_cast<jlong>(new ResTable::Theme(am->getResources()));
}

static void android_content_AssetManager_deleteTheme(JNIEnv* env, jobject clazz,
                                                     jlong themeHandle)
{
    ResTable::Theme* theme = reinterpret_cast<ResTable::Theme*>(themeHandle);
    delete theme;
}

static void android_content_AssetManager_applyThemeStyle(JNIEnv* env, jobject clazz,
                                                         jlong themeHandle,
                                                         jint styleRes,
                                                         jboolean force)
{
    ResTable::Theme* theme = reinterpret_cast<ResTable::Theme*>(themeHandle);
    theme->applyStyle(styleRes, force ? true : false);
}

static void android_content_AssetManager_copyTheme(JNIEnv* env, jobject clazz,
                                                   jlong destHandle, jlong srcHandle)
{
    ResTable::Theme* dest = reinterpret_cast<ResTable::Theme*>(destHandle);
    ResTable::Theme* src = reinterpret_cast<ResTable::Theme*>(srcHandle);
    dest->setTo(*src);
}

static void android_content_AssetManager_clearTheme(JNIEnv* env, jobject clazz, jlong themeHandle)
{
    ResTable::Theme* theme = reinterpret_cast<ResTable::Theme*>(themeHandle);
    theme->clear();
}

static jint android_content_AssetManager_loadThemeAttributeValue(
    JNIEnv* env, jobject clazz, jlong themeHandle, jint ident, jobject outValue, jboolean resolve)
{
    ResTable::Theme* theme = reinterpret_cast<ResTable::Theme*>(themeHandle);
    const ResTable& res(theme->getResTable());

    Res_value value;
    // XXX value could be different in different configs!
    uint32_t typeSpecFlags = 0;
    ssize_t block = theme->getAttribute(ident, &value, &typeSpecFlags);
    uint32_t ref = 0;
    if (resolve) {
        block = res.resolveReference(&value, block, &ref, &typeSpecFlags);
        if (kThrowOnBadId) {
            if (block == BAD_INDEX) {
                jniThrowException(env, "java/lang/IllegalStateException", "Bad resource!");
                return 0;
            }
        }
    }
    return block >= 0 ? copyValue(env, outValue, &res, value, ref, block, typeSpecFlags) : block;
}

static jint android_content_AssetManager_getThemeChangingConfigurations(JNIEnv* env, jobject clazz,
                                                                        jlong themeHandle)
{
    ResTable::Theme* theme = reinterpret_cast<ResTable::Theme*>(themeHandle);
    return theme->getChangingConfigurations();
}

static void android_content_AssetManager_dumpTheme(JNIEnv* env, jobject clazz,
                                                   jlong themeHandle, jint pri,
                                                   jstring tag, jstring prefix)
{
    ResTable::Theme* theme = reinterpret_cast<ResTable::Theme*>(themeHandle);
    const ResTable& res(theme->getResTable());
    (void)res;

    // XXX Need to use params.
    theme->dumpToLog();
}

class XmlAttributeFinder : public BackTrackingAttributeFinder<XmlAttributeFinder, jsize> {
public:
    XmlAttributeFinder(const ResXMLParser* parser)
        : BackTrackingAttributeFinder(0, parser != NULL ? parser->getAttributeCount() : 0)
        , mParser(parser) {}

    inline uint32_t getAttribute(jsize index) const {
        return mParser->getAttributeNameResID(index);
    }

private:
    const ResXMLParser* mParser;
};

class BagAttributeFinder : public BackTrackingAttributeFinder<BagAttributeFinder, const ResTable::bag_entry*> {
public:
    BagAttributeFinder(const ResTable::bag_entry* start, const ResTable::bag_entry* end)
        : BackTrackingAttributeFinder(start, end) {}

    inline uint32_t getAttribute(const ResTable::bag_entry* entry) const {
        return entry->map.name.ident;
    }
};

static jboolean android_content_AssetManager_resolveAttrs(JNIEnv* env, jobject clazz,
                                                          jlong themeToken,
                                                          jint defStyleAttr,
                                                          jint defStyleRes,
                                                          jintArray inValues,
                                                          jintArray attrs,
                                                          jintArray outValues,
                                                          jintArray outIndices)
{
    if (themeToken == 0) {
        jniThrowNullPointerException(env, "theme token");
        return JNI_FALSE;
    }
    if (attrs == NULL) {
        jniThrowNullPointerException(env, "attrs");
        return JNI_FALSE;
    }
    if (outValues == NULL) {
        jniThrowNullPointerException(env, "out values");
        return JNI_FALSE;
    }

    if (kDebugStyles) {
        ALOGI("APPLY STYLE: theme=0x%" PRIx64 " defStyleAttr=0x%x "
              "defStyleRes=0x%x", themeToken, defStyleAttr, defStyleRes);
    }

    ResTable::Theme* theme = reinterpret_cast<ResTable::Theme*>(themeToken);
    const ResTable& res = theme->getResTable();
    ResTable_config config;
    Res_value value;

    const jsize NI = env->GetArrayLength(attrs);
    const jsize NV = env->GetArrayLength(outValues);
    if (NV < (NI*STYLE_NUM_ENTRIES)) {
        jniThrowException(env, "java/lang/IndexOutOfBoundsException", "out values too small");
        return JNI_FALSE;
    }

    jint* src = (jint*)env->GetPrimitiveArrayCritical(attrs, 0);
    if (src == NULL) {
        return JNI_FALSE;
    }

    jint* srcValues = (jint*)env->GetPrimitiveArrayCritical(inValues, 0);
    const jsize NSV = srcValues == NULL ? 0 : env->GetArrayLength(inValues);

    jint* baseDest = (jint*)env->GetPrimitiveArrayCritical(outValues, 0);
    jint* dest = baseDest;
    if (dest == NULL) {
        env->ReleasePrimitiveArrayCritical(attrs, src, 0);
        return JNI_FALSE;
    }

    jint* indices = NULL;
    int indicesIdx = 0;
    if (outIndices != NULL) {
        if (env->GetArrayLength(outIndices) > NI) {
            indices = (jint*)env->GetPrimitiveArrayCritical(outIndices, 0);
        }
    }

    // Load default style from attribute, if specified...
    uint32_t defStyleBagTypeSetFlags = 0;
    if (defStyleAttr != 0) {
        Res_value value;
        if (theme->getAttribute(defStyleAttr, &value, &defStyleBagTypeSetFlags) >= 0) {
            if (value.dataType == Res_value::TYPE_REFERENCE) {
                defStyleRes = value.data;
            }
        }
    }

    // Now lock down the resource object and start pulling stuff from it.
    res.lock();

    // Retrieve the default style bag, if requested.
    const ResTable::bag_entry* defStyleStart = NULL;
    uint32_t defStyleTypeSetFlags = 0;
    ssize_t bagOff = defStyleRes != 0
            ? res.getBagLocked(defStyleRes, &defStyleStart, &defStyleTypeSetFlags) : -1;
    defStyleTypeSetFlags |= defStyleBagTypeSetFlags;
    const ResTable::bag_entry* const defStyleEnd = defStyleStart + (bagOff >= 0 ? bagOff : 0);
    BagAttributeFinder defStyleAttrFinder(defStyleStart, defStyleEnd);

    // Now iterate through all of the attributes that the client has requested,
    // filling in each with whatever data we can find.
    ssize_t block = 0;
    uint32_t typeSetFlags;
    for (jsize ii=0; ii<NI; ii++) {
        const uint32_t curIdent = (uint32_t)src[ii];

        if (kDebugStyles) {
            ALOGI("RETRIEVING ATTR 0x%08x...", curIdent);
        }

        // Try to find a value for this attribute...  we prioritize values
        // coming from, first XML attributes, then XML style, then default
        // style, and finally the theme.
        value.dataType = Res_value::TYPE_NULL;
        value.data = Res_value::DATA_NULL_UNDEFINED;
        typeSetFlags = 0;
        config.density = 0;

        // Retrieve the current input value if available.
        if (NSV > 0 && srcValues[ii] != 0) {
            block = -1;
            value.dataType = Res_value::TYPE_ATTRIBUTE;
            value.data = srcValues[ii];
            if (kDebugStyles) {
                ALOGI("-> From values: type=0x%x, data=0x%08x", value.dataType, value.data);
            }
        }

        if (value.dataType == Res_value::TYPE_NULL) {
            const ResTable::bag_entry* const defStyleEntry = defStyleAttrFinder.find(curIdent);
            if (defStyleEntry != defStyleEnd) {
                block = defStyleEntry->stringBlock;
                typeSetFlags = defStyleTypeSetFlags;
                value = defStyleEntry->map.value;
                if (kDebugStyles) {
                    ALOGI("-> From def style: type=0x%x, data=0x%08x", value.dataType, value.data);
                }
            }
        }

        uint32_t resid = 0;
        if (value.dataType != Res_value::TYPE_NULL) {
            // Take care of resolving the found resource to its final value.
            ssize_t newBlock = theme->resolveAttributeReference(&value, block,
                    &resid, &typeSetFlags, &config);
            if (newBlock >= 0) block = newBlock;
            if (kDebugStyles) {
                ALOGI("-> Resolved attr: type=0x%x, data=0x%08x", value.dataType, value.data);
            }
        } else {
            // If we still don't have a value for this attribute, try to find
            // it in the theme!
            ssize_t newBlock = theme->getAttribute(curIdent, &value, &typeSetFlags);
            if (newBlock >= 0) {
                if (kDebugStyles) {
                    ALOGI("-> From theme: type=0x%x, data=0x%08x", value.dataType, value.data);
                }
                newBlock = res.resolveReference(&value, block, &resid,
                        &typeSetFlags, &config);
                if (kThrowOnBadId) {
                    if (newBlock == BAD_INDEX) {
                        jniThrowException(env, "java/lang/IllegalStateException", "Bad resource!");
                        return JNI_FALSE;
                    }
                }
                if (newBlock >= 0) block = newBlock;
                if (kDebugStyles) {
                    ALOGI("-> Resolved theme: type=0x%x, data=0x%08x", value.dataType, value.data);
                }
            }
        }

        // Deal with the special @null value -- it turns back to TYPE_NULL.
        if (value.dataType == Res_value::TYPE_REFERENCE && value.data == 0) {
            if (kDebugStyles) {
                ALOGI("-> Setting to @null!");
            }
            value.dataType = Res_value::TYPE_NULL;
            value.data = Res_value::DATA_NULL_UNDEFINED;
            block = -1;
        }

        if (kDebugStyles) {
            ALOGI("Attribute 0x%08x: type=0x%x, data=0x%08x", curIdent, value.dataType,
                  value.data);
        }

        // Write the final value back to Java.
        dest[STYLE_TYPE] = value.dataType;
        dest[STYLE_DATA] = value.data;
        dest[STYLE_ASSET_COOKIE] =
            block != -1 ? reinterpret_cast<jint>(res.getTableCookie(block)) : (jint)-1;
        dest[STYLE_RESOURCE_ID] = resid;
        dest[STYLE_CHANGING_CONFIGURATIONS] = typeSetFlags;
        dest[STYLE_DENSITY] = config.density;

        if (indices != NULL && value.dataType != Res_value::TYPE_NULL) {
            indicesIdx++;
            indices[indicesIdx] = ii;
        }

        dest += STYLE_NUM_ENTRIES;
    }

    res.unlock();

    if (indices != NULL) {
        indices[0] = indicesIdx;
        env->ReleasePrimitiveArrayCritical(outIndices, indices, 0);
    }
    env->ReleasePrimitiveArrayCritical(outValues, baseDest, 0);
    env->ReleasePrimitiveArrayCritical(inValues, srcValues, 0);
    env->ReleasePrimitiveArrayCritical(attrs, src, 0);

    return JNI_TRUE;
}

static jboolean android_content_AssetManager_applyStyle(JNIEnv* env, jobject clazz,
                                                        jlong themeToken,
                                                        jint defStyleAttr,
                                                        jint defStyleRes,
                                                        jlong xmlParserToken,
                                                        jintArray attrs,
                                                        jintArray outValues,
                                                        jintArray outIndices)
{
    if (themeToken == 0) {
        jniThrowNullPointerException(env, "theme token");
        return JNI_FALSE;
    }
    if (attrs == NULL) {
        jniThrowNullPointerException(env, "attrs");
        return JNI_FALSE;
    }
    if (outValues == NULL) {
        jniThrowNullPointerException(env, "out values");
        return JNI_FALSE;
    }

    if (kDebugStyles) {
    ALOGI("APPLY STYLE: theme=0x%" PRIx64 " defStyleAttr=0x%x defStyleRes=0x%x "
          "xml=0x%" PRIx64, themeToken, defStyleAttr, defStyleRes,
          xmlParserToken);
    }

    ResTable::Theme* theme = reinterpret_cast<ResTable::Theme*>(themeToken);
    const ResTable& res = theme->getResTable();
    ResXMLParser* xmlParser = reinterpret_cast<ResXMLParser*>(xmlParserToken);
    ResTable_config config;
    Res_value value;

    const jsize NI = env->GetArrayLength(attrs);
    const jsize NV = env->GetArrayLength(outValues);
    if (NV < (NI*STYLE_NUM_ENTRIES)) {
        jniThrowException(env, "java/lang/IndexOutOfBoundsException", "out values too small");
        return JNI_FALSE;
    }

    jint* src = (jint*)env->GetPrimitiveArrayCritical(attrs, 0);
    if (src == NULL) {
        return JNI_FALSE;
    }

    jint* baseDest = (jint*)env->GetPrimitiveArrayCritical(outValues, 0);
    jint* dest = baseDest;
    if (dest == NULL) {
        env->ReleasePrimitiveArrayCritical(attrs, src, 0);
        return JNI_FALSE;
    }

    jint* indices = NULL;
    int indicesIdx = 0;
    if (outIndices != NULL) {
        if (env->GetArrayLength(outIndices) > NI) {
            indices = (jint*)env->GetPrimitiveArrayCritical(outIndices, 0);
        }
    }

    // Load default style from attribute, if specified...
    uint32_t defStyleBagTypeSetFlags = 0;
    if (defStyleAttr != 0) {
        Res_value value;
        if (theme->getAttribute(defStyleAttr, &value, &defStyleBagTypeSetFlags) >= 0) {
            if (value.dataType == Res_value::TYPE_REFERENCE) {
                defStyleRes = value.data;
            }
        }
    }

    // Retrieve the style class associated with the current XML tag.
    int style = 0;
    uint32_t styleBagTypeSetFlags = 0;
    if (xmlParser != NULL) {
        ssize_t idx = xmlParser->indexOfStyle();
        if (idx >= 0 && xmlParser->getAttributeValue(idx, &value) >= 0) {
            if (value.dataType == value.TYPE_ATTRIBUTE) {
                if (theme->getAttribute(value.data, &value, &styleBagTypeSetFlags) < 0) {
                    value.dataType = Res_value::TYPE_NULL;
                }
            }
            if (value.dataType == value.TYPE_REFERENCE) {
                style = value.data;
            }
        }
    }

    // Now lock down the resource object and start pulling stuff from it.
    res.lock();

    // Retrieve the default style bag, if requested.
    const ResTable::bag_entry* defStyleAttrStart = NULL;
    uint32_t defStyleTypeSetFlags = 0;
    ssize_t bagOff = defStyleRes != 0
            ? res.getBagLocked(defStyleRes, &defStyleAttrStart, &defStyleTypeSetFlags) : -1;
    defStyleTypeSetFlags |= defStyleBagTypeSetFlags;
    const ResTable::bag_entry* const defStyleAttrEnd = defStyleAttrStart + (bagOff >= 0 ? bagOff : 0);
    BagAttributeFinder defStyleAttrFinder(defStyleAttrStart, defStyleAttrEnd);

    // Retrieve the style class bag, if requested.
    const ResTable::bag_entry* styleAttrStart = NULL;
    uint32_t styleTypeSetFlags = 0;
    bagOff = style != 0 ? res.getBagLocked(style, &styleAttrStart, &styleTypeSetFlags) : -1;
    styleTypeSetFlags |= styleBagTypeSetFlags;
    const ResTable::bag_entry* const styleAttrEnd = styleAttrStart + (bagOff >= 0 ? bagOff : 0);
    BagAttributeFinder styleAttrFinder(styleAttrStart, styleAttrEnd);

    // Retrieve the XML attributes, if requested.
    static const ssize_t kXmlBlock = 0x10000000;
    XmlAttributeFinder xmlAttrFinder(xmlParser);
    const jsize xmlAttrEnd = xmlParser != NULL ? xmlParser->getAttributeCount() : 0;

    // Now iterate through all of the attributes that the client has requested,
    // filling in each with whatever data we can find.
    ssize_t block = 0;
    uint32_t typeSetFlags;
    for (jsize ii = 0; ii < NI; ii++) {
        const uint32_t curIdent = (uint32_t)src[ii];

        if (kDebugStyles) {
            ALOGI("RETRIEVING ATTR 0x%08x...", curIdent);
        }

        // Try to find a value for this attribute...  we prioritize values
        // coming from, first XML attributes, then XML style, then default
        // style, and finally the theme.
        value.dataType = Res_value::TYPE_NULL;
        value.data = Res_value::DATA_NULL_UNDEFINED;
        typeSetFlags = 0;
        config.density = 0;

        // Walk through the xml attributes looking for the requested attribute.
        const jsize xmlAttrIdx = xmlAttrFinder.find(curIdent);
        if (xmlAttrIdx != xmlAttrEnd) {
            // We found the attribute we were looking for.
            block = kXmlBlock;
            xmlParser->getAttributeValue(xmlAttrIdx, &value);
            if (kDebugStyles) {
                ALOGI("-> From XML: type=0x%x, data=0x%08x", value.dataType, value.data);
            }
        }

        if (value.dataType == Res_value::TYPE_NULL) {
            // Walk through the style class values looking for the requested attribute.
            const ResTable::bag_entry* const styleAttrEntry = styleAttrFinder.find(curIdent);
            if (styleAttrEntry != styleAttrEnd) {
                // We found the attribute we were looking for.
                block = styleAttrEntry->stringBlock;
                typeSetFlags = styleTypeSetFlags;
                value = styleAttrEntry->map.value;
                if (kDebugStyles) {
                    ALOGI("-> From style: type=0x%x, data=0x%08x", value.dataType, value.data);
                }
            }
        }

        if (value.dataType == Res_value::TYPE_NULL) {
            // Walk through the default style values looking for the requested attribute.
            const ResTable::bag_entry* const defStyleAttrEntry = defStyleAttrFinder.find(curIdent);
            if (defStyleAttrEntry != defStyleAttrEnd) {
                // We found the attribute we were looking for.
                block = defStyleAttrEntry->stringBlock;
                typeSetFlags = styleTypeSetFlags;
                value = defStyleAttrEntry->map.value;
                if (kDebugStyles) {
                    ALOGI("-> From def style: type=0x%x, data=0x%08x", value.dataType, value.data);
                }
            }
        }

        uint32_t resid = 0;
        if (value.dataType != Res_value::TYPE_NULL) {
            // Take care of resolving the found resource to its final value.
            ssize_t newBlock = theme->resolveAttributeReference(&value, block,
                    &resid, &typeSetFlags, &config);
            if (newBlock >= 0) {
                block = newBlock;
            }

            if (kDebugStyles) {
                ALOGI("-> Resolved attr: type=0x%x, data=0x%08x", value.dataType, value.data);
            }
        } else {
            // If we still don't have a value for this attribute, try to find
            // it in the theme!
            ssize_t newBlock = theme->getAttribute(curIdent, &value, &typeSetFlags);
            if (newBlock >= 0) {
                if (kDebugStyles) {
                    ALOGI("-> From theme: type=0x%x, data=0x%08x", value.dataType, value.data);
                }
                newBlock = res.resolveReference(&value, block, &resid,
                        &typeSetFlags, &config);
                if (kThrowOnBadId) {
                    if (newBlock == BAD_INDEX) {
                        jniThrowException(env, "java/lang/IllegalStateException", "Bad resource!");
                        return JNI_FALSE;
                    }
                }

                if (newBlock >= 0) {
                    block = newBlock;
                }

                if (kDebugStyles) {
                    ALOGI("-> Resolved theme: type=0x%x, data=0x%08x", value.dataType, value.data);
                }
            }
        }

        // Deal with the special @null value -- it turns back to TYPE_NULL.
        if (value.dataType == Res_value::TYPE_REFERENCE && value.data == 0) {
            if (kDebugStyles) {
                ALOGI("-> Setting to @null!");
            }
            value.dataType = Res_value::TYPE_NULL;
            value.data = Res_value::DATA_NULL_UNDEFINED;
            block = kXmlBlock;
        }

        if (kDebugStyles) {
            ALOGI("Attribute 0x%08x: type=0x%x, data=0x%08x", curIdent, value.dataType, value.data);
        }

        // Write the final value back to Java.
        dest[STYLE_TYPE] = value.dataType;
        dest[STYLE_DATA] = value.data;
        dest[STYLE_ASSET_COOKIE] = block != kXmlBlock ?
            static_cast<jint>(res.getTableCookie(block)) : -1;
        dest[STYLE_RESOURCE_ID] = resid;
        dest[STYLE_CHANGING_CONFIGURATIONS] = typeSetFlags;
        dest[STYLE_DENSITY] = config.density;

        if (indices != NULL && value.dataType != Res_value::TYPE_NULL) {
            indicesIdx++;
            indices[indicesIdx] = ii;
        }

        dest += STYLE_NUM_ENTRIES;
    }

    res.unlock();

    if (indices != NULL) {
        indices[0] = indicesIdx;
        env->ReleasePrimitiveArrayCritical(outIndices, indices, 0);
    }
    env->ReleasePrimitiveArrayCritical(outValues, baseDest, 0);
    env->ReleasePrimitiveArrayCritical(attrs, src, 0);

    return JNI_TRUE;
}

static jboolean android_content_AssetManager_retrieveAttributes(JNIEnv* env, jobject clazz,
                                                        jlong xmlParserToken,
                                                        jintArray attrs,
                                                        jintArray outValues,
                                                        jintArray outIndices)
{
    if (xmlParserToken == 0) {
        jniThrowNullPointerException(env, "xmlParserToken");
        return JNI_FALSE;
    }
    if (attrs == NULL) {
        jniThrowNullPointerException(env, "attrs");
        return JNI_FALSE;
    }
    if (outValues == NULL) {
        jniThrowNullPointerException(env, "out values");
        return JNI_FALSE;
    }

    AssetManager* am = assetManagerForJavaObject(env, clazz);
    if (am == NULL) {
        return JNI_FALSE;
    }
    const ResTable& res(am->getResources());
    ResXMLParser* xmlParser = (ResXMLParser*)xmlParserToken;
    ResTable_config config;
    Res_value value;

    const jsize NI = env->GetArrayLength(attrs);
    const jsize NV = env->GetArrayLength(outValues);
    if (NV < (NI*STYLE_NUM_ENTRIES)) {
        jniThrowException(env, "java/lang/IndexOutOfBoundsException", "out values too small");
        return JNI_FALSE;
    }

    jint* src = (jint*)env->GetPrimitiveArrayCritical(attrs, 0);
    if (src == NULL) {
        return JNI_FALSE;
    }

    jint* baseDest = (jint*)env->GetPrimitiveArrayCritical(outValues, 0);
    jint* dest = baseDest;
    if (dest == NULL) {
        env->ReleasePrimitiveArrayCritical(attrs, src, 0);
        return JNI_FALSE;
    }

    jint* indices = NULL;
    int indicesIdx = 0;
    if (outIndices != NULL) {
        if (env->GetArrayLength(outIndices) > NI) {
            indices = (jint*)env->GetPrimitiveArrayCritical(outIndices, 0);
        }
    }

    // Now lock down the resource object and start pulling stuff from it.
    res.lock();

    // Retrieve the XML attributes, if requested.
    const jsize NX = xmlParser->getAttributeCount();
    jsize ix=0;
    uint32_t curXmlAttr = xmlParser->getAttributeNameResID(ix);

    static const ssize_t kXmlBlock = 0x10000000;

    // Now iterate through all of the attributes that the client has requested,
    // filling in each with whatever data we can find.
    ssize_t block = 0;
    uint32_t typeSetFlags;
    for (jsize ii=0; ii<NI; ii++) {
        const uint32_t curIdent = (uint32_t)src[ii];

        // Try to find a value for this attribute...
        value.dataType = Res_value::TYPE_NULL;
        value.data = Res_value::DATA_NULL_UNDEFINED;
        typeSetFlags = 0;
        config.density = 0;

        // Skip through XML attributes until the end or the next possible match.
        while (ix < NX && curIdent > curXmlAttr) {
            ix++;
            curXmlAttr = xmlParser->getAttributeNameResID(ix);
        }
        // Retrieve the current XML attribute if it matches, and step to next.
        if (ix < NX && curIdent == curXmlAttr) {
            block = kXmlBlock;
            xmlParser->getAttributeValue(ix, &value);
            ix++;
            curXmlAttr = xmlParser->getAttributeNameResID(ix);
        }

        //printf("Attribute 0x%08x: type=0x%x, data=0x%08x\n", curIdent, value.dataType, value.data);
        uint32_t resid = 0;
        if (value.dataType != Res_value::TYPE_NULL) {
            // Take care of resolving the found resource to its final value.
            //printf("Resolving attribute reference\n");
            ssize_t newBlock = res.resolveReference(&value, block, &resid,
                    &typeSetFlags, &config);
            if (kThrowOnBadId) {
                if (newBlock == BAD_INDEX) {
                    jniThrowException(env, "java/lang/IllegalStateException", "Bad resource!");
                    return JNI_FALSE;
                }
            }
            if (newBlock >= 0) block = newBlock;
        }

        // Deal with the special @null value -- it turns back to TYPE_NULL.
        if (value.dataType == Res_value::TYPE_REFERENCE && value.data == 0) {
            value.dataType = Res_value::TYPE_NULL;
            value.data = Res_value::DATA_NULL_UNDEFINED;
        }

        //printf("Attribute 0x%08x: final type=0x%x, data=0x%08x\n", curIdent, value.dataType, value.data);

        // Write the final value back to Java.
        dest[STYLE_TYPE] = value.dataType;
        dest[STYLE_DATA] = value.data;
        dest[STYLE_ASSET_COOKIE] =
            block != kXmlBlock ? reinterpret_cast<jint>(res.getTableCookie(block)) : (jint)-1;
        dest[STYLE_RESOURCE_ID] = resid;
        dest[STYLE_CHANGING_CONFIGURATIONS] = typeSetFlags;
        dest[STYLE_DENSITY] = config.density;

        if (indices != NULL && value.dataType != Res_value::TYPE_NULL) {
            indicesIdx++;
            indices[indicesIdx] = ii;
        }

        dest += STYLE_NUM_ENTRIES;
    }

    res.unlock();

    if (indices != NULL) {
        indices[0] = indicesIdx;
        env->ReleasePrimitiveArrayCritical(outIndices, indices, 0);
    }

    env->ReleasePrimitiveArrayCritical(outValues, baseDest, 0);
    env->ReleasePrimitiveArrayCritical(attrs, src, 0);

    return JNI_TRUE;
}

static jint android_content_AssetManager_getArraySize(JNIEnv* env, jobject clazz,
                                                       jint id)
{
    AssetManager* am = assetManagerForJavaObject(env, clazz);
    if (am == NULL) {
        return 0;
    }
    const ResTable& res(am->getResources());

    res.lock();
    const ResTable::bag_entry* defStyleEnt = NULL;
    ssize_t bagOff = res.getBagLocked(id, &defStyleEnt);
    res.unlock();

    return static_cast<jint>(bagOff);
}

static jint android_content_AssetManager_retrieveArray(JNIEnv* env, jobject clazz,
                                                        jint id,
                                                        jintArray outValues)
{
    if (outValues == NULL) {
        jniThrowNullPointerException(env, "out values");
        return JNI_FALSE;
    }

    AssetManager* am = assetManagerForJavaObject(env, clazz);
    if (am == NULL) {
        return JNI_FALSE;
    }
    const ResTable& res(am->getResources());
    ResTable_config config;
    Res_value value;
    ssize_t block;

    const jsize NV = env->GetArrayLength(outValues);

    jint* baseDest = (jint*)env->GetPrimitiveArrayCritical(outValues, 0);
    jint* dest = baseDest;
    if (dest == NULL) {
        jniThrowException(env, "java/lang/OutOfMemoryError", "");
        return JNI_FALSE;
    }

    // Now lock down the resource object and start pulling stuff from it.
    res.lock();

    const ResTable::bag_entry* arrayEnt = NULL;
    uint32_t arrayTypeSetFlags = 0;
    ssize_t bagOff = res.getBagLocked(id, &arrayEnt, &arrayTypeSetFlags);
    const ResTable::bag_entry* endArrayEnt = arrayEnt +
        (bagOff >= 0 ? bagOff : 0);

    int i = 0;
    uint32_t typeSetFlags;
    while (i < NV && arrayEnt < endArrayEnt) {
        block = arrayEnt->stringBlock;
        typeSetFlags = arrayTypeSetFlags;
        config.density = 0;
        value = arrayEnt->map.value;

        uint32_t resid = 0;
        if (value.dataType != Res_value::TYPE_NULL) {
            // Take care of resolving the found resource to its final value.
            //printf("Resolving attribute reference\n");
            ssize_t newBlock = res.resolveReference(&value, block, &resid,
                    &typeSetFlags, &config);
            if (kThrowOnBadId) {
                if (newBlock == BAD_INDEX) {
                    jniThrowException(env, "java/lang/IllegalStateException", "Bad resource!");
                    return JNI_FALSE;
                }
            }
            if (newBlock >= 0) block = newBlock;
        }

        // Deal with the special @null value -- it turns back to TYPE_NULL.
        if (value.dataType == Res_value::TYPE_REFERENCE && value.data == 0) {
            value.dataType = Res_value::TYPE_NULL;
            value.data = Res_value::DATA_NULL_UNDEFINED;
        }

        //printf("Attribute 0x%08x: final type=0x%x, data=0x%08x\n", curIdent, value.dataType, value.data);

        // Write the final value back to Java.
        dest[STYLE_TYPE] = value.dataType;
        dest[STYLE_DATA] = value.data;
        dest[STYLE_ASSET_COOKIE] = reinterpret_cast<jint>(res.getTableCookie(block));
        dest[STYLE_RESOURCE_ID] = resid;
        dest[STYLE_CHANGING_CONFIGURATIONS] = typeSetFlags;
        dest[STYLE_DENSITY] = config.density;
        dest += STYLE_NUM_ENTRIES;
        i+= STYLE_NUM_ENTRIES;
        arrayEnt++;
    }

    i /= STYLE_NUM_ENTRIES;

    res.unlock();

    env->ReleasePrimitiveArrayCritical(outValues, baseDest, 0);

    return i;
}

static jlong android_content_AssetManager_openXmlAssetNative(JNIEnv* env, jobject clazz,
                                                         jint cookie,
                                                         jstring fileName)
{
    AssetManager* am = assetManagerForJavaObject(env, clazz);
    if (am == NULL) {
        return 0;
    }

    ALOGV("openXmlAsset in %p (Java object %p)\n", am, clazz);

    ScopedUtfChars fileName8(env, fileName);
    if (fileName8.c_str() == NULL) {
        return 0;
    }

    int32_t assetCookie = static_cast<int32_t>(cookie);
    Asset* a = assetCookie
        ? am->openNonAsset(assetCookie, fileName8.c_str(), Asset::ACCESS_BUFFER)
        : am->openNonAsset(fileName8.c_str(), Asset::ACCESS_BUFFER, &assetCookie);

    if (a == NULL) {
        jniThrowException(env, "java/io/FileNotFoundException", fileName8.c_str());
        return 0;
    }

    const DynamicRefTable* dynamicRefTable =
            am->getResources().getDynamicRefTableForCookie(assetCookie);
    ResXMLTree* block = new ResXMLTree(dynamicRefTable);
    status_t err = block->setTo(a->getBuffer(true), a->getLength(), true);
    a->close();
    delete a;

    if (err != NO_ERROR) {
        jniThrowException(env, "java/io/FileNotFoundException", "Corrupt XML binary file");
        return 0;
    }

    return reinterpret_cast<jlong>(block);
}

static jintArray android_content_AssetManager_getArrayStringInfo(JNIEnv* env, jobject clazz,
                                                                 jint arrayResId)
{
    AssetManager* am = assetManagerForJavaObject(env, clazz);
    if (am == NULL) {
        return NULL;
    }
    const ResTable& res(am->getResources());

    const ResTable::bag_entry* startOfBag;
    const ssize_t N = res.lockBag(arrayResId, &startOfBag);
    if (N < 0) {
        return NULL;
    }

    jintArray array = env->NewIntArray(N * 2);
    if (array == NULL) {
        res.unlockBag(startOfBag);
        return NULL;
    }

    Res_value value;
    const ResTable::bag_entry* bag = startOfBag;
    for (size_t i = 0, j = 0; ((ssize_t)i)<N; i++, bag++) {
        jint stringIndex = -1;
        jint stringBlock = 0;
        value = bag->map.value;

        // Take care of resolving the found resource to its final value.
        stringBlock = res.resolveReference(&value, bag->stringBlock, NULL);
        if (value.dataType == Res_value::TYPE_STRING) {
            stringIndex = value.data;
        }

        if (kThrowOnBadId) {
            if (stringBlock == BAD_INDEX) {
                jniThrowException(env, "java/lang/IllegalStateException", "Bad resource!");
                return array;
            }
        }

        //todo: It might be faster to allocate a C array to contain
        //      the blocknums and indices, put them in there and then
        //      do just one SetIntArrayRegion()
        env->SetIntArrayRegion(array, j, 1, &stringBlock);
        env->SetIntArrayRegion(array, j + 1, 1, &stringIndex);
        j = j + 2;
    }
    res.unlockBag(startOfBag);
    return array;
}

static jobjectArray android_content_AssetManager_getArrayStringResource(JNIEnv* env, jobject clazz,
                                                                        jint arrayResId)
{
    AssetManager* am = assetManagerForJavaObject(env, clazz);
    if (am == NULL) {
        return NULL;
    }
    const ResTable& res(am->getResources());

    const ResTable::bag_entry* startOfBag;
    const ssize_t N = res.lockBag(arrayResId, &startOfBag);
    if (N < 0) {
        return NULL;
    }

    jobjectArray array = env->NewObjectArray(N, g_stringClass, NULL);
    if (env->ExceptionCheck()) {
        res.unlockBag(startOfBag);
        return NULL;
    }

    Res_value value;
    const ResTable::bag_entry* bag = startOfBag;
    size_t strLen = 0;
    for (size_t i=0; ((ssize_t)i)<N; i++, bag++) {
        value = bag->map.value;
        jstring str = NULL;

        // Take care of resolving the found resource to its final value.
        ssize_t block = res.resolveReference(&value, bag->stringBlock, NULL);
        if (kThrowOnBadId) {
            if (block == BAD_INDEX) {
                jniThrowException(env, "java/lang/IllegalStateException", "Bad resource!");
                return array;
            }
        }
        if (value.dataType == Res_value::TYPE_STRING) {
            const ResStringPool* pool = res.getTableStringBlock(block);
            const char* str8 = pool->string8At(value.data, &strLen);
            if (str8 != NULL) {
                str = env->NewStringUTF(str8);
            } else {
                const char16_t* str16 = pool->stringAt(value.data, &strLen);
                str = env->NewString(reinterpret_cast<const jchar*>(str16),
                                     strLen);
            }

            // If one of our NewString{UTF} calls failed due to memory, an
            // exception will be pending.
            if (env->ExceptionCheck()) {
                res.unlockBag(startOfBag);
                return NULL;
            }

            env->SetObjectArrayElement(array, i, str);

            // str is not NULL at that point, otherwise ExceptionCheck would have been true.
            // If we have a large amount of strings in our array, we might
            // overflow the local reference table of the VM.
            env->DeleteLocalRef(str);
        }
    }
    res.unlockBag(startOfBag);
    return array;
}

static jintArray android_content_AssetManager_getArrayIntResource(JNIEnv* env, jobject clazz,
                                                                        jint arrayResId)
{
    AssetManager* am = assetManagerForJavaObject(env, clazz);
    if (am == NULL) {
        return NULL;
    }
    const ResTable& res(am->getResources());

    const ResTable::bag_entry* startOfBag;
    const ssize_t N = res.lockBag(arrayResId, &startOfBag);
    if (N < 0) {
        return NULL;
    }

    jintArray array = env->NewIntArray(N);
    if (array == NULL) {
        res.unlockBag(startOfBag);
        return NULL;
    }

    Res_value value;
    const ResTable::bag_entry* bag = startOfBag;
    for (size_t i=0; ((ssize_t)i)<N; i++, bag++) {
        value = bag->map.value;

        // Take care of resolving the found resource to its final value.
        ssize_t block = res.resolveReference(&value, bag->stringBlock, NULL);
        if (kThrowOnBadId) {
            if (block == BAD_INDEX) {
                jniThrowException(env, "java/lang/IllegalStateException", "Bad resource!");
                return array;
            }
        }
        if (value.dataType >= Res_value::TYPE_FIRST_INT
                && value.dataType <= Res_value::TYPE_LAST_INT) {
            int intVal = value.data;
            env->SetIntArrayRegion(array, i, 1, &intVal);
        }
    }
    res.unlockBag(startOfBag);
    return array;
}

static jintArray android_content_AssetManager_getStyleAttributes(JNIEnv* env, jobject clazz,
                                                                 jint styleId)
{
    AssetManager* am = assetManagerForJavaObject(env, clazz);
    if (am == NULL) {
        return NULL;
    }
    const ResTable& res(am->getResources());

    const ResTable::bag_entry* startOfBag;
    const ssize_t N = res.lockBag(styleId, &startOfBag);
    if (N < 0) {
        return NULL;
    }

    jintArray array = env->NewIntArray(N);
    if (array == NULL) {
        res.unlockBag(startOfBag);
        return NULL;
    }

    const ResTable::bag_entry* bag = startOfBag;
    for (size_t i=0; ((ssize_t)i)<N; i++, bag++) {
        int resourceId = bag->map.name.ident;
        env->SetIntArrayRegion(array, i, 1, &resourceId);
    }
    res.unlockBag(startOfBag);
    return array;
}

static void android_content_AssetManager_init(JNIEnv* env, jobject clazz, jboolean isSystem)
{
    AssetManager* am = new AssetManager();
    if (am == NULL) {
        jniThrowException(env, "java/lang/OutOfMemoryError", "");
        return;
    }

    am->addDefaultAssets();

    ALOGV("Created AssetManager %p for Java object %p\n", am, clazz);
    env->SetLongField(clazz, gAssetManagerOffsets.mObject, reinterpret_cast<jlong>(am));
}

static void android_content_AssetManager_destroy(JNIEnv* env, jobject clazz)
{
    AssetManager* am = (AssetManager*)
        (env->GetLongField(clazz, gAssetManagerOffsets.mObject));
    ALOGV("Destroying AssetManager %p for Java object %p\n", am, clazz);
    if (am != NULL) {
        delete am;
        env->SetLongField(clazz, gAssetManagerOffsets.mObject, 0);
    }
}

static jint android_content_AssetManager_getGlobalAssetCount(JNIEnv* env, jobject clazz)
{
    return Asset::getGlobalCount();
}

static jobject android_content_AssetManager_getAssetAllocations(JNIEnv* env, jobject clazz)
{
    String8 alloc = Asset::getAssetAllocations();
    if (alloc.length() <= 0) {
        return NULL;
    }

    jstring str = env->NewStringUTF(alloc.string());
    return str;
}

static jint android_content_AssetManager_getGlobalAssetManagerCount(JNIEnv* env, jobject clazz)
{
    return AssetManager::getGlobalCount();
}

// ----------------------------------------------------------------------------

/*
 * JNI registration.
 */
static const JNINativeMethod gAssetManagerMethods[] = {
    /* name, signature, funcPtr */

    // Basic asset stuff.
    { "openAsset",      "(Ljava/lang/String;I)J",
        (void*) android_content_AssetManager_openAsset },
    { "openAssetFd",      "(Ljava/lang/String;[J)Landroid/os/ParcelFileDescriptor;",
        (void*) android_content_AssetManager_openAssetFd },
    { "openNonAssetNative", "(ILjava/lang/String;I)J",
        (void*) android_content_AssetManager_openNonAssetNative },
    { "openNonAssetFdNative", "(ILjava/lang/String;[J)Landroid/os/ParcelFileDescriptor;",
        (void*) android_content_AssetManager_openNonAssetFdNative },
    { "list",           "(Ljava/lang/String;)[Ljava/lang/String;",
        (void*) android_content_AssetManager_list },
    { "destroyAsset",   "(J)V",
        (void*) android_content_AssetManager_destroyAsset },
    { "readAssetChar",  "(J)I",
        (void*) android_content_AssetManager_readAssetChar },
    { "readAsset",      "(J[BII)I",
        (void*) android_content_AssetManager_readAsset },
    { "seekAsset",      "(JJI)J",
        (void*) android_content_AssetManager_seekAsset },
    { "getAssetLength", "!(J)J",
        (void*) android_content_AssetManager_getAssetLength },
    { "getAssetRemainingLength", "!(J)J",
        (void*) android_content_AssetManager_getAssetRemainingLength },
    { "addAssetPathNative", "(Ljava/lang/String;Z)I",
        (void*) android_content_AssetManager_addAssetPath },
    { "addOverlayPathNative",   "(Ljava/lang/String;)I",
        (void*) android_content_AssetManager_addOverlayPath },
    { "isUpToDate",     "()Z",
        (void*) android_content_AssetManager_isUpToDate },

    // Resources.
    { "getLocales",      "()[Ljava/lang/String;",
        (void*) android_content_AssetManager_getLocales },
    { "getNonSystemLocales", "()[Ljava/lang/String;",
        (void*) android_content_AssetManager_getNonSystemLocales },
    { "getSizeConfigurations", "()[Landroid/content/res/Configuration;",
        (void*) android_content_AssetManager_getSizeConfigurations },
    { "setConfiguration", "!(IILjava/lang/String;IIIIIIIIIIIIII)V",
        (void*) android_content_AssetManager_setConfiguration },
    { "getResourceIdentifier","!(Ljava/lang/String;Ljava/lang/String;Ljava/lang/String;)I",
        (void*) android_content_AssetManager_getResourceIdentifier },
    { "getResourceName","!(I)Ljava/lang/String;",
        (void*) android_content_AssetManager_getResourceName },
    { "getResourcePackageName","!(I)Ljava/lang/String;",
        (void*) android_content_AssetManager_getResourcePackageName },
    { "getResourceTypeName","!(I)Ljava/lang/String;",
        (void*) android_content_AssetManager_getResourceTypeName },
    { "getResourceEntryName","!(I)Ljava/lang/String;",
        (void*) android_content_AssetManager_getResourceEntryName },
    { "loadResourceValue","!(ISLandroid/util/TypedValue;Z)I",
        (void*) android_content_AssetManager_loadResourceValue },
    { "loadResourceBagValue","!(IILandroid/util/TypedValue;Z)I",
        (void*) android_content_AssetManager_loadResourceBagValue },
    { "getStringBlockCount","!()I",
        (void*) android_content_AssetManager_getStringBlockCount },
    { "getNativeStringBlock","!(I)J",
        (void*) android_content_AssetManager_getNativeStringBlock },
    { "getCookieName","(I)Ljava/lang/String;",
        (void*) android_content_AssetManager_getCookieName },
    { "getAssignedPackageIdentifiers","()Landroid/util/SparseArray;",
        (void*) android_content_AssetManager_getAssignedPackageIdentifiers },

    // Themes.
    { "newTheme", "()J",
        (void*) android_content_AssetManager_newTheme },
    { "deleteTheme", "(J)V",
        (void*) android_content_AssetManager_deleteTheme },
    { "applyThemeStyle", "(JIZ)V",
        (void*) android_content_AssetManager_applyThemeStyle },
    { "copyTheme", "(JJ)V",
        (void*) android_content_AssetManager_copyTheme },
    { "clearTheme", "(J)V",
        (void*) android_content_AssetManager_clearTheme },
    { "loadThemeAttributeValue", "!(JILandroid/util/TypedValue;Z)I",
        (void*) android_content_AssetManager_loadThemeAttributeValue },
    { "getThemeChangingConfigurations", "!(J)I",
        (void*) android_content_AssetManager_getThemeChangingConfigurations },
    { "dumpTheme", "(JILjava/lang/String;Ljava/lang/String;)V",
        (void*) android_content_AssetManager_dumpTheme },
    { "applyStyle","!(JIIJ[I[I[I)Z",
        (void*) android_content_AssetManager_applyStyle },
    { "resolveAttrs","!(JII[I[I[I[I)Z",
        (void*) android_content_AssetManager_resolveAttrs },
    { "retrieveAttributes","!(J[I[I[I)Z",
        (void*) android_content_AssetManager_retrieveAttributes },
    { "getArraySize","!(I)I",
        (void*) android_content_AssetManager_getArraySize },
    { "retrieveArray","!(I[I)I",
        (void*) android_content_AssetManager_retrieveArray },

    // XML files.
    { "openXmlAssetNative", "(ILjava/lang/String;)J",
        (void*) android_content_AssetManager_openXmlAssetNative },

    // Arrays.
    { "getArrayStringResource","(I)[Ljava/lang/String;",
        (void*) android_content_AssetManager_getArrayStringResource },
    { "getArrayStringInfo","!(I)[I",
        (void*) android_content_AssetManager_getArrayStringInfo },
    { "getArrayIntResource","!(I)[I",
        (void*) android_content_AssetManager_getArrayIntResource },
    { "getStyleAttributes","!(I)[I",
        (void*) android_content_AssetManager_getStyleAttributes },

    // Bookkeeping.
    { "init",           "(Z)V",
        (void*) android_content_AssetManager_init },
    { "destroy",        "()V",
        (void*) android_content_AssetManager_destroy },
    { "getGlobalAssetCount", "()I",
        (void*) android_content_AssetManager_getGlobalAssetCount },
    { "getAssetAllocations", "()Ljava/lang/String;",
        (void*) android_content_AssetManager_getAssetAllocations },
    { "getGlobalAssetManagerCount", "()I",
        (void*) android_content_AssetManager_getGlobalAssetManagerCount },
};

int register_android_content_AssetManager(JNIEnv* env)
{
    jclass typedValue = FindClassOrDie(env, "android/util/TypedValue");
    gTypedValueOffsets.mType = GetFieldIDOrDie(env, typedValue, "type", "I");
    gTypedValueOffsets.mData = GetFieldIDOrDie(env, typedValue, "data", "I");
    gTypedValueOffsets.mString = GetFieldIDOrDie(env, typedValue, "string",
                                                 "Ljava/lang/CharSequence;");
    gTypedValueOffsets.mAssetCookie = GetFieldIDOrDie(env, typedValue, "assetCookie", "I");
    gTypedValueOffsets.mResourceId = GetFieldIDOrDie(env, typedValue, "resourceId", "I");
    gTypedValueOffsets.mChangingConfigurations = GetFieldIDOrDie(env, typedValue,
                                                                 "changingConfigurations", "I");
    gTypedValueOffsets.mDensity = GetFieldIDOrDie(env, typedValue, "density", "I");

    jclass assetFd = FindClassOrDie(env, "android/content/res/AssetFileDescriptor");
    gAssetFileDescriptorOffsets.mFd = GetFieldIDOrDie(env, assetFd, "mFd",
                                                      "Landroid/os/ParcelFileDescriptor;");
    gAssetFileDescriptorOffsets.mStartOffset = GetFieldIDOrDie(env, assetFd, "mStartOffset", "J");
    gAssetFileDescriptorOffsets.mLength = GetFieldIDOrDie(env, assetFd, "mLength", "J");

    jclass assetManager = FindClassOrDie(env, "android/content/res/AssetManager");
    gAssetManagerOffsets.mObject = GetFieldIDOrDie(env, assetManager, "mObject", "J");

    jclass stringClass = FindClassOrDie(env, "java/lang/String");
    g_stringClass = MakeGlobalRefOrDie(env, stringClass);

    jclass sparseArrayClass = FindClassOrDie(env, "android/util/SparseArray");
    gSparseArrayOffsets.classObject = MakeGlobalRefOrDie(env, sparseArrayClass);
    gSparseArrayOffsets.constructor = GetMethodIDOrDie(env, gSparseArrayOffsets.classObject,
                                                       "<init>", "()V");
    gSparseArrayOffsets.put = GetMethodIDOrDie(env, gSparseArrayOffsets.classObject, "put",
                                               "(ILjava/lang/Object;)V");

    jclass configurationClass = FindClassOrDie(env, "android/content/res/Configuration");
    gConfigurationOffsets.classObject = MakeGlobalRefOrDie(env, configurationClass);
    gConfigurationOffsets.constructor = GetMethodIDOrDie(env, configurationClass,
            "<init>", "()V");
    gConfigurationOffsets.mSmallestScreenWidthDpOffset = GetFieldIDOrDie(env, configurationClass,
            "smallestScreenWidthDp", "I");
    gConfigurationOffsets.mScreenWidthDpOffset = GetFieldIDOrDie(env, configurationClass,
            "screenWidthDp", "I");
    gConfigurationOffsets.mScreenHeightDpOffset = GetFieldIDOrDie(env, configurationClass,
            "screenHeightDp", "I");

    return RegisterMethodsOrDie(env, "android/content/res/AssetManager", gAssetManagerMethods,
                                NELEM(gAssetManagerMethods));
}

}; // namespace android<|MERGE_RESOLUTION|>--- conflicted
+++ resolved
@@ -130,95 +130,6 @@
     return block;
 }
 
-<<<<<<< HEAD
-=======
-// This is called by zygote (running as user root) as part of preloadResources.
-static void verifySystemIdmaps()
-{
-    pid_t pid;
-    char system_id[10];
-
-    snprintf(system_id, sizeof(system_id), "%d", AID_SYSTEM);
-
-    switch (pid = fork()) {
-        case -1:
-            ALOGE("failed to fork for idmap: %s", strerror(errno));
-            break;
-        case 0: // child
-            {
-                struct __user_cap_header_struct capheader;
-                struct __user_cap_data_struct capdata;
-
-                memset(&capheader, 0, sizeof(capheader));
-                memset(&capdata, 0, sizeof(capdata));
-
-                capheader.version = _LINUX_CAPABILITY_VERSION;
-                capheader.pid = 0;
-
-                if (capget(&capheader, &capdata) != 0) {
-                    ALOGE("capget: %s\n", strerror(errno));
-                    exit(1);
-                }
-
-                capdata.effective = capdata.permitted;
-                if (capset(&capheader, &capdata) != 0) {
-                    ALOGE("capset: %s\n", strerror(errno));
-                    exit(1);
-                }
-
-                if (setgid(AID_SYSTEM) != 0) {
-                    ALOGE("setgid: %s\n", strerror(errno));
-                    exit(1);
-                }
-
-                if (setuid(AID_SYSTEM) != 0) {
-                    ALOGE("setuid: %s\n", strerror(errno));
-                    exit(1);
-                }
-
-                // Generic idmap parameters
-                const char* argv[8];
-                int argc = 0;
-                struct stat st;
-
-                memset(argv, NULL, sizeof(argv));
-                argv[argc++] = AssetManager::IDMAP_BIN;
-                argv[argc++] = "--scan";
-                argv[argc++] = AssetManager::TARGET_PACKAGE_NAME;
-                argv[argc++] = AssetManager::TARGET_APK_PATH;
-                argv[argc++] = AssetManager::IDMAP_DIR;
-
-                // Directories to scan for overlays: if OVERLAY_THEME_DIR_PROPERTY is defined,
-                // use OVERLAY_DIR/<value of OVERLAY_THEME_DIR_PROPERTY> in addition to OVERLAY_DIR.
-                char subdir[PROP_VALUE_MAX];
-                int len = __system_property_get(AssetManager::OVERLAY_THEME_DIR_PROPERTY, subdir);
-                if (len > 0) {
-                    String8 overlayPath = String8(AssetManager::OVERLAY_DIR) + "/" + subdir;
-                    if (stat(overlayPath.string(), &st) == 0) {
-                        argv[argc++] = overlayPath.string();
-                    }
-                }
-                if (stat(AssetManager::OVERLAY_DIR, &st) == 0) {
-                    argv[argc++] = AssetManager::OVERLAY_DIR;
-                }
-
-                // Finally, invoke idmap (if any overlay directory exists)
-                if (argc > 5) {
-                    execv(AssetManager::IDMAP_BIN, (char* const*)argv);
-                    ALOGE("failed to execv for idmap: %s", strerror(errno));
-                    exit(1); // should never get here
-                } else {
-                    exit(0);
-                }
-            }
-            break;
-        default: // parent
-            waitpid(pid, NULL, 0);
-            break;
-    }
-}
-
->>>>>>> 6422e8fb
 // ----------------------------------------------------------------------------
 
 // this guy is exported to other jni routines
