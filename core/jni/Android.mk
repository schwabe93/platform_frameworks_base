LOCAL_PATH:= $(call my-dir)
include $(CLEAR_VARS)

LOCAL_CFLAGS += -DHAVE_CONFIG_H -DKHTML_NO_EXCEPTIONS -DGKWQ_NO_JAVA
LOCAL_CFLAGS += -DNO_SUPPORT_JS_BINDING -DQT_NO_WHEELEVENT -DKHTML_NO_XBL
LOCAL_CFLAGS += -U__APPLE__
LOCAL_CFLAGS += -Wno-unused-parameter
LOCAL_CFLAGS += -Wno-non-virtual-dtor
LOCAL_CFLAGS += -Wno-maybe-uninitialized -Wno-parentheses
LOCAL_CFLAGS += -DHWUI_NEW_OPS
LOCAL_CPPFLAGS += -Wno-conversion-null

ifeq ($(TARGET_ARCH), arm)
    LOCAL_CFLAGS += -DPACKED="__attribute__ ((packed))"
else
    LOCAL_CFLAGS += -DPACKED=""
endif

ifneq ($(ENABLE_CPUSETS),)
    LOCAL_CFLAGS += -DENABLE_CPUSETS
endif

ifneq ($(ENABLE_SCHED_BOOST),)
    LOCAL_CFLAGS += -DENABLE_SCHED_BOOST
endif

LOCAL_CFLAGS += -DGL_GLEXT_PROTOTYPES -DEGL_EGLEXT_PROTOTYPES

LOCAL_CFLAGS += -DU_USING_ICU_NAMESPACE=0

LOCAL_SRC_FILES:= \
    AndroidRuntime.cpp \
    com_android_internal_content_NativeLibraryHelper.cpp \
    com_google_android_gles_jni_EGLImpl.cpp \
    com_google_android_gles_jni_GLImpl.cpp.arm \
<<<<<<< HEAD
    android_app_Activity.cpp \
    android_app_ApplicationLoaders.cpp \
=======
>>>>>>> 05980383
    android_app_NativeActivity.cpp \
    android_app_admin_SecurityLog.cpp \
    android_opengl_EGL14.cpp \
    android_opengl_EGLExt.cpp \
    android_opengl_GLES10.cpp \
    android_opengl_GLES10Ext.cpp \
    android_opengl_GLES11.cpp \
    android_opengl_GLES11Ext.cpp \
    android_opengl_GLES20.cpp \
    android_opengl_GLES30.cpp \
    android_opengl_GLES31.cpp \
    android_opengl_GLES31Ext.cpp \
    android_opengl_GLES32.cpp \
    android_database_CursorWindow.cpp \
    android_database_SQLiteCommon.cpp \
    android_database_SQLiteConnection.cpp \
    android_database_SQLiteGlobal.cpp \
    android_database_SQLiteDebug.cpp \
    android_graphics_drawable_AnimatedVectorDrawable.cpp \
    android_graphics_drawable_VectorDrawable.cpp \
    android_view_DisplayEventReceiver.cpp \
    android_view_DisplayListCanvas.cpp \
    android_view_GraphicBuffer.cpp \
    android_view_HardwareLayer.cpp \
    android_view_InputChannel.cpp \
    android_view_InputDevice.cpp \
    android_view_InputEventReceiver.cpp \
    android_view_InputEventSender.cpp \
    android_view_InputQueue.cpp \
    android_view_KeyCharacterMap.cpp \
    android_view_KeyEvent.cpp \
    android_view_MotionEvent.cpp \
    android_view_PointerIcon.cpp \
    android_view_RenderNode.cpp \
    android_view_RenderNodeAnimator.cpp \
    android_view_Surface.cpp \
    android_view_SurfaceControl.cpp \
    android_view_SurfaceSession.cpp \
    android_view_TextureView.cpp \
    android_view_ThreadedRenderer.cpp \
    android_view_VelocityTracker.cpp \
    android_text_AndroidCharacter.cpp \
    android_text_AndroidBidi.cpp \
    android_text_StaticLayout.cpp \
    android_os_Debug.cpp \
    android_os_MemoryFile.cpp \
    android_os_MessageQueue.cpp \
    android_os_Parcel.cpp \
    android_os_SELinux.cpp \
    android_os_SystemClock.cpp \
    android_os_SystemProperties.cpp \
    android_os_Trace.cpp \
    android_os_UEventObserver.cpp \
    android_net_LocalSocketImpl.cpp \
    android_net_NetUtils.cpp \
    android_net_TrafficStats.cpp \
    android_nio_utils.cpp \
    android_util_AssetManager.cpp \
    android_util_Binder.cpp \
    android_util_EventLog.cpp \
    android_util_MemoryIntArray.cpp \
    android_util_Log.cpp \
    android_util_PathParser.cpp \
    android_util_Process.cpp \
    android_util_StringBlock.cpp \
    android_util_XmlBlock.cpp \
    android_util_jar_StrictJarFile.cpp \
    android_graphics_Canvas.cpp \
    android_graphics_Picture.cpp \
    android/graphics/Bitmap.cpp \
    android/graphics/BitmapFactory.cpp \
    android/graphics/Camera.cpp \
    android/graphics/CanvasProperty.cpp \
    android/graphics/ColorFilter.cpp \
    android/graphics/DrawFilter.cpp \
    android/graphics/FontFamily.cpp \
    android/graphics/CreateJavaOutputStreamAdaptor.cpp \
    android/graphics/Graphics.cpp \
    android/graphics/HarfBuzzNGFaceSkia.cpp \
    android/graphics/Interpolator.cpp \
    android/graphics/MaskFilter.cpp \
    android/graphics/Matrix.cpp \
    android/graphics/Movie.cpp \
    android/graphics/NinePatch.cpp \
    android/graphics/NinePatchPeeker.cpp \
    android/graphics/Paint.cpp \
    android/graphics/Path.cpp \
    android/graphics/PathMeasure.cpp \
    android/graphics/PathEffect.cpp \
    android/graphics/Picture.cpp \
    android/graphics/PorterDuff.cpp \
    android/graphics/BitmapRegionDecoder.cpp \
    android/graphics/Rasterizer.cpp \
    android/graphics/Region.cpp \
    android/graphics/Shader.cpp \
    android/graphics/SurfaceTexture.cpp \
    android/graphics/Typeface.cpp \
    android/graphics/Utils.cpp \
    android/graphics/Xfermode.cpp \
    android/graphics/YuvToJpegEncoder.cpp \
    android/graphics/pdf/PdfDocument.cpp \
    android/graphics/pdf/PdfEditor.cpp \
    android/graphics/pdf/PdfRenderer.cpp \
    android_media_AudioRecord.cpp \
    android_media_AudioSystem.cpp \
    android_media_AudioTrack.cpp \
    android_media_DeviceCallback.cpp \
    android_media_JetPlayer.cpp \
    android_media_RemoteDisplay.cpp \
    android_media_ToneGenerator.cpp \
    android_hardware_Camera.cpp \
    android_hardware_camera2_CameraMetadata.cpp \
    android_hardware_camera2_legacy_LegacyCameraDevice.cpp \
    android_hardware_camera2_legacy_PerfMeasurement.cpp \
    android_hardware_camera2_DngCreator.cpp \
    android_hardware_Radio.cpp \
    android_hardware_SensorManager.cpp \
    android_hardware_SerialPort.cpp \
    android_hardware_SoundTrigger.cpp \
    android_hardware_UsbDevice.cpp \
    android_hardware_UsbDeviceConnection.cpp \
    android_hardware_UsbRequest.cpp \
    android_hardware_location_ContextHubService.cpp \
    android_hardware_location_ActivityRecognitionHardware.cpp \
    android_util_FileObserver.cpp \
    android/opengl/poly_clip.cpp.arm \
    android/opengl/util.cpp \
    android_server_NetworkManagementSocketTagger.cpp \
    android_server_Watchdog.cpp \
    android_ddm_DdmHandleNativeHeap.cpp \
    android_backup_BackupDataInput.cpp \
    android_backup_BackupDataOutput.cpp \
    android_backup_FileBackupHelperBase.cpp \
    android_backup_BackupHelperDispatcher.cpp \
    android_app_backup_FullBackup.cpp \
    android_content_res_ObbScanner.cpp \
    android_content_res_Configuration.cpp \
    android_animation_PropertyValuesHolder.cpp \
    com_android_internal_net_NetworkStatsFactory.cpp \
    com_android_internal_os_PathClassLoaderFactory.cpp \
    com_android_internal_os_Zygote.cpp \
    com_android_internal_util_VirtualRefBasePtr.cpp \
    com_android_internal_view_animation_NativeInterpolatorFactoryHelper.cpp

LOCAL_C_INCLUDES += \
    $(JNI_H_INCLUDE) \
    $(LOCAL_PATH)/android/graphics \
    $(LOCAL_PATH)/../../libs/hwui \
    $(LOCAL_PATH)/../../../native/opengl/libs \
    $(LOCAL_PATH)/../../../native/vulkan/include \
    $(call include-path-for, bluedroid) \
    $(call include-path-for, libhardware)/hardware \
    $(call include-path-for, libhardware_legacy)/hardware_legacy \
    $(TOP)/frameworks/base/media/jni \
    $(TOP)/system/core/base/include \
    $(TOP)/system/core/include \
    $(TOP)/system/media/camera/include \
    $(TOP)/system/netd/include \
    external/pdfium/core/include/fpdfapi \
    external/pdfium/fpdfsdk/include \
    external/pdfium/public \
    external/pdfium \
    external/skia/include/private \
    external/skia/src/core \
    external/skia/src/effects \
    external/skia/src/images \
    external/sqlite/dist \
    external/sqlite/android \
    external/expat/lib \
    external/tremor/Tremor \
    external/harfbuzz_ng/src \
    libcore/include \
    $(call include-path-for, audio-utils) \
    frameworks/minikin/include \
    external/freetype/include
# TODO: clean up Minikin so it doesn't need the freetype include

LOCAL_SHARED_LIBRARIES := \
    libmemtrack \
    libandroidfw \
    libexpat \
    libnativehelper \
    liblog \
    libcutils \
    libutils \
    libbinder \
    libnetutils \
    libui \
    libgui \
    libinput \
    libinputflinger \
    libcamera_client \
    libcamera_metadata \
    libskia \
    libsqlite \
    libEGL \
    libGLESv1_CM \
    libGLESv2 \
    libvulkan \
    libETC1 \
    libhardware \
    libhardware_legacy \
    libselinux \
    libsonivox \
    libcrypto \
    libssl \
    libicuuc \
    libicui18n \
    libmedia \
    libjpeg \
    libusbhost \
    libharfbuzz_ng \
    libz \
    libaudioutils \
    libpdfium \
    libimg_utils \
    libnetd_client \
    libradio \
    libsoundtrigger \
    libminikin \
    libprocessgroup \
    libnativebridge \
    libradio_metadata \
    libnativeloader \
    libmemunreachable \

LOCAL_SHARED_LIBRARIES += \
    libhwui \
    libdl

# we need to access the private Bionic header
# <bionic_tls.h> in com_google_android_gles_jni_GLImpl.cpp
LOCAL_C_INCLUDES += bionic/libc/private

# AndroidRuntime.h depends on nativehelper/jni.h
LOCAL_EXPORT_C_INCLUDE_DIRS := libnativehelper/include

LOCAL_MODULE:= libandroid_runtime

# -Wno-unknown-pragmas: necessary for Clang as the GL bindings need to turn
#                       off a GCC warning that Clang doesn't know.
LOCAL_CFLAGS += -Wall -Werror -Wno-error=deprecated-declarations -Wunused -Wunreachable-code \
        -Wno-unknown-pragmas

# -Wno-c++11-extensions: Clang warns about Skia using the C++11 override keyword, but this project
#                        is not being compiled with that level. Remove once this has changed.
LOCAL_CLANG_CFLAGS += -Wno-c++11-extensions

include $(BUILD_SHARED_LIBRARY)

include $(call all-makefiles-under,$(LOCAL_PATH))<|MERGE_RESOLUTION|>--- conflicted
+++ resolved
@@ -33,11 +33,7 @@
     com_android_internal_content_NativeLibraryHelper.cpp \
     com_google_android_gles_jni_EGLImpl.cpp \
     com_google_android_gles_jni_GLImpl.cpp.arm \
-<<<<<<< HEAD
     android_app_Activity.cpp \
-    android_app_ApplicationLoaders.cpp \
-=======
->>>>>>> 05980383
     android_app_NativeActivity.cpp \
     android_app_admin_SecurityLog.cpp \
     android_opengl_EGL14.cpp \
