LOCAL_PATH:= $(call my-dir)
include $(CLEAR_VARS)
LOCAL_ADDITIONAL_DEPENDENCIES := $(LOCAL_PATH)/Android.mk

<<<<<<< HEAD
=======
HWUI_NEW_OPS := true
BUGREPORT_FONT_CACHE_USAGE := true

>>>>>>> 0ec2fd7b
# Enables fine-grained GLES error checking
# If set to true, every GLES call is wrapped & error checked
# Has moderate overhead
HWUI_ENABLE_OPENGL_VALIDATION := false

hwui_src_files := \
    font/CacheTexture.cpp \
    font/Font.cpp \
    hwui/Canvas.cpp \
    hwui/MinikinSkia.cpp \
    hwui/MinikinUtils.cpp \
    hwui/PaintImpl.cpp \
    hwui/Typeface.cpp \
    renderstate/Blend.cpp \
    renderstate/MeshState.cpp \
    renderstate/OffscreenBufferPool.cpp \
    renderstate/PixelBufferState.cpp \
    renderstate/RenderState.cpp \
    renderstate/Scissor.cpp \
    renderstate/Stencil.cpp \
    renderstate/TextureState.cpp \
    renderthread/CanvasContext.cpp \
    renderthread/OpenGLPipeline.cpp \
    renderthread/DrawFrameTask.cpp \
    renderthread/EglManager.cpp \
    renderthread/RenderProxy.cpp \
    renderthread/RenderTask.cpp \
    renderthread/RenderThread.cpp \
    renderthread/TimeLord.cpp \
    thread/TaskManager.cpp \
    utils/Blur.cpp \
    utils/GLUtils.cpp \
    utils/LinearAllocator.cpp \
    utils/NinePatchImpl.cpp \
    utils/StringUtils.cpp \
    utils/TestWindowContext.cpp \
    utils/VectorDrawableUtils.cpp \
    AmbientShadow.cpp \
    AnimationContext.cpp \
    Animator.cpp \
    AnimatorManager.cpp \
    AssetAtlas.cpp \
    BakedOpDispatcher.cpp \
    BakedOpRenderer.cpp \
    BakedOpState.cpp \
    Caches.cpp \
    CanvasState.cpp \
    ClipArea.cpp \
    DamageAccumulator.cpp \
    DeferredLayerUpdater.cpp \
    DeviceInfo.cpp \
    DisplayList.cpp \
    Dither.cpp \
    Extensions.cpp \
    FboCache.cpp \
    FontRenderer.cpp \
    FrameBuilder.cpp \
    FrameInfo.cpp \
    FrameInfoVisualizer.cpp \
    GammaFontRenderer.cpp \
    GlopBuilder.cpp \
    GpuMemoryTracker.cpp \
    GradientCache.cpp \
    Image.cpp \
    Interpolator.cpp \
    JankTracker.cpp \
    Layer.cpp \
    LayerBuilder.cpp \
    LayerUpdateQueue.cpp \
    Matrix.cpp \
    OpDumper.cpp \
    Patch.cpp \
    PatchCache.cpp \
    PathCache.cpp \
    PathParser.cpp \
    PathTessellator.cpp \
    PixelBuffer.cpp \
    Program.cpp \
    ProgramCache.cpp \
    Properties.cpp \
    PropertyValuesAnimatorSet.cpp \
    PropertyValuesHolder.cpp \
    Readback.cpp \
    RecordingCanvas.cpp \
    RenderBufferCache.cpp \
    RenderNode.cpp \
    RenderProperties.cpp \
    ResourceCache.cpp \
    ShadowTessellator.cpp \
    SkiaCanvas.cpp \
    SkiaCanvasProxy.cpp \
    SkiaShader.cpp \
    Snapshot.cpp \
    SpotShadow.cpp \
    TessellationCache.cpp \
    TextDropShadowCache.cpp \
    Texture.cpp \
    TextureCache.cpp \
    VectorDrawable.cpp \
    protos/hwui.proto

hwui_test_common_src_files := \
    $(call all-cpp-files-under, tests/common/scenes) \
    tests/common/LeakChecker.cpp \
    tests/common/TestListViewSceneBase.cpp \
    tests/common/TestContext.cpp \
    tests/common/TestScene.cpp \
    tests/common/TestUtils.cpp

hwui_debug_common_src_files := \
    debug/wrap_gles.cpp \
    debug/DefaultGlesDriver.cpp \
    debug/GlesErrorCheckWrapper.cpp \
    debug/GlesDriver.cpp \
    debug/FatalBaseDriver.cpp \
    debug/NullGlesDriver.cpp

hwui_cflags := \
    -DEGL_EGLEXT_PROTOTYPES -DGL_GLEXT_PROTOTYPES \
    -DATRACE_TAG=ATRACE_TAG_VIEW -DLOG_TAG=\"OpenGLRenderer\" \
    -Wall -Wno-unused-parameter -Wunreachable-code -Werror

ifeq ($(TARGET_USES_HWC2),true)
    hwui_cflags += -DUSE_HWC2
endif

# GCC false-positives on this warning, and since we -Werror that's
# a problem
hwui_cflags += -Wno-free-nonheap-object

# clang's warning is broken, see: https://llvm.org/bugs/show_bug.cgi?id=21629
hwui_cflags += -Wno-missing-braces

ifeq (true, $(BUGREPORT_FONT_CACHE_USAGE))
    hwui_src_files += \
        font/FontCacheHistoryTracker.cpp
    hwui_cflags += -DBUGREPORT_FONT_CACHE_USAGE
endif


ifndef HWUI_COMPILE_SYMBOLS
    hwui_cflags += -fvisibility=hidden
endif

ifdef HWUI_COMPILE_FOR_PERF
    # TODO: Non-arm?
    hwui_cflags += -fno-omit-frame-pointer -marm -mapcs
endif

# This has to be lazy-resolved because it depends on the LOCAL_MODULE_CLASS
# which varies depending on what is being built
define hwui_proto_include
$(call local-generated-sources-dir)/proto/$(LOCAL_PATH)
endef

hwui_c_includes += \
    external/skia/include/private \
    external/skia/src/core \
    external/harfbuzz_ng/src \
    external/freetype/include

ifneq (false,$(ANDROID_ENABLE_RENDERSCRIPT))
    hwui_cflags += -DANDROID_ENABLE_RENDERSCRIPT
    hwui_c_includes += \
        $(call intermediates-dir-for,STATIC_LIBRARIES,libRS,TARGET,) \
        frameworks/rs/cpp \
        frameworks/rs
endif

# ------------------------
# static library
# ------------------------

include $(CLEAR_VARS)

LOCAL_MODULE_CLASS := STATIC_LIBRARIES
LOCAL_MODULE := libhwui_static
LOCAL_CFLAGS := $(hwui_cflags)
LOCAL_SRC_FILES := $(hwui_src_files)

ifeq (true, $(HWUI_ENABLE_OPENGL_VALIDATION))
    LOCAL_CFLAGS += -include debug/wrap_gles.h
    LOCAL_CFLAGS += -DDEBUG_OPENGL=3
    LOCAL_SRC_FILES += $(hwui_debug_common_src_files)
endif

LOCAL_C_INCLUDES := $(hwui_c_includes) $(call hwui_proto_include)
LOCAL_EXPORT_C_INCLUDE_DIRS := \
        $(LOCAL_PATH) \
        $(call hwui_proto_include)

include $(LOCAL_PATH)/hwui_static_deps.mk
include $(BUILD_STATIC_LIBRARY)

# ------------------------
# static library null gpu
# ------------------------

include $(CLEAR_VARS)

LOCAL_MODULE_CLASS := STATIC_LIBRARIES
LOCAL_MODULE := libhwui_static_debug
LOCAL_CFLAGS := \
        $(hwui_cflags) \
        -include debug/wrap_gles.h \
        -DHWUI_NULL_GPU
LOCAL_SRC_FILES := \
        $(hwui_src_files) \
        $(hwui_debug_common_src_files) \
        debug/nullegl.cpp
LOCAL_C_INCLUDES := $(hwui_c_includes) $(call hwui_proto_include)
LOCAL_EXPORT_C_INCLUDE_DIRS := \
        $(LOCAL_PATH) \
        $(call hwui_proto_include)

include $(LOCAL_PATH)/hwui_static_deps.mk
include $(BUILD_STATIC_LIBRARY)

# ------------------------
# shared library
# ------------------------

include $(CLEAR_VARS)

LOCAL_MODULE_CLASS := SHARED_LIBRARIES
LOCAL_MODULE := libhwui
LOCAL_WHOLE_STATIC_LIBRARIES := libhwui_static
LOCAL_EXPORT_C_INCLUDE_DIRS := $(LOCAL_PATH)

include $(LOCAL_PATH)/hwui_static_deps.mk
include $(BUILD_SHARED_LIBRARY)

# ------------------------
# unit tests
# ------------------------

include $(CLEAR_VARS)

LOCAL_MODULE := hwui_unit_tests
LOCAL_MODULE_TAGS := tests
LOCAL_STATIC_LIBRARIES := libgmock libhwui_static_debug
LOCAL_SHARED_LIBRARIES := libmemunreachable
LOCAL_CFLAGS := \
        $(hwui_cflags) \
        -include debug/wrap_gles.h \
        -DHWUI_NULL_GPU
LOCAL_C_INCLUDES := $(hwui_c_includes)

LOCAL_SRC_FILES += \
    $(hwui_test_common_src_files) \
    tests/unit/main.cpp \
    tests/unit/BakedOpDispatcherTests.cpp \
    tests/unit/BakedOpRendererTests.cpp \
    tests/unit/BakedOpStateTests.cpp \
    tests/unit/CanvasStateTests.cpp \
    tests/unit/ClipAreaTests.cpp \
    tests/unit/DamageAccumulatorTests.cpp \
    tests/unit/DeferredLayerUpdaterTests.cpp \
    tests/unit/DeviceInfoTests.cpp \
    tests/unit/FatVectorTests.cpp \
    tests/unit/FontRendererTests.cpp \
    tests/unit/FrameBuilderTests.cpp \
    tests/unit/GlopBuilderTests.cpp \
    tests/unit/GpuMemoryTrackerTests.cpp \
    tests/unit/GradientCacheTests.cpp \
    tests/unit/LayerUpdateQueueTests.cpp \
    tests/unit/LeakCheckTests.cpp \
    tests/unit/LinearAllocatorTests.cpp \
    tests/unit/MatrixTests.cpp \
    tests/unit/MeshStateTests.cpp \
    tests/unit/OffscreenBufferPoolTests.cpp \
    tests/unit/OpDumperTests.cpp \
    tests/unit/RecordingCanvasTests.cpp \
    tests/unit/RenderNodeTests.cpp \
    tests/unit/RenderPropertiesTests.cpp \
    tests/unit/SkiaBehaviorTests.cpp \
    tests/unit/SkiaCanvasTests.cpp \
    tests/unit/SnapshotTests.cpp \
    tests/unit/StringUtilsTests.cpp \
    tests/unit/TestUtilsTests.cpp \
    tests/unit/TextDropShadowCacheTests.cpp \
    tests/unit/VectorDrawableTests.cpp \

include $(LOCAL_PATH)/hwui_static_deps.mk
include $(BUILD_NATIVE_TEST)

# ------------------------
# Macro-bench app
# ------------------------

include $(CLEAR_VARS)

LOCAL_MODULE_PATH := $(TARGET_OUT_DATA)/local/tmp
LOCAL_MODULE:= hwuimacro
LOCAL_MODULE_TAGS := tests
LOCAL_MULTILIB := both
LOCAL_CFLAGS := $(hwui_cflags)
LOCAL_C_INCLUDES := $(hwui_c_includes)

# set to libhwui_static_debug to skip actual GL commands
LOCAL_WHOLE_STATIC_LIBRARIES := libhwui_static
LOCAL_SHARED_LIBRARIES := libmemunreachable

LOCAL_SRC_FILES += \
    $(hwui_test_common_src_files) \
    tests/macrobench/TestSceneRunner.cpp \
    tests/macrobench/main.cpp

include $(LOCAL_PATH)/hwui_static_deps.mk
include $(BUILD_NATIVE_BENCHMARK)

# ------------------------
# Micro-bench app
# ---------------------
include $(CLEAR_VARS)

LOCAL_MODULE:= hwuimicro
LOCAL_MODULE_TAGS := tests
LOCAL_CFLAGS := \
        $(hwui_cflags) \
        -include debug/wrap_gles.h \
        -DHWUI_NULL_GPU

LOCAL_C_INCLUDES := $(hwui_c_includes)

LOCAL_WHOLE_STATIC_LIBRARIES := libhwui_static_debug
LOCAL_SHARED_LIBRARIES := libmemunreachable

LOCAL_SRC_FILES += \
    $(hwui_test_common_src_files) \
    tests/microbench/main.cpp \
    tests/microbench/DisplayListCanvasBench.cpp \
    tests/microbench/FontBench.cpp \
    tests/microbench/FrameBuilderBench.cpp \
    tests/microbench/LinearAllocatorBench.cpp \
    tests/microbench/PathParserBench.cpp \
    tests/microbench/ShadowBench.cpp \
    tests/microbench/TaskManagerBench.cpp


include $(LOCAL_PATH)/hwui_static_deps.mk
include $(BUILD_NATIVE_BENCHMARK)<|MERGE_RESOLUTION|>--- conflicted
+++ resolved
@@ -2,12 +2,8 @@
 include $(CLEAR_VARS)
 LOCAL_ADDITIONAL_DEPENDENCIES := $(LOCAL_PATH)/Android.mk
 
-<<<<<<< HEAD
-=======
-HWUI_NEW_OPS := true
 BUGREPORT_FONT_CACHE_USAGE := true
 
->>>>>>> 0ec2fd7b
 # Enables fine-grained GLES error checking
 # If set to true, every GLES call is wrapped & error checked
 # Has moderate overhead
