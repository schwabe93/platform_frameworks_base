--- conflicted
+++ resolved
@@ -292,27 +292,17 @@
 
     class PathTask: public Task<SkBitmap*> {
     public:
-<<<<<<< HEAD
         PathTask(const SkPath* path, const SkPaint* paint, PathTexture* texture):
-            path(path), paint(paint), texture(texture) {
-=======
-        PathTask(SkPath* path, SkPaint* paint, PathTexture* texture):
             path(path), paint(*paint), texture(texture) {
->>>>>>> b68f5f09
         }
 
         ~PathTask() {
             delete future()->get();
         }
 
-<<<<<<< HEAD
         const SkPath* path;
-        const SkPaint* paint;
-=======
-        SkPath* path;
         //copied, since input paint may not be immutable
-        SkPaint paint;
->>>>>>> b68f5f09
+        const SkPaint paint;
         PathTexture* texture;
     };
 
