--- conflicted
+++ resolved
@@ -15,23 +15,6 @@
   })
 </script>
 
-<<<<<<< HEAD
-<!-- <article class="dac-expand dac-hero dac-invert active" style="background-color: rgb(38, 50, 56);"> -->
-<article class="dac-expand dac-hero dac-invert dac-darken mprev active" style="background-color: #75d1ff;">
-<a href="/preview/index.html">
-  <div class="wrap" style="max-width:1100px;margin-top:0">
-    <div class="cols dac-hero-content">
-      <div class="col-8of16 col-push-6of16 dac-hero-figure mprev">
-      </div>
-      <div class="col-8of16 col-pull-7of16">
-        <div class="dac-hero-tag"></div>
-
-        <h1 class="dac-hero-title" style="white-space:nowrap;">Android 6.0 Marshmallow</h1>
-        <p class="dac-hero-description">次期バージョンの Android に向けて準備しましょう。
-        Nexus 5、6、9、Nexus Player でアプリをテストします。 </p>
-
-        <a class="dac-hero-cta" href="{@docRoot}preview/index.html">
-=======
 <section class="dac-expand dac-hero dac-invert" style="background-color:#455A64">
   <div class="wrap" style="max-width:1100px;margin-top:0">
     <div class="col-7of16 col-push-9of16" style="padding-left:2em;">
@@ -45,17 +28,11 @@
           <strong>direct reply notifications</strong> and more.
         </p>
         <a class="dac-hero-cta" href="/preview/index.html">
->>>>>>> 9577d31b
           <span class="dac-sprite dac-auto-chevron"></span>
           Learn more
         </a><!--<br>
         <a class="dac-hero-cta" href="/preview/support.html">
           <span class="dac-sprite dac-auto-chevron"></span>
-<<<<<<< HEAD
-          Developer Preview 3 (final SDK)</a>
-
-      </div>
-=======
           Update to Developer Preview (final SDK)
         </a><br>-->
       </a>
@@ -66,7 +43,6 @@
              srcset="/images/home/n-preview-hero.png 1x,
              /images/home/n-preview-hero_2x.png 2x">
         </a>
->>>>>>> 9577d31b
     </div>
   </div>
 </section>
