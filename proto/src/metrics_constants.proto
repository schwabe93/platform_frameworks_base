// Copyright (C) 2016 The Android Open Source Project
//
// Licensed under the Apache License, Version 2.0 (the "License");
// you may not use this file except in compliance with the License.
// You may obtain a copy of the License at
//
//      http://www.apache.org/licenses/LICENSE-2.0
//
// Unless required by applicable law or agreed to in writing, software
// distributed under the License is distributed on an "AS IS" BASIS,
// WITHOUT WARRANTIES OR CONDITIONS OF ANY KIND, either express or implied.
// See the License for the specific language governing permissions and
// limitations under the License.

syntax = "proto2";

option java_package = "com.android.internal.logging";
option java_outer_classname = "MetricsProto";

package com_android_internal_logging;

// Wrapper for System UI log events
message MetricsEvent {

  // Known visual elements: views or controls.
  enum View {
    // Unknown view
    VIEW_UNKNOWN = 0;

    // OBSOLETE
    MAIN_SETTINGS = 1;

    // OPEN: Settings > Accessibility
    // CATEGORY: SETTINGS
    // OS: 6.0
    ACCESSIBILITY = 2;

    // OPEN: Settings > Accessibility > Captions
    // CATEGORY: SETTINGS
    // OS: 6.0
    ACCESSIBILITY_CAPTION_PROPERTIES = 3;

    // OPEN: Settings > Accessibility > [Service]
    // CATEGORY: SETTINGS
    // OS: 6.0
    ACCESSIBILITY_SERVICE = 4;

    // OPEN: Settings > Accessibility > Color correction
    // CATEGORY: SETTINGS
    // OS: 6.0
    ACCESSIBILITY_TOGGLE_DALTONIZER = 5;

    // OPEN: Settings > Accessibility > Accessibility shortcut
    // CATEGORY: SETTINGS
    // OS: 6.0
    ACCESSIBILITY_TOGGLE_GLOBAL_GESTURE = 6;

    // OPEN: Settings > Accessibility > Magnification gestures
    // CATEGORY: SETTINGS
    // OS: 6.0
    ACCESSIBILITY_TOGGLE_SCREEN_MAGNIFICATION = 7;

    // OPEN: Settings > Accounts
    // CATEGORY: SETTINGS
    // OS: 6.0
    ACCOUNT = 8;

    // OPEN: Settings > Accounts > [Single Account Sync Settings]
    // CATEGORY: SETTINGS
    // OS: 6.0
    ACCOUNTS_ACCOUNT_SYNC = 9;

    // OPEN: Settings > Accounts > Add an account
    // CATEGORY: SETTINGS
    // OS: 6.0
    ACCOUNTS_CHOOSE_ACCOUNT_ACTIVITY = 10;

    // OPEN: Settings > Accounts > [List of accounts when more than one]
    // CATEGORY: SETTINGS
    // OS: 6.0
    ACCOUNTS_MANAGE_ACCOUNTS = 11;

    // OPEN: Settings > Cellular network settings > APNs
    // CATEGORY: SETTINGS
    // OS: 6.0
    APN = 12;

    // OPEN: Settings > More > Cellular network settings > APNs > [Edit APN]
    // CATEGORY: SETTINGS
    // OS: 6.0
    APN_EDITOR = 13;

    // OBSOLETE
    APP_OPS_DETAILS = 14;

    // OBSOLETE
    APP_OPS_SUMMARY = 15;

    // OBSOLETE
    APPLICATION = 16;

    // OPEN: Settings > Apps > Configure apps > App links > [App]
    // CATEGORY: SETTINGS
    // OS: 6.0
    APPLICATIONS_APP_LAUNCH = 17;

    // OBSOLETE
    APPLICATIONS_APP_PERMISSION = 18;

    // OPEN: Settings > Internal storage > Apps storage > [App]
    // CATEGORY: SETTINGS
    // OS: 6.0
    APPLICATIONS_APP_STORAGE = 19;

    // OPEN: Settings > Apps > [App info]
    // CATEGORY: SETTINGS
    // OS: 6.0
    APPLICATIONS_INSTALLED_APP_DETAILS = 20;

    // OPEN: Settings > Memory > App usage > [App Memory usage]
    // CATEGORY: SETTINGS
    // OS: 6.0
    APPLICATIONS_PROCESS_STATS_DETAIL = 21;

    // OBSOLETE
    APPLICATIONS_PROCESS_STATS_MEM_DETAIL = 22;

    // OPEN: Settings > Memory > App usage
    // CATEGORY: SETTINGS
    // OS: 6.0
    APPLICATIONS_PROCESS_STATS_UI = 23;

    // OPEN: Settings > Bluetooth
    // CATEGORY: SETTINGS
    // OS: 6.0
    BLUETOOTH = 24;

    // OPEN: Choose Bluetooth device (ex: when sharing)
    // CATEGORY: SETTINGS
    // OS: 6.0
    BLUETOOTH_DEVICE_PICKER = 25;

    // OBSOLETE
    BLUETOOTH_DEVICE_PROFILES = 26;

    // OPEN: Settings > Security > Choose screen lock
    // CATEGORY: SETTINGS
    // OS: 6.0
    CHOOSE_LOCK_GENERIC = 27;

    // OPEN: Settings > Security > Choose screen lock > Choose your password
    // CATEGORY: SETTINGS
    // OS: 6.0
    CHOOSE_LOCK_PASSWORD = 28;

    // OPEN: Settings > Security > Choose screen lock > Choose your pattern
    // CATEGORY: SETTINGS
    // OS: 6.0
    CHOOSE_LOCK_PATTERN = 29;

    // OPEN: Settings > Security > Choose screen lock > Confirm your password
    // CATEGORY: SETTINGS
    // OS: 6.0
    CONFIRM_LOCK_PASSWORD = 30;

    // OPEN: Settings > Security > Choose screen lock > Confirm your pattern
    // CATEGORY: SETTINGS
    // OS: 6.0
    CONFIRM_LOCK_PATTERN = 31;

    // OPEN: Settings > Security > Encrypt phone
    // CATEGORY: SETTINGS
    // OS: 6.0
    CRYPT_KEEPER = 32;

    // OPEN: Settings > Security > Encrypt phone > Confirm
    // CATEGORY: SETTINGS
    // OS: 6.0
    CRYPT_KEEPER_CONFIRM = 33;

    // OPEN: Settings > Search results
    // CATEGORY: SETTINGS
    // OS: 6.0
    DASHBOARD_SEARCH_RESULTS = 34;

    // OPEN: Settings (Root page)
    // CATEGORY: SETTINGS
    // OS: 6.0
    DASHBOARD_SUMMARY = 35;

    // OBSOLETE
    DATA_USAGE = 36;

    // OPEN: Settings > Data usage
    // CATEGORY: SETTINGS
    // OS: 6.0
    DATA_USAGE_SUMMARY = 37;

    // OPEN: Settings > Date & time
    // CATEGORY: SETTINGS
    // OS: 6.0
    DATE_TIME = 38;

    // OPEN: Settings > Developer options
    // CATEGORY: SETTINGS
    // OS: 6.0
    DEVELOPMENT = 39;

    // OPEN: Settings > About phone
    // CATEGORY: SETTINGS
    // OS: 6.0
    DEVICEINFO = 40;

    // OPEN: Settings > About phone > Status > IMEI information
    // CATEGORY: SETTINGS
    // OS: 6.0
    DEVICEINFO_IMEI_INFORMATION = 41;

    // OPEN: Settings > Internal storage
    // CATEGORY: SETTINGS
    // OS: 6.0
    DEVICEINFO_STORAGE = 42;

    // OPEN: Settings > About phone > Status > SIM status
    // CATEGORY: SETTINGS
    // OS: 6.0
    DEVICEINFO_SIM_STATUS = 43;

    // OPEN: Settings > About phone > Status
    // CATEGORY: SETTINGS
    // OS: 6.0
    DEVICEINFO_STATUS = 44;

    // OBSOLETE
    DEVICEINFO_USB = 45;

    // OPEN: Settings > Display
    // CATEGORY: SETTINGS
    // OS: 6.0
    DISPLAY = 46;

    // OPEN: Settings > Display > Daydream
    // CATEGORY: SETTINGS
    // OS: 6.0
    DREAM = 47;

    // OPEN: Settings > Security > Screen lock > Secure start-up
    // CATEGORY: SETTINGS
    // OS: 6.0
    ENCRYPTION = 48;

    // OPEN: Settings > Security > Nexus Imprint
    // CATEGORY: SETTINGS
    // OS: 6.0
    FINGERPRINT = 49;

    // OBSOLETE
    FINGERPRINT_ENROLL = 50;

    // OPEN: Settings > Battery > History details
    // CATEGORY: SETTINGS
    // OS: 6.0
    FUELGAUGE_BATTERY_HISTORY_DETAIL = 51;

    // OPEN: Settings > Battery > Battery saver
    // CATEGORY: SETTINGS
    // OS: 6.0
    FUELGAUGE_BATTERY_SAVER = 52;

    // OPEN: Settings > Battery > [App Use details]
    // CATEGORY: SETTINGS
    // OS: 6.0
    FUELGAUGE_POWER_USAGE_DETAIL = 53;

    // OPEN: Settings > Battery
    // CATEGORY: SETTINGS
    // OS: 6.0
    FUELGAUGE_POWER_USAGE_SUMMARY = 54;

    // OPEN: Settings > Home
    // CATEGORY: SETTINGS
    // OS: 6.0
    HOME = 55;

    // OPEN: Settings > Security > SIM card lock settings
    // CATEGORY: SETTINGS
    // OS: 6.0
    ICC_LOCK = 56;

    // OPEN: Settings > Language & input
    // CATEGORY: SETTINGS
    // OS: 6.0
    INPUTMETHOD_LANGUAGE = 57;

    // OPEN: Settings > Language & input > Physical keyboard
    // CATEGORY: SETTINGS
    // OS: 6.0
    INPUTMETHOD_KEYBOARD = 58;

    // OPEN: Settings > Language & input > Spell checker
    // CATEGORY: SETTINGS
    // OS: 6.0
    INPUTMETHOD_SPELL_CHECKERS = 59;

    // OBSOLETE
    INPUTMETHOD_SUBTYPE_ENABLER = 60;

    // OPEN: Settings > Language & input > Personal dictionary
    // CATEGORY: SETTINGS
    // OS: 6.0
    INPUTMETHOD_USER_DICTIONARY = 61;

    // OPEN: Settings > Language & input > Add word
    // CATEGORY: SETTINGS
    // OS: 6.0
    INPUTMETHOD_USER_DICTIONARY_ADD_WORD = 62;

    // OPEN: Settings > Location
    // CATEGORY: SETTINGS
    // OS: 6.0
    LOCATION = 63;

    // OPEN: Settings > Location > Location mode
    // CATEGORY: SETTINGS
    // OS: 6.0
    LOCATION_MODE = 64;

    // OPEN: Settings > Apps
    // CATEGORY: SETTINGS
    // OS: 6.0
    MANAGE_APPLICATIONS = 65;

    // OPEN: Settings > Backup & reset > Factory data reset
    // CATEGORY: SETTINGS
    // OS: 6.0
    MASTER_CLEAR = 66;

    // OPEN: Settings > Backup & reset > Factory data reset > Confirm
    // CATEGORY: SETTINGS
    // OS: 6.0
    MASTER_CLEAR_CONFIRM = 67;

    // OPEN: Settings > Data usage > Network restrictions
    // CATEGORY: SETTINGS
    // OS: 6.0
    NET_DATA_USAGE_METERED = 68;

    // OPEN: Settings > More > Android Beam
    // CATEGORY: SETTINGS
    // OS: 6.0
    NFC_BEAM = 69;

    // OPEN: Settings > Tap & pay
    // CATEGORY: SETTINGS
    // OS: 6.0
    NFC_PAYMENT = 70;

    // OPEN: Settings > Sound & notification
    // CATEGORY: SETTINGS
    // OS: 6.0
    NOTIFICATION = 71;

    // OPEN: Settings > Sound & notification > App notifications > [App]
    // CATEGORY: SETTINGS
    // OS: 6.0
    NOTIFICATION_APP_NOTIFICATION = 72;

    // OPEN: Settings > Sound & notification > Other sounds
    // CATEGORY: SETTINGS
    // OS: 6.0
    NOTIFICATION_OTHER_SOUND = 73;

    // OBSOLETE
    NOTIFICATION_REDACTION = 74;

    // OPEN: Settings Widget > Notification log
    // CATEGORY: SETTINGS
    // OS: 6.0
    NOTIFICATION_STATION = 75;

    // OPEN: Settings > Sound & notification > Do not disturb
    // CATEGORY: SETTINGS
    // OS: 6.0
    NOTIFICATION_ZEN_MODE = 76;

    // OPEN: OBSOLETE
    OWNER_INFO = 77;

    // OPEN: Print job notification > Print job settings
    // CATEGORY: SETTINGS
    // OS: 6.0
    PRINT_JOB_SETTINGS = 78;

    // OPEN: Settings > Printing > [Print Service]
    // CATEGORY: SETTINGS
    // OS: 6.0
    PRINT_SERVICE_SETTINGS = 79;

    // OPEN: Settings > Printing
    // CATEGORY: SETTINGS
    // OS: 6.0
    PRINT_SETTINGS = 80;

    // OPEN: Settings > Backup & reset
    // CATEGORY: SETTINGS
    // OS: 6.0
    PRIVACY = 81;

    //OBSOLETE
    PROXY_SELECTOR = 82;

    // OPEN: Settings > Backup & reset > Network settings reset
    // CATEGORY: SETTINGS
    // OS: 6.0
    RESET_NETWORK = 83;

    // OPEN: Settings > Backup & reset > Network settings reset > Confirm
    // CATEGORY: SETTINGS
    // OS: 6.0
    RESET_NETWORK_CONFIRM = 84;

    // OPEN: Settings > Developer Options > Running Services
    // CATEGORY: SETTINGS
    // OS: 6.0
    RUNNING_SERVICE_DETAILS = 85;

    // OPEN: Settings > Security > Screen pinning
    // CATEGORY: SETTINGS
    // OS: 6.0
    SCREEN_PINNING = 86;

    // OPEN: Settings > Security
    // CATEGORY: SETTINGS
    // OS: 6.0
    SECURITY = 87;

    // OPEN: Settings > SIM cards
    // CATEGORY: SETTINGS
    // OS: 6.0
    SIM = 88;

    // OBSOLETE
    TESTING = 89;

    // OPEN: Settings > More > Tethering & portable hotspot
    // CATEGORY: SETTINGS
    // OS: 6.0
    TETHER = 90;

    // OPEN: Settings > Security > Trust agents
    // CATEGORY: SETTINGS
    // OS: 6.0
    TRUST_AGENT = 91;

    // OPEN: Settings > Security > Trusted credentials
    // CATEGORY: SETTINGS
    // OS: 6.0
    TRUSTED_CREDENTIALS = 92;

    // OPEN: Settings > Language & input > TTS output > [Engine] > Settings
    // CATEGORY: SETTINGS
    // OS: 6.0
    TTS_ENGINE_SETTINGS = 93;

    // OPEN: Settings > Language & input > Text-to-speech output
    // CATEGORY: SETTINGS
    // OS: 6.0
    TTS_TEXT_TO_SPEECH = 94;

    // OPEN: Settings > Security > Apps with usage access
    // CATEGORY: SETTINGS
    // OS: 6.0
    USAGE_ACCESS = 95;

    // OPEN: Settings > Users
    // CATEGORY: SETTINGS
    // OS: 6.0
    USER = 96;

    // OPEN: Settings > Users > [Restricted profile app & content access]
    // CATEGORY: SETTINGS
    // OS: 6.0
    USERS_APP_RESTRICTIONS = 97;

    // OPEN: Settings > Users > [User settings]
    // CATEGORY: SETTINGS
    // OS: 6.0
    USER_DETAILS = 98;

    // OBSOLETE
    VOICE_INPUT = 99;

    // OPEN: Settings > More > VPN
    // CATEGORY: SETTINGS
    // OS: 6.0
    VPN = 100;

    // OPEN: Settings > Display > Choose wallpaper from
    // CATEGORY: SETTINGS
    // OS: 6.0
    WALLPAPER_TYPE = 101;

    // OPEN: Settings > Display > Cast
    // CATEGORY: SETTINGS
    // OS: 6.0
    WFD_WIFI_DISPLAY = 102;

    // OPEN: Settings > Wi-Fi
    // CATEGORY: SETTINGS
    // OS: 6.0
    WIFI = 103;

    // OPEN: Settings > Wi-Fi > Advanced Wi-Fi
    // CATEGORY: SETTINGS
    // OS: 6.0
    WIFI_ADVANCED = 104;

    // OPEN: Settings > More > Wi-Fi Calling
    // CATEGORY: SETTINGS
    // OS: 6.0
    WIFI_CALLING = 105;

    // OPEN: Settings > Wi-Fi > Saved networks
    // CATEGORY: SETTINGS
    // OS: 6.0
    WIFI_SAVED_ACCESS_POINTS = 106;

    // OBSOLETE
    WIFI_APITEST = 107;

    // OBSOLETE
    WIFI_INFO = 108;

    // OPEN: Settings > Wi-Fi > Advanced Wi-Fi > Wi-Fi Direct
    // CATEGORY: SETTINGS
    // OS: 6.0
    WIFI_P2P = 109;

    // OPEN: Settings > More
    // CATEGORY: SETTINGS
    // OS: 6.0
    WIRELESS = 110;

    // OPEN: Quick Settings Panel
    // CATEGORY: QUICK_SETTINGS
    // OS: 6.0
    QS_PANEL = 111;

    // OPEN: QS Airplane mode tile shown
    // ACTION: QS Airplane mode tile tapped
    //  SUBTYPE: 0 is off, 1 is on
    // CATEGORY: QUICK_SETTINGS
    // OS: 6.0
    QS_AIRPLANEMODE = 112;

    // OPEN: QS Bluetooth tile shown
    // ACTION: QS Bluetooth tile tapped
    //  SUBTYPE: 0 is off, 1 is on
    // CATEGORY: QUICK_SETTINGS
    // OS: 6.0
    QS_BLUETOOTH = 113;

    // OPEN: QS Cast tile shown
    // ACTION: QS Cast tile tapped
    // CATEGORY: QUICK_SETTINGS
    // OS: 6.0
    QS_CAST = 114;

    // OPEN: QS Cellular tile shown
    // ACTION: QS Cellular tile tapped
    // CATEGORY: QUICK_SETTINGS
    // OS: 6.0
    QS_CELLULAR = 115;

    // OPEN: QS Color inversion tile shown
    // ACTION: QS Color inversion tile tapped
    //  SUBTYPE: 0 is off, 1 is on
    // CATEGORY: QUICK_SETTINGS
    // OS: 6.0
    QS_COLORINVERSION = 116;

    // OPEN: QS Cellular tile > Cellular detail panel
    // CATEGORY: QUICK_SETTINGS
    // OS: 6.0
    QS_DATAUSAGEDETAIL = 117;

    // OPEN: QS Do not disturb tile shown
    // ACTION: QS Do not disturb tile tapped
    //  SUBTYPE: 0 is off, 1 is on
    // CATEGORY: QUICK_SETTINGS
    // OS: 6.0
    QS_DND = 118;

    // OPEN: QS Flashlight tile shown
    // ACTION: QS Flashlight tile tapped
    //  SUBTYPE: 0 is off, 1 is on
    // CATEGORY: QUICK_SETTINGS
    // OS: 6.0
    QS_FLASHLIGHT = 119;

    // OPEN: QS Hotspot tile shown
    // ACTION: QS Hotspot tile tapped
    //  SUBTYPE: 0 is off, 1 is on
    // CATEGORY: QUICK_SETTINGS
    // OS: 6.0
    QS_HOTSPOT = 120;

    // OPEN: QS 3P tile shown
    // ACTION: QS 3P tile tapped
    // CATEGORY: QUICK_SETTINGS
    // OS: 6.0
    QS_INTENT = 121;

    // OPEN: QS Location tile shown
    // ACTION: QS Location tile tapped
    //  SUBTYPE: 0 is off, 1 is on
    // CATEGORY: QUICK_SETTINGS
    // OS: 6.0
    QS_LOCATION = 122;

    // OPEN: QS Rotation tile shown
    // ACTION: QS Rotation tile tapped
    //  SUBTYPE: 0 is off, 1 is on
    // CATEGORY: QUICK_SETTINGS
    // OS: 6.0
    QS_ROTATIONLOCK = 123;

    // OBSOLETE
    QS_USERDETAILITE = 124;

    // OPEN: QS User list panel
    // CATEGORY: QUICK_SETTINGS
    // OS: 6.0
    QS_USERDETAIL = 125;

    // OPEN: QS WiFi tile shown
    // ACTION: QS WiFi tile tapped
    //  SUBTYPE: 0 is off, 1 is on
    // CATEGORY: QUICK_SETTINGS
    // OS: 6.0
    QS_WIFI = 126;

    // OPEN: Notification Panel (including lockscreen)
    // CATEGORY: NOTIFICATION
    // OS: 5.1.1
    NOTIFICATION_PANEL = 127;

    // OPEN: Notification in panel became visible.
    //   PACKAGE: App that posted the notification.
    // ACTION: Notification is tapped.
    //   PACKAGE: App that posted the notification
    // DETAIL: Notification is expanded by user.
    //   PACKAGE: App that posted the notification
    // DISMISS: Notification is dismissed.
    //   PACKAGE: App that posted the notification
    //   SUBTYPE: Dismiss reason from NotificationManagerService.java
    // CATEGORY: NOTIFICATION
    // OS: 5.1.1
    NOTIFICATION_ITEM = 128;

    // ACTION: User tapped notification action
    //   PACKAGE: App that posted the notification
    //   SUBTYPE: Index of action on notification
    // CATEGORY: NOTIFICATION
    // OS: 5.0
    NOTIFICATION_ITEM_ACTION = 129;

    // OPEN: Settings > Apps > Configure apps > App permissions
    // CATEGORY: SETTINGS
    // OS: 6.0
    APPLICATIONS_ADVANCED = 130;

    // OPEN: Settings > Location > Scanning
    // CATEGORY: SETTINGS
    // OS: 6.0
    LOCATION_SCANNING = 131;

    // OBSOLETE
    MANAGE_APPLICATIONS_ALL = 132;

    // OPEN: Settings > Sound & notification > App notifications
    // CATEGORY: SETTINGS
    // OS: 6.0
    MANAGE_APPLICATIONS_NOTIFICATIONS = 133;

    // ACTION: Settings > Wi-Fi > Overflow > Add Network
    // CATEGORY: SETTINGS
    // OS: 6.0
    ACTION_WIFI_ADD_NETWORK = 134;

    // ACTION: Settings > Wi-Fi > [Long press network] > Connect to network
    // CATEGORY: SETTINGS
    // OS: 6.0
    ACTION_WIFI_CONNECT = 135;

    // ACTION: Settings > Wi-Fi > Overflow > Refresh
    // CATEGORY: SETTINGS
    // OS: 6.0
    ACTION_WIFI_FORCE_SCAN = 136;

    // ACTION: Settings > Wi-Fi > [Long press network] > Forget network
    // CATEGORY: SETTINGS
    // OS: 6.0
    ACTION_WIFI_FORGET = 137;

    // ACTION: Settings > Wi-Fi > Toggle off
    // CATEGORY: SETTINGS
    // OS: 6.0
    ACTION_WIFI_OFF = 138;

    // ACTION: Settings > Wi-Fi > Toggle on
    // CATEGORY: SETTINGS
    // OS: 6.0
    ACTION_WIFI_ON = 139;

    // OBSOLETE
    MANAGE_PERMISSIONS = 140;

    // OPEN: Settings > Sound & notification > DND > Priority only allows
    // CATEGORY: SETTINGS
    // OS: 6.0
    NOTIFICATION_ZEN_MODE_PRIORITY = 141;

    // OPEN: Settings > Sound & notification > DND > Automatic rules
    // CATEGORY: SETTINGS
    // OS: 6.0
    NOTIFICATION_ZEN_MODE_AUTOMATION = 142;

    // OPEN: Settings > Apps > Configure apps > App links
    // CATEGORY: SETTINGS
    // OS: 6.0
    MANAGE_DOMAIN_URLS = 143;

    // OPEN: Settings > Sound & notification > DND > [Time based rule]
    // CATEGORY: SETTINGS
    // OS: 6.0
    NOTIFICATION_ZEN_MODE_SCHEDULE_RULE = 144;

    // OPEN: Settings > Sound & notification > DND > [External rule]
    // CATEGORY: SETTINGS
    // OS: 6.0
    NOTIFICATION_ZEN_MODE_EXTERNAL_RULE = 145;

    // OPEN: Settings > Sound & notification > DND > [Event rule]
    // CATEGORY: SETTINGS
    // OS: 6.0
    NOTIFICATION_ZEN_MODE_EVENT_RULE = 146;

    // ACTION: App notification settings > Block Notifications
    // CATEGORY: SETTINGS
    // OS: 6.0
    ACTION_BAN_APP_NOTES = 147;

    // ACTION: Notification shade > Dismiss all button
    // CATEGORY: NOTIFICATION
    // OS: 6.0
    ACTION_DISMISS_ALL_NOTES = 148;

    // OPEN: QS Do Not Disturb detail panel
    // CATEGORY: QUICK_SETTINGS
    // OS: 6.0
    QS_DND_DETAILS = 149;

    // OPEN: QS Bluetooth detail panel
    // CATEGORY: QUICK_SETTINGS
    // OS: 6.0
    QS_BLUETOOTH_DETAILS = 150;

    // OPEN: QS Cast detail panel
    // CATEGORY: QUICK_SETTINGS
    // OS: 6.0
    QS_CAST_DETAILS = 151;

    // OPEN: QS Wi-Fi detail panel
    // CATEGORY: QUICK_SETTINGS
    // OS: 6.0
    QS_WIFI_DETAILS = 152;

    // ACTION: QS Wi-Fi detail panel > Wi-Fi toggle
    //   SUBTYPE: 0 is off, 1 is on
    // CATEGORY: QUICK_SETTINGS
    // OS: 6.0
    QS_WIFI_TOGGLE = 153;

    // ACTION: QS Bluetooth detail panel > Bluetooth toggle
    //   SUBTYPE: 0 is off, 1 is on
    // CATEGORY: QUICK_SETTINGS
    // OS: 6.0
    QS_BLUETOOTH_TOGGLE = 154;

    // ACTION: QS Cellular detail panel > Cellular toggle
    //   SUBTYPE: 0 is off, 1 is on
    // CATEGORY: QUICK_SETTINGS
    // OS: 6.0
    QS_CELLULAR_TOGGLE = 155;

    // ACTION: QS User list panel > Select different user
    // CATEGORY: QUICK_SETTINGS
    // OS: 6.0
    QS_SWITCH_USER = 156;

    // ACTION: QS Cast detail panel > Select cast device
    // CATEGORY: QUICK_SETTINGS
    // OS: 6.0
    QS_CAST_SELECT = 157;

    // ACTION: QS Cast detail panel > Disconnect cast device
    // CATEGORY: QUICK_SETTINGS
    // OS: 6.0
    QS_CAST_DISCONNECT = 158;

    // ACTION: Settings > Bluetooth > Toggle
    //   SUBTYPE: 0 is off, 1 is on
    // CATEGORY: SETTINGS
    // OS: 6.0
    ACTION_BLUETOOTH_TOGGLE = 159;

    // ACTION: Settings > Bluetooth > Overflow > Refresh
    // CATEGORY: SETTINGS
    // OS: 6.0
    ACTION_BLUETOOTH_SCAN = 160;

    // ACTION: Settings > Bluetooth > Overflow > Rename this device
    // CATEGORY: SETTINGS
    // OS: 6.0
    ACTION_BLUETOOTH_RENAME = 161;

    // ACTION: Settings > Bluetooth > Overflow > Show received files
    // CATEGORY: SETTINGS
    // OS: 6.0
    ACTION_BLUETOOTH_FILES = 162;

    // ACTION: QS DND details panel > Increase / Decrease exit time
    //   SUBTYPE: true is increase, false is decrease
    // CATEGORY: QUICK_SETTINGS
    // OS: 6.0
    QS_DND_TIME = 163;

    // ACTION: QS DND details panel > [Exit condition]
    // CATEGORY: QUICK_SETTINGS
    // OS: 6.0
    QS_DND_CONDITION_SELECT = 164;

    // ACTION: QS DND details panel > [DND mode]
    //  SUBTYPE: 1 is priority, 2 is silence, 3 is alarms only
    // CATEGORY: QUICK_SETTINGS
    // OS: 6.0
    QS_DND_ZEN_SELECT = 165;

    // ACTION: QS DND detail panel > DND toggle
    //   SUBTYPE: 0 is off, 1 is on
    // CATEGORY: QUICK_SETTINGS
    // OS: 6.0
    QS_DND_TOGGLE = 166;

    // ACTION: DND Settings > Priority only allows > Reminder toggle
    //   SUBTYPE: 0 is off, 1 is on
    // CATEGORY: SETTINGS
    // OS: 6.0
    ACTION_ZEN_ALLOW_REMINDERS = 167;

    // ACTION: DND Settings > Priority only allows > Event toggle
    //   SUBTYPE: 0 is off, 1 is on
    // CATEGORY: SETTINGS
    // OS: 6.0
    ACTION_ZEN_ALLOW_EVENTS = 168;

    // ACTION: DND Settings > Priority only allows > Messages
    //   SUBTYPE: 0 is off, 1 is on
    // CATEGORY: SETTINGS
    // OS: 6.0
    ACTION_ZEN_ALLOW_MESSAGES = 169;

    // ACTION: DND Settings > Priority only allows > Calls
    //   SUBTYPE: 0 is off, 1 is on
    // CATEGORY: SETTINGS
    // OS: 6.0
    ACTION_ZEN_ALLOW_CALLS = 170;

    // ACTION: DND Settings > Priority only allows > Repeat callers toggle
    //   SUBTYPE: 0 is off, 1 is on
    // CATEGORY: SETTINGS
    // OS: 6.0
    ACTION_ZEN_ALLOW_REPEAT_CALLS = 171;

    // ACTION: DND Settings > Automatic rules > Add rule
    // CATEGORY: SETTINGS
    // OS: 6.0
    ACTION_ZEN_ADD_RULE = 172;

    // ACTION: DND Settings > Automatic rules > Add rule > OK
    // CATEGORY: SETTINGS
    // OS: 6.0
    ACTION_ZEN_ADD_RULE_OK = 173;

    // ACTION: DND Settings > Automatic rules > [Rule] > Delete rule
    // CATEGORY: SETTINGS
    // OS: 6.0
    ACTION_ZEN_DELETE_RULE = 174;

    // ACTION: DND Settings > Automatic rules > [Rule] > Delete rule > Delete
    // CATEGORY: SETTINGS
    // OS: 6.0
    ACTION_ZEN_DELETE_RULE_OK = 175;

    // ACTION: DND Settings > Automatic rules > [Rule] > Toggle
    //   SUBTYPE: 0 is off, 1 is on
    // CATEGORY: SETTINGS
    // OS: 6.0
    ACTION_ZEN_ENABLE_RULE = 176;

    // ACTION: Settings > More > Airplane mode toggle
    //   SUBTYPE: 0 is off, 1 is on
    // CATEGORY: SETTINGS
    // OS: 6.0
    ACTION_AIRPLANE_TOGGLE = 177;

    // ACTION: Settings > Data usage > Cellular data toggle
    //   SUBTYPE: 0 is off, 1 is on
    // CATEGORY: SETTINGS
    // OS: 6.0
    ACTION_CELL_DATA_TOGGLE = 178;

    // OPEN: Settings > Sound & notification > Notification access
    // CATEGORY: SETTINGS
    // OS: 6.0
    NOTIFICATION_ACCESS = 179;

    // OPEN: Settings > Sound & notification > Do Not Disturb access
    // CATEGORY: SETTINGS
    // OS: 6.0
    NOTIFICATION_ZEN_MODE_ACCESS = 180;

    // OPEN: Settings > Apps > Configure apps > Default Apps
    // CATEGORY: SETTINGS
    // OS: 6.0
    APPLICATIONS_DEFAULT_APPS = 181;

    // OPEN: Settings > Internal storage > Apps storage
    // CATEGORY: SETTINGS
    // OS: 6.0
    APPLICATIONS_STORAGE_APPS = 182;

    // OPEN: Settings > Security > Usage access
    // CATEGORY: SETTINGS
    // OS: 6.0
    APPLICATIONS_USAGE_ACCESS_DETAIL = 183;

    // OPEN: Settings > Battery > Battery optimization
    // CATEGORY: SETTINGS
    // OS: 6.0
    APPLICATIONS_HIGH_POWER_APPS = 184;

    // OBSOLETE
    FUELGAUGE_HIGH_POWER_DETAILS = 185;

    // ACTION: Lockscreen > Unlock gesture
    // CATEGORY: GLOBAL_SYSTEM_UI
    // OS: 5.1.1
    ACTION_LS_UNLOCK = 186;

    // ACTION: Lockscreen > Pull shade open
    // CATEGORY: GLOBAL_SYSTEM_UI
    // OS: 5.1.1
    ACTION_LS_SHADE = 187;

    // ACTION: Lockscreen > Tap on lock, shows hint
    // CATEGORY: GLOBAL_SYSTEM_UI
    // OS: 5.1.1
    ACTION_LS_HINT = 188;

    // ACTION: Lockscreen > Camera
    // CATEGORY: GLOBAL_SYSTEM_UI
    // OS: 5.1.1
    ACTION_LS_CAMERA = 189;

    // ACTION: Lockscreen > Dialer
    // CATEGORY: GLOBAL_SYSTEM_UI
    // OS: 5.1.1
    ACTION_LS_DIALER = 190;

    // ACTION: Lockscreen > Tap on lock, locks phone
    // CATEGORY: GLOBAL_SYSTEM_UI
    // OS: 5.1.1
    ACTION_LS_LOCK = 191;

    // ACTION: Lockscreen > Tap on notification, false touch rejection
    // CATEGORY: GLOBAL_SYSTEM_UI
    // OS: 5.1.1
    ACTION_LS_NOTE = 192;

    // ACTION: Lockscreen > Swipe down to open quick settings
    // CATEGORY: GLOBAL_SYSTEM_UI
    // OS: 6.0
    ACTION_LS_QS = 193;

    // ACTION: Swipe down to open quick settings when unlocked
    // CATEGORY: GLOBAL_SYSTEM_UI
    // OS: 6.0
    ACTION_SHADE_QS_PULL = 194;

    // ACTION: Notification shade > Tap to open quick settings
    // CATEGORY: GLOBAL_SYSTEM_UI
    // OS: 6.0
    ACTION_SHADE_QS_TAP = 195;

    // OPEN: Lockscreen
    //   SUBTYPE: 0 is unsecure, 1 is secured by password / pattern / PIN
    // CATEGORY: GLOBAL_SYSTEM_UI
    // OS: 5.1.1
    LOCKSCREEN = 196;

    // OPEN: Lockscreen > Screen to enter password / pattern / PIN
    // CATEGORY: GLOBAL_SYSTEM_UI
    // OS: 5.1.1
    BOUNCER = 197;

    // OPEN: Screen turned on
    //   SUBTYPE: 2 is user action
    // CATEGORY: GLOBAL_SYSTEM_UI
    // OS: 5.1.1
    SCREEN = 198;

    // OPEN: Notification caused sound, vibration, and/or LED blink
    //   SUBTYPE: 1 is buzz, 2 is beep, blink is 4, or'd together
    // CATEGORY: NOTIFICATION
    // OS: 5.1.1
    NOTIFICATION_ALERT = 199;

    // ACTION: Lockscreen > Emergency Call button
    // CATEGORY: GLOBAL_SYSTEM_UI
    // OS: 5.1.1
    ACTION_EMERGENCY_CALL = 200;

    // OPEN: Settings > Apps > Configure > Default apps > Assist & voice input
    // CATEGORY: SETTINGS
    // OS: 6.0
    APPLICATIONS_MANAGE_ASSIST = 201;

    // OPEN: Settings > Memory
    // CATEGORY: SETTINGS
    // OS: 6.0
    PROCESS_STATS_SUMMARY = 202;

    // ACTION: Settings > Display > When device is rotated
    // CATEGORY: SETTINGS
    // OS: 6.0
    ACTION_ROTATION_LOCK = 203;

    // ACTION: Long press on notification to view controls
    // CATEGORY: NOTIFICATION
    // OS: 6.0
    ACTION_NOTE_CONTROLS = 204;

    // ACTION: Notificatoin controls > Info button
    // CATEGORY: NOTIFICATION
    // OS: 6.0
    ACTION_NOTE_INFO = 205;

    // ACTION: Notification controls > Settings button
    // CATEGORY: NOTIFICATION
    // OS: 6.0
    ACTION_APP_NOTE_SETTINGS = 206;

    // OPEN: Volume Dialog (with hardware buttons)
    // CATEGORY: GLOBAL_SYSTEM_UI
    // OS: 6.0
    VOLUME_DIALOG = 207;

    // OPEN: Volume dialog > Expanded volume dialog (multiple sliders)
    // CATEGORY: GLOBAL_SYSTEM_UI
    // OS: 6.0
    VOLUME_DIALOG_DETAILS = 208;

    // ACTION: Volume dialog > Adjust volume slider
    //   SUBTYPE: volume level (0-7)
    // CATEGORY: GLOBAL_SYSTEM_UI
    // OS: 6.0
    ACTION_VOLUME_SLIDER = 209;

    // ACTION: Volume dialog > Select non-active stream
    //   SUBTYPE: stream (defined in AudioSystem.java)
    // CATEGORY: GLOBAL_SYSTEM_UI
    // OS: 6.0
    ACTION_VOLUME_STREAM = 210;

    // ACTION: Adjust volume with hardware key
    //   SUBTYPE: volume level (0-7)
    // CATEGORY: GLOBAL_SYSTEM_UI
    // OS: 6.0
    ACTION_VOLUME_KEY = 211;

    // ACTION: Volume dialog > Mute a stream by tapping icon
    //   SUBTYPE: mute is 1, audible is 2
    // CATEGORY: GLOBAL_SYSTEM_UI
    // OS: 6.0
    ACTION_VOLUME_ICON = 212;

    // ACTION: Volume dialog > Change ringer mode by tapping icon
    //   SUBTYPE: 2 is audible, 3 is vibrate
    // CATEGORY: GLOBAL_SYSTEM_UI
    // OS: 6.0
    ACTION_RINGER_MODE = 213;

    // ACTION: Chooser shown (share target, file open, etc.)
    // CATEGORY: GLOBAL_SYSTEM_UI
    // OS: 6.0
    ACTION_ACTIVITY_CHOOSER_SHOWN = 214;

    // ACTION: Chooser > User taps an app target
    //   SUBTYPE: Index of target
    // CATEGORY: GLOBAL_SYSTEM_UI
    // OS: 6.0
    ACTION_ACTIVITY_CHOOSER_PICKED_APP_TARGET = 215;

    // ACTION: Chooser > User taps a service target
    //   SUBTYPE: Index of target
    // CATEGORY: GLOBAL_SYSTEM_UI
    // OS: 6.0
    ACTION_ACTIVITY_CHOOSER_PICKED_SERVICE_TARGET = 216;

    // ACTION: Chooser > User taps a standard target
    //   SUBTYPE: Index of target
    // CATEGORY: GLOBAL_SYSTEM_UI
    // OS: 6.0
    ACTION_ACTIVITY_CHOOSER_PICKED_STANDARD_TARGET = 217;

    // ACTION: QS Brightness Slider (with auto brightness disabled)
    //   SUBTYPE: slider value
    // CATEGORY: QUICK_SETTINGS
    // OS: 6.0
    ACTION_BRIGHTNESS = 218;

    // ACTION: QS Brightness Slider (with auto brightness enabled)
    //   SUBTYPE: slider value
    // CATEGORY: QUICK_SETTINGS
    // OS: 6.0
    ACTION_BRIGHTNESS_AUTO = 219;

    // OPEN: Settings > Display > Brightness Slider
    // CATEGORY: SETTINGS
    // OS: 6.0
    BRIGHTNESS_DIALOG = 220;

    // OPEN: Settings > Apps > Configure Apps > Draw over other apps
    // CATEGORY: SETTINGS
    // OS: 6.0
    SYSTEM_ALERT_WINDOW_APPS = 221;

    // OPEN: Display has entered dream mode
    // CATEGORY: GLOBAL_SYSTEM_UI
    // OS: 6.0
    DREAMING = 222;

    // OPEN: Display has entered ambient notification mode
    // CATEGORY: GLOBAL_SYSTEM_UI
    // OS: 6.0
    DOZING = 223;

    // OPEN: Overview
    // CATEGORY: GLOBAL_SYSTEM_UI
    // OS: 6.0
    OVERVIEW_ACTIVITY = 224;

    // OPEN: Settings > About phone > Legal information
    // CATEGORY: SETTINGS
    // OS: 6.0
    ABOUT_LEGAL_SETTINGS = 225;

    // OPEN: Settings > Search > Perform search
    // CATEGORY: SETTINGS
    // OS: 6.0
    ACTION_SEARCH_RESULTS = 226;

    // OPEN: Settings > System UI Tuner
    // CATEGORY: SETTINGS
    // OS: 6.0
    TUNER = 227;

    // OPEN: Settings > System UI Tuner > Quick Settings
    // CATEGORY: SETTINGS
    // OS: 6.0
    TUNER_QS = 228;

    // OPEN: Settings > System UI Tuner > Demo mode
    // CATEGORY: SETTINGS
    // OS: 6.0
    TUNER_DEMO_MODE = 229;

    // ACTION: Settings > System UI Tuner > Quick Settings > Move tile
    //   PACKAGE: Tile
    // CATEGORY: SETTINGS
    // OS: 6.0
    TUNER_QS_REORDER = 230;

    // ACTION: Settings > System UI Tuner > Quick Settings > Add tile
    //   PACKAGE: Tile
    // CATEGORY: SETTINGS
    // OS: 6.0
    TUNER_QS_ADD = 231;

    // ACTION: Settings > System UI Tuner > Quick Settings > Remove tile
    //   PACKAGE: Tile
    // CATEGORY: SETTINGS
    // OS: 6.0
    TUNER_QS_REMOVE = 232;

    // ACTION: Settings > System UI Tuner > Status bar > Enable icon
    //   PACKAGE: Icon
    // CATEGORY: SETTINGS
    // OS: 6.0
    TUNER_STATUS_BAR_ENABLE = 233;

    // ACTION: Settings > System UI Tuner > Status bar > Disable icon
    //   PACKAGE: Icon
    // CATEGORY: SETTINGS
    // OS: 6.0
    TUNER_STATUS_BAR_DISABLE = 234;

    // ACTION: Settings > System UI Tuner > Demo mode > Enable demo mode
    //   SUBTYPE: false is disabled, true is enabled
    // CATEGORY: SETTINGS
    // OS: 6.0
    TUNER_DEMO_MODE_ENABLED = 235;

    // ACTION: Settings > System UI Tuner > Demo mode > Show demo mode
    //   SUBTYPE: false is disabled, true is enabled
    // CATEGORY: SETTINGS
    // OS: 6.0
    TUNER_DEMO_MODE_ON = 236;

    // ACTION: Settings > System UI Tuner > Show embedded battery percentage
    //   SUBTYPE: 0 is disabled, 1 is enabled
    // CATEGORY: SETTINGS
    // OS: 6.0
    TUNER_BATTERY_PERCENTAGE = 237;

    // OPEN: Settings > Developer options > Inactive apps
    // CATEGORY: SETTINGS
    // OS: 6.0
    FUELGAUGE_INACTIVE_APPS = 238;

    // ACTION: Long press home to bring up assistant
    // CATEGORY: GLOBAL_SYSTEM_UI
    // OS: 6.0
    ACTION_ASSIST_LONG_PRESS = 239;

    // OPEN: Settings > Security > Nexus Imprint > Add Fingerprint
    // CATEGORY: SETTINGS
    // OS: 6.0
    FINGERPRINT_ENROLLING = 240;

    // OPEN: Fingerprint Enroll > Find Sensor
    // CATEGORY: SETTINGS
    // OS: 6.0
    FINGERPRINT_FIND_SENSOR = 241;

    // OPEN: Fingerprint Enroll > Fingerprint Enrolled!
    // CATEGORY: SETTINGS
    // OS: 6.0
    FINGERPRINT_ENROLL_FINISH = 242;

    // OPEN: Fingerprint Enroll introduction
    // CATEGORY: SETTINGS
    // OS: 6.0
    FINGERPRINT_ENROLL_INTRO = 243;

    // OPEN: Fingerprint Enroll onboarding
    // CATEGORY: SETTINGS
    // OS: 6.0
    FINGERPRINT_ENROLL_ONBOARD = 244;

    // OPEN: Fingerprint Enroll > Let's Start!
    // CATEGORY: SETTINGS
    // OS: 6.0
    FINGERPRINT_ENROLL_SIDECAR = 245;

    // OPEN: Fingerprint Enroll SUW > Let's Start!
    // CATEGORY: SETTINGS
    // OS: 6.0
    FINGERPRINT_ENROLLING_SETUP = 246;

    // OPEN: Fingerprint Enroll SUW > Find Sensor
    // CATEGORY: SETTINGS
    // OS: 6.0
    FINGERPRINT_FIND_SENSOR_SETUP = 247;

    // OPEN: Fingerprint Enroll SUW > Fingerprint Enrolled!
    // CATEGORY: SETTINGS
    // OS: 6.0
    FINGERPRINT_ENROLL_FINISH_SETUP = 248;

    // OPEN: Fingerprint Enroll SUW introduction
    // CATEGORY: SETTINGS
    // OS: 6.0
    FINGERPRINT_ENROLL_INTRO_SETUP = 249;

    // OPEN: Fingerprint Enroll SUW onboarding
    // CATEGORY: SETTINGS
    // OS: 6.0
    FINGERPRINT_ENROLL_ONBOARD_SETUP = 250;

    // ACTION: Add fingerprint > Enroll fingerprint
    // CATEGORY: SETTINGS
    // OS: 6.0
    ACTION_FINGERPRINT_ENROLL = 251;

    // ACTION: Authenticate using fingerprint
    // CATEGORY: SETTINGS
    // OS: 6.0
    ACTION_FINGERPRINT_AUTH = 252;

    // ACTION: Settings > Security > Nexus Imprint > [Fingerprint] > Delete
    // CATEGORY: SETTINGS
    // OS: 6.0
    ACTION_FINGERPRINT_DELETE = 253;

    // ACTION: Settings > Security > Nexus Imprint > [Fingerprint] > Rename
    // CATEGORY: SETTINGS
    // OS: 6.0
    ACTION_FINGERPRINT_RENAME = 254;

    // ACTION: Double tap camera shortcut
    // CATEGORY: GLOBAL_SYSTEM_UI
    // OS: 6.0
    ACTION_DOUBLE_TAP_POWER_CAMERA_GESTURE = 255;

    // ACTION: Double twist camera shortcut
    // CATEGORY: GLOBAL_SYSTEM_UI
    // OS: 6.0
    ACTION_WIGGLE_CAMERA_GESTURE = 256;

    // OPEN: QS Work Mode tile shown
    // ACTION: QS Work Mode tile tapped
    //   SUBTYPE: 0 is off, 1 is on
    // CATEGORY: QUICK_SETTINGS
    // OS: N
    QS_WORKMODE = 257;

    // OPEN: Settings > Developer Options > Background Check
    // CATEGORY: SETTINGS
    // OS: N
    BACKGROUND_CHECK_SUMMARY = 258;

    // OPEN: QS Lock tile shown
    // ACTION: QS Lock tile tapped
    //   SUBTYPE: 0 is off, 1 is on
    // CATEGORY: QUICK_SETTINGS
    // OS: N
    QS_LOCK_TILE = 259;

    // OPEN: QS User Tile shown
    // CATEGORY: QUICK_SETTINGS
    // OS: N
    QS_USER_TILE = 260;

    // OPEN: QS Battery tile shown
    // CATEGORY: QUICK_SETTINGS
    // OS: N
    QS_BATTERY_TILE = 261;

    // OPEN: Settings > Sound > Do not disturb > Visual interruptions
    // CATEGORY: SETTINGS
    // OS: N
    NOTIFICATION_ZEN_MODE_VISUAL_INTERRUPTIONS = 262;

    // ACTION: Visual interruptions > No screen interuptions toggle
    //   SUBTYPE: 0 is off, 1 is on
    // CATEGORY: SETTINGS
    // OS: N
    ACTION_ZEN_ALLOW_WHEN_SCREEN_OFF = 263;

    // ACTION: Visual interruptions > No notification light toggle
    //   SUBTYPE: 0 is off, 1 is on
    // CATEGORY: SETTINGS
    // OS: N
    ACTION_ZEN_ALLOW_LIGHTS = 264;

    // OPEN: Settings > Notifications > [App] > Topic Notifications
    // CATEGORY: SETTINGS
    // OS: N
    NOTIFICATION_TOPIC_NOTIFICATION = 265;

    // ACTION: Settings > Apps > Default Apps > Select different SMS app
    //   PACKAGE: Selected SMS app
    // CATEGORY: SETTINGS
    // OS: N
    ACTION_DEFAULT_SMS_APP_CHANGED = 266;

    // OPEN: QS Color modification tile shown
    // ACTION: QS Color modification tile tapped
    //   SUBTYPE: 0 is off, 1 is on
    // CATEGORY: QUICK_SETTINGS
    // OS: N
    QS_COLOR_MATRIX = 267;

    // OPEN: QS Custom tile shown
    // ACTION: QS Work Mode tile tapped
    // CATEGORY: QUICK_SETTINGS
    // OS: N
    QS_CUSTOM = 268;

    // ACTION: Visual interruptions > Never turn off the screen toggle
    //   SUBTYPE: 0 is off, 1 is on
    // CATEGORY: SETTINGS
    // OS: N
    ACTION_ZEN_ALLOW_WHEN_SCREEN_ON = 269;

    // ACTION: Overview > Long-press task, drag to enter split-screen
    // CATEGORY: GLOBAL_SYSTEM_UI
    // OS: N
    ACTION_WINDOW_DOCK_DRAG_DROP = 270;

    // ACTION: In App > Long-press Overview button to enter split-screen
    // CATEGORY: GLOBAL_SYSTEM_UI
    // OS: N
    ACTION_WINDOW_DOCK_LONGPRESS = 271;

    // ACTION: In App > Swipe Overview button to enter split-screen
    // CATEGORY: GLOBAL_SYSTEM_UI
    // OS: N
    ACTION_WINDOW_DOCK_SWIPE = 272;

    // ACTION: Launch profile-specific app > Confirm credentials
    // CATEGORY: GLOBAL_SYSTEM_UI
    // OS: N
    PROFILE_CHALLENGE = 273;

    // OPEN: QS Battery detail panel
    // CATEGORY: GLOBAL_SYSTEM_UI
    // OS: N
    QS_BATTERY_DETAIL = 274;

    // OPEN: Overview > History
    // CATEGORY: GLOBAL_SYSTEM_UI
    // OS: N
    OVERVIEW_HISTORY = 275;

    // ACTION: Overview > Page by tapping Overview button
    // CATEGORY: GLOBAL_SYSTEM_UI
    // OS: N
    ACTION_OVERVIEW_PAGE = 276;

    // ACTION: Overview > Select app
    // CATEGORY: GLOBAL_SYSTEM_UI
    // OS: N
    ACTION_OVERVIEW_SELECT = 277;

    // ACTION: View emergency info
    // CATEGORY: GLOBAL_SYSTEM_UI
    // OS: N
    ACTION_VIEW_EMERGENCY_INFO = 278;

    // ACTION: Edit emergency info activity
    // CATEGORY: SETTINGS
    // OS: N
    ACTION_EDIT_EMERGENCY_INFO = 279;

    // ACTION: Edit emergency info field
    // CATEGORY: SETTINGS
    // OS: N
    ACTION_EDIT_EMERGENCY_INFO_FIELD = 280;

    // ACTION: Add emergency contact
    // CATEGORY: SETTINGS
    // OS: N
    ACTION_ADD_EMERGENCY_CONTACT = 281;

    // ACTION: Delete emergency contact
    // CATEGORY: SETTINGS
    // OS: N
    ACTION_DELETE_EMERGENCY_CONTACT = 282;

    // ACTION: Call emergency contact
    // CATEGORY: SETTINGS
    // OS: N
    ACTION_CALL_EMERGENCY_CONTACT = 283;

    // OPEN: QS Data Saver tile shown
    // ACTION: QS Data Saver tile tapped
    // CATEGORY: QUICK_SETTINGS
    QS_DATA_SAVER = 284;

    // OPEN: Settings > Security > User credentials
    // CATEGORY: Settings
    // OS: N
    USER_CREDENTIALS = 285;

    // ACTION: In App (splitscreen) > Long-press Overview to exit split-screen
    // CATEGORY: GLOBAL_SYSTEM_UI
    // OS: N
    ACTION_WINDOW_UNDOCK_LONGPRESS = 286;

    // Logged when the user scrolls through overview manually
    OVERVIEW_SCROLL = 287;

    // Logged when the overview times out automatically selecting an app
    OVERVIEW_SELECT_TIMEOUT = 288;

    // Logged when a user dismisses a task in overview
    OVERVIEW_DISMISS = 289;

    // Logged when the user modifying the notification importance slider.
    ACTION_MODIFY_IMPORTANCE_SLIDER = 290;

    // Logged when the user saves a modification to notification importance. Negative numbers
    // indicate the user lowered the importance; positive means they increased it.
    ACTION_SAVE_IMPORTANCE = 291;

    // ACTION: Long-press power button, then tap "Take bug report" option.
    // CATEGORY: GLOBAL_SYSTEM_UI
    // OS: N
    ACTION_BUGREPORT_FROM_POWER_MENU_INTERACTIVE = 292;

    // ACTION: Long-press power button, then long-press "Take bug report" option.
    // CATEGORY: GLOBAL_SYSTEM_UI
    // OS: N
    ACTION_BUGREPORT_FROM_POWER_MENU_FULL = 293;

    // ACTION: Settings -> Developer Options -> Take bug report -> Interactive report
    // CATEGORY: SETTINGS
    // OS: N
    // Interactive bug report initiated from Settings.
    ACTION_BUGREPORT_FROM_SETTINGS_INTERACTIVE = 294;

    // ACTION: Settings -> Developer Options -> Take bug report -> Full report
    // CATEGORY: SETTINGS
    // OS: N
    // Interactive bug report initiated from Settings.
    ACTION_BUGREPORT_FROM_SETTINGS_FULL = 295;

    // ACTION: User tapped notification action to cancel a bug report
    // CATEGORY: NOTIFICATION
    // OS: N
    ACTION_BUGREPORT_NOTIFICATION_ACTION_CANCEL = 296;

    // ACTION: User tapped notification action to launch bug report details screen
    // CATEGORY: NOTIFICATION
    // OS: N
    ACTION_BUGREPORT_NOTIFICATION_ACTION_DETAILS = 297;

    // ACTION: User tapped notification action to take adition screenshot on bug report
    // CATEGORY: NOTIFICATION
    // OS: N
    ACTION_BUGREPORT_NOTIFICATION_ACTION_SCREENSHOT = 298;

    // ACTION: User tapped notification to share bug report
    // CATEGORY: NOTIFICATION
    // OS: N
    ACTION_BUGREPORT_NOTIFICATION_ACTION_SHARE = 299;

    // ACTION: User changed bug report name using the details screen
    // CATEGORY: GLOBAL_SYSTEM_UI
    // OS: N
    ACTION_BUGREPORT_DETAILS_NAME_CHANGED = 300;

    // ACTION: User changed bug report title using the details screen
    // CATEGORY: GLOBAL_SYSTEM_UI
    // OS: N
    ACTION_BUGREPORT_DETAILS_TITLE_CHANGED = 301;

    // ACTION: User changed bug report description using the details screen
    // CATEGORY: GLOBAL_SYSTEM_UI
    // OS: N
    ACTION_BUGREPORT_DETAILS_DESCRIPTION_CHANGED = 302;

    // ACTION: User tapped Save in the bug report details screen.
    // CATEGORY: GLOBAL_SYSTEM_UI
    // OS: N
    ACTION_BUGREPORT_DETAILS_SAVED = 303;

    // ACTION: User tapped Cancel in the bug report details screen.
    // CATEGORY: GLOBAL_SYSTEM_UI
    // OS: N
    ACTION_BUGREPORT_DETAILS_CANCELED = 304;

    // Tuner: Open/close calibrate dialog.
    TUNER_CALIBRATE_DISPLAY = 305;

    // Tuner: Open/close color and appearance.
    TUNER_COLOR_AND_APPEARANCE = 306;

    // Tuner: Apply calibrate dialog.
    ACTION_TUNER_CALIBRATE_DISPLAY_CHANGED = 307;

    // Tuner: Open/close night mode.
    TUNER_NIGHT_MODE = 308;

    // Tuner: Change night mode.
    ACTION_TUNER_NIGHT_MODE = 309;

    // Tuner: Change night mode auto.
    ACTION_TUNER_NIGHT_MODE_AUTO = 310;

    // Tuner: Change night mode adjust dark theme.
    ACTION_TUNER_NIGHT_MODE_ADJUST_DARK_THEME = 311;

    // Tuner: Change night mode adjust tint.
    ACTION_TUNER_NIGHT_MODE_ADJUST_TINT = 312;

    // Tuner: Change night mode adjust brightness.
    ACTION_TUNER_NIGHT_MODE_ADJUST_BRIGHTNESS = 313;

    // Tuner: Change do not disturb in volume panel.
    ACTION_TUNER_DO_NOT_DISTURB_VOLUME_PANEL = 314;

    // Tuner: Change do not disturb volume buttons shortcut.
    ACTION_TUNER_DO_NOT_DISTURB_VOLUME_SHORTCUT = 315;

    // Logs the action the user takes when an app crashed.
    ACTION_APP_CRASH = 316;

    // Logs the action the user takes when an app ANR'd.
    ACTION_APP_ANR = 317;

    // Logged when a user double taps the overview button to launch the previous task
    OVERVIEW_LAUNCH_PREVIOUS_TASK = 318;

    // Logged when we execute an app transition. This indicates the total delay from startActivity
    // until the app transition is starting to animate, in milliseconds.
    APP_TRANSITION_DELAY_MS = 319;

    // Logged when we execute an app transition. This indicates the reason why the transition
    // started. Must be one of ActivityManagerInternal.APP_TRANSITION_* reasons.
    APP_TRANSITION_REASON = 320;

    // Logged when we execute an app transition and we drew a starting window. This indicates the
    // delay from startActivity until the starting window was drawn.
    APP_TRANSITION_STARTING_WINDOW_DELAY_MS = 321;

    // Logged when we execute an app transition and all windows of the app got drawn. This indicates
    // the delay from startActivity until all windows have been drawn.
    APP_TRANSITION_WINDOWS_DRAWN_DELAY_MS = 322;

    // Logged when we execute an app transition. This indicates the component name of the current
    // transition.
    APP_TRANSITION_COMPONENT_NAME = 323;

    // Logged when we execute an app transition. This indicates whether the process was already
    // running.
    APP_TRANSITION_PROCESS_RUNNING = 324;

    // Logged when we execute an app transition. This indicates the device uptime in seconds when
    // the transition was executed.
    APP_TRANSITION_DEVICE_UPTIME_SECONDS = 325;

    // ACTION: app requested access to a scoped directory, user granted it.
    //   SUBTYPE: directory's index on Environment.STANDARD_DIRECTORIES
    // CATEGORY: GLOBAL_SYSTEM_UI
    // OS: N
    ACTION_SCOPED_DIRECTORY_ACCESS_GRANTED_BY_FOLDER = 326;

    // ACTION: app requested access to a scoped directory, user denied it.
    //   SUBTYPE: directory's index on Environment.STANDARD_DIRECTORIES
    // CATEGORY: GLOBAL_SYSTEM_UI
    // OS: N
    ACTION_SCOPED_DIRECTORY_ACCESS_DENIED_BY_FOLDER = 327;

    // ACTION: app requested access to a scoped directory, user granted it.
    //   PACKAGE: app that requested access
    // CATEGORY: GLOBAL_SYSTEM_UI
    // OS: N
    ACTION_SCOPED_DIRECTORY_ACCESS_GRANTED_BY_PACKAGE = 328;

    // ACTION: app requested access to a scoped directory, user denied it.
    //   PACKAGE: app that requested access.
    // CATEGORY: GLOBAL_SYSTEM_UI
    // OS: N
    ACTION_SCOPED_DIRECTORY_ACCESS_DENIED_BY_PACKAGE = 329;

    // ACTION: app requested access to a directory user has already been granted
    // access before.
    //   SUBTYPE: directory's index on Environment.STANDARD_DIRECTORIES.
    // CATEGORY: GLOBAL_SYSTEM_UI
    // OS: N
    ACTION_SCOPED_DIRECTORY_ACCESS_ALREADY_GRANTED_BY_FOLDER = 330;

    // ACTION: app requested access to a directory user has already been granted
    // access before.
    //   PACKAGE: app that requested access.
    // CATEGORY: GLOBAL_SYSTEM_UI
    // OS: N
    ACTION_SCOPED_DIRECTORY_ACCESS_ALREADY_GRANTED_BY_PACKAGE = 331;

    // ACTION: Logged when the user slides a notification and reveals the gear
    // beneath it.
    // CATEGORY: NOTIFICATION
    // OS: N
    ACTION_REVEAL_GEAR = 332;

    // ACTION: Logged when the user taps on the gear beneath a notification.
    // CATEGORY: NOTIFICATION
    // OS: N
    ACTION_TOUCH_GEAR = 333;

    // Logs that the user has edited the enabled VR listeners.
    // CATEGORY: SETTINGS
    // OS: N
    VR_MANAGE_LISTENERS = 334;

    // Settings -> Accessibility -> Click after pointer stops moving
    // CATEGORY: SETTINGS
    // OS: N
    ACCESSIBILITY_TOGGLE_AUTOCLICK = 335;

    // Settings -> Sound
    // CATEGORY: SETTINGS
    // OS: N
    SOUND = 336;

    // Settings -> Notifications -> Gear
    // CATEGORY: SETTINGS
    // OS: N
    CONFIGURE_NOTIFICATION = 337;

    // Settings -> Wi-Fi -> Gear
    // CATEGORY: SETTINGS
    // OS: N
    CONFIGURE_WIFI = 338;

    // Settings -> Display -> Display size
    // OS: N
    DISPLAY_SCREEN_ZOOM = 339;

    // Settings -> Display -> Font size
    // CATEGORY: SETTINGS
    // OS: N
    ACCESSIBILITY_FONT_SIZE = 340;

    // Settings -> Data usage -> Cellular/Wi-Fi data usage
    // CATEGORY: SETTINGS
    // OS: N
    DATA_USAGE_LIST = 341;

    // Settings -> Data usage -> Billing cycle or DATA_USAGE_LIST -> Gear
    // CATEGORY: SETTINGS
    // OS: N
    BILLING_CYCLE = 342;

    // DATA_USAGE_LIST -> Any item or App info -> Data usage
    // CATEGORY: SETTINGS
    // OS: N
    APP_DATA_USAGE = 343;

    // Settings -> Language & input -> Language
    // CATEGORY: SETTINGS
    // OS: N
    USER_LOCALE_LIST = 344;

    // Settings -> Language & input -> Virtual keyboard
    // CATEGORY: SETTINGS
    // OS: N
    VIRTUAL_KEYBOARDS = 345;

    // Settings -> Language & input -> Physical keyboard
    // CATEGORY: SETTINGS
    // OS: N
    PHYSICAL_KEYBOARDS = 346;

    // Settings -> Language & input -> Virtual keyboard -> Add a virtual keyboard
    // CATEGORY: SETTINGS
    // OS: N
    ENABLE_VIRTUAL_KEYBOARDS = 347;

    // Settings -> Data usage -> Data Saver
    // CATEGORY: SETTINGS
    // OS: N
    DATA_SAVER_SUMMARY = 348;

    // Settings -> Data usage -> Data Saver -> Unrestricted data access
    // CATEGORY: SETTINGS
    // OS: N
    DATA_USAGE_UNRESTRICTED_ACCESS = 349;

    // Used for generic logging of Settings Preference Persistence, should not be used
    // outside SharedPreferencesLogger.
    // CATEGORY: SETTINGS
    // OS: N
    ACTION_GENERIC_PACKAGE = 350;

    // Settings -> Apps -> Gear -> Special access
    SPECIAL_ACCESS = 351;

    // Logs that the user docks window via shortcut key.
    WINDOW_DOCK_SHORTCUTS = 352;

    // User already denied access to the request folder; action takes an integer
    // representing the folder's index on Environment.STANDARD_DIRECTORIES
    // (or -2 for root access, or -1 or unknown directory).
    ACTION_SCOPED_DIRECTORY_ACCESS_ALREADY_DENIED_BY_FOLDER = 353;

    // User already denied access to the request folder; action pass package name
    // of calling package.
    ACTION_SCOPED_DIRECTORY_ACCESS_ALREADY_DENIED_BY_PACKAGE = 354;

    // User denied access to the request folder and checked 'Do not ask again';
    // action takes an integer representing the folder's index on Environment.STANDARD_DIRECTORIES
    // (or -2 for root access, or -1 or unknown directory).
    ACTION_SCOPED_DIRECTORY_ACCESS_DENIED_AND_PERSIST_BY_FOLDER = 355;

    // User denied access to the request folder and checked 'Do not ask again';
    // action pass package name of calling package.
    ACTION_SCOPED_DIRECTORY_ACCESS_DENIED_AND_PERSIST_BY_PACKAGE = 356;

    // Logged when a user dismisses all task in overview
    OVERVIEW_DISMISS_ALL = 357;

    // Quick Settings -> Edit
    QS_EDIT = 358;

    // Quick Settings -> Edit -> Overflow -> Reset
    ACTION_QS_EDIT_RESET = 359;

    // QS -> Edit - Drag a tile out of the active tiles.
    // The _SPEC contains either the spec of the tile or
    // the package of the 3rd party app in the PKG field.
    ACTION_QS_EDIT_REMOVE_SPEC = 360;
    ACTION_QS_EDIT_REMOVE = 361;

    // QS -> Edit - Drag a tile into the active tiles.
    // The _SPEC contains either the spec of the tile or
    // the package of the 3rd party app in the PKG field.
    ACTION_QS_EDIT_ADD_SPEC = 362;
    ACTION_QS_EDIT_ADD = 363;

    // QS -> Edit - Drag a tile within the active tiles.
    // The _SPEC contains either the spec of the tile or
    // the package of the 3rd party app in the PKG field.
    ACTION_QS_EDIT_MOVE_SPEC = 364;
    ACTION_QS_EDIT_MOVE = 365;

    // Long-press on a QS tile. Tile spec in package field.
    ACTION_QS_LONG_PRESS = 366;

    // OPEN: SUW Welcome Screen -> Vision Settings
    // CATEGORY: SETTINGS
    // OS: N
    SUW_ACCESSIBILITY = 367;

    // OPEN: SUW Welcome Screen -> Vision Settings -> Magnification gesture
    // ACTION: New magnification gesture configuration is chosen
    //  SUBTYPE: 0 is off, 1 is on
    // CATEGORY: SETTINGS
    // OS: N
    SUW_ACCESSIBILITY_TOGGLE_SCREEN_MAGNIFICATION = 368;

    // OPEN: SUW Welcome Screen -> Vision Settings -> Font size
    // ACTION: New font size is chosen
    //  SUBTYPE: 0 is small, 1 is default, 2 is large, 3 is largest
    // CATEGORY: SETTINGS
    // OS: N
    SUW_ACCESSIBILITY_FONT_SIZE = 369;

    // OPEN: SUW Welcome Screen -> Vision Settings -> Display size
    // ACTION: New display size is chosen
    //  SUBTYPE: 0 is small, 1 is default, 2 is large, 3 is larger, 4 is largest
    // CATEGORY: SETTINGS
    // OS: N
    SUW_ACCESSIBILITY_DISPLAY_SIZE = 370;

    // OPEN: SUW Welcome Screen -> Vision Settings -> TalkBack
    // ACTION: New screen reader configuration is chosen
    //  SUBTYPE: 0 is off, 1 is on
    // CATEGORY: SETTINGS
    // OS: N
    SUW_ACCESSIBILITY_TOGGLE_SCREEN_READER = 371;

    // ------- Begin N Settings conditionals -----
    // Conditionals are the green bars at the top of the settings dashboard
    // All conditionals will have visible/hide events onResume/onPause
    // but they will also be used as extra ints in the
    // dismiss/expand/collapse/click/button events

    // swipe away conditional
    ACTION_SETTINGS_CONDITION_DISMISS = 372;

    // click on collapsed conditional or clicks expand button
    ACTION_SETTINGS_CONDITION_EXPAND = 373;

    // click collapse button on expanded conditional
    ACTION_SETTINGS_CONDITION_COLLAPSE = 374;

    // click main area of expanded conditional
    ACTION_SETTINGS_CONDITION_CLICK = 375;

    // click a direct button on expanded conditional
    ACTION_SETTINGS_CONDITION_BUTTON = 376;

    // Airplane mode on
    SETTINGS_CONDITION_AIRPLANE_MODE = 377;
    // AKA Data saver on
    SETTINGS_CONDITION_BACKGROUND_DATA = 378;
    // Battery saver on
    SETTINGS_CONDITION_BATTERY_SAVER = 379;
    // Cellular data off
    SETTINGS_CONDITION_CELLULAR_DATA = 380;
    // Do not disturb on
    SETTINGS_CONDITION_DND = 381;
    // Hotspot on
    SETTINGS_CONDITION_HOTSPOT = 382;
    // Work profile off
    SETTINGS_CONDITION_WORK_MODE = 383;

    // ------- Begin N Settings suggestions -----
    // Since suggestions come from system apps, suggestions will
    // have generic constants and the package providing the suggestion
    // will be put in the package field.  For suggestions in the Settings
    // package, the class name will be filled in instead (since settings
    // provides several suggetions).

    // Settings shown/hidden on main settings dashboard.
    // These are actually visibility events, but visible/hidden doesn't
    // take a package, so these are being logged as actions.
    ACTION_SHOW_SETTINGS_SUGGESTION = 384;
    ACTION_HIDE_SETTINGS_SUGGESTION = 385;

    // Click on a suggestion.
    ACTION_SETTINGS_SUGGESTION = 386;

    // Suggestion -> Overflow -> Remove.
    ACTION_SETTINGS_DISMISS_SUGGESTION = 387;

    // Settings > Apps > Gear > Special Access > Premium SMS access
    PREMIUM_SMS_ACCESS = 388;

    // Logged when the user resizes the docked stack. Arguments:
    // 0: Split 50:50
    // 1: Docked smaller
    // 2: Docked larger
    ACTION_WINDOW_DOCK_RESIZE = 389;

    // User exits split-screen by dragging the divider to the side of the screen. Arguments
    // 0: Docked gets maximized
    // 1: Fullscreen gets maximized
    ACTION_WINDOW_UNDOCK_MAX = 390;

    // User tried to dock an unresizable app.
    ACTION_WINDOW_DOCK_UNRESIZABLE = 391;

    // System UI Tuner > Other > Power notification controls
    TUNER_POWER_NOTIFICATION_CONTROLS = 392;

    // System UI Tuner > Other > Power notification controls > Toggle on/off
    ACTION_TUNER_POWER_NOTIFICATION_CONTROLS = 393;

    // Action: user enable / disabled data saver using Settings
    // OPEN: Settings -> Data Usage -> Data saver -> On/off toggle
    // VALUE: 1 for enabled, 0 for disabled
    // CATEGORY: SETTINGS
    // OS: N
    ACTION_DATA_SAVER_MODE = 394;

    // User whitelisted an app for Data Saver mode; action pass package name of app
    // Action: user enable / disabled data saver using Settings
    // OPEN: Settings -> Data Usage -> Data saver -> Unrestricted data access > APP toggle turned on
    //       or
    //       Settings -> Apps -> APP -> Data usage -> Unrestricted data usage toggle turned on
    // VALUE: package name of APP
    // CATEGORY: SETTINGS
    // OS: N
    ACTION_DATA_SAVER_WHITELIST = 395;

    // User blacklisted an app for Data Saver mode; action pass package name of app
    // OPEN: Settings -> Apps -> APP -> Data usage -> Background data toggle turned off
    // VALUE: package name of APP
    // CATEGORY: SETTINGS
    // OS: N
    ACTION_DATA_SAVER_BLACKLIST = 396;

    // User opened a remote input view associated with a notification. Passes package name of app
    // that posted the notification. Note that this can also happen transiently during notification
    // reinflation.
    ACTION_REMOTE_INPUT_OPEN = 397;

    // User attempt to send data through a remote input view associated with a notification.
    // Passes package name of app that posted the notification. May succeed or fail.
    ACTION_REMOTE_INPUT_SEND = 398;

    // Failed attempt to send data through a remote input view associated with a
    // notification. Passes package name of app that posted the notification.
    ACTION_REMOTE_INPUT_FAIL = 399;

    // User closed a remote input view associated with a notification. Passes package name of app
    // that posted the notification. Note that this can also happen transiently during notification
    // reinflation.
    ACTION_REMOTE_INPUT_CLOSE = 400;

    // OPEN: Settings > Accounts > Work profile settings
    // CATEGORY: SETTINGS
    ACCOUNTS_WORK_PROFILE_SETTINGS = 401;

    // Settings -> Dev options -> Convert to file encryption
    CONVERT_FBE = 402;

    // Settings -> Dev options -> Convert to file encryption -> WIPE AND CONVERT...
    CONVERT_FBE_CONFIRM = 403;

    // Settings -> Dev options -> Running services
    RUNNING_SERVICES = 404;

    // The dialog shown by 3P intent to change current webview implementation.
    WEBVIEW_IMPLEMENTATION = 405;

    // Settings launched from expanded quick settings.
    ACTION_QS_EXPANDED_SETTINGS_LAUNCH = 406;

    // Notification expansion state toggled by the expand affordance.
    ACTION_NOTIFICATION_EXPANDER = 407;

    // Notification group expansion state toggled by the expand affordance.
    ACTION_NOTIFICATION_GROUP_EXPANDER = 408;


    // Notification expansion state toggled by the expand gesture.
    ACTION_NOTIFICATION_GESTURE_EXPANDER = 409;

    // Notification group expansion state toggled by the expand gesture.
    ACTION_NOTIFICATION_GROUP_GESTURE_EXPANDER = 410;

    // User performs gesture that activates the ambient display
    // 1: Gesture performed is Nudge
    // 2: Gesture performed is Pickup
    // 4: Gesture performed is Double Tap
    ACTION_AMBIENT_GESTURE = 411;

    // ---- End N Constants, all N constants go above this line ----

    // ------- Begin N App Disambig Shade -----
    // Application disambig shade opened or closed with a featured app.
    // These are actually visibility events, but visible/hidden doesn't
    // take a package, so these are being logged as actions.
    // Package: Calling app on open, called app on close
    ACTION_SHOW_APP_DISAMBIG_APP_FEATURED = 451;
    ACTION_HIDE_APP_DISAMBIG_APP_FEATURED = 452;

    // Application disambig shade opened or closed without a featured app.
    // These are actually visibility events, but visible/hidden doesn't
    // take a package, so these are being logged as actions.
    // Package: Calling app on open, called app on close
    ACTION_SHOW_APP_DISAMBIG_NONE_FEATURED = 453;
    ACTION_HIDE_APP_DISAMBIG_NONE_FEATURED = 454;

    // User opens in an app by pressing “Always” in the application disambig shade.
    // Subtype: Index of selection
    ACTION_APP_DISAMBIG_ALWAYS = 455;

    // User opens in an app by pressing “Just Once” in the application disambig shade.
    // Subtype: Index of selection
    ACTION_APP_DISAMBIG_JUST_ONCE = 456;

    // User opens in an app by tapping on its name in the application disambig shade.
    // Subtype: Index of selection
    ACTION_APP_DISAMBIG_TAP = 457;

    // OPEN: Settings > Internal storage > Storage manager
    // CATEGORY: SETTINGS
    STORAGE_MANAGER_SETTINGS = 458;

    // OPEN: Settings -> Gestures
    // CATEGORY: SETTINGS
    SETTINGS_GESTURES = 459;

    // ------ Begin Deletion Helper ------
    // ACTION: Settings > Storage > Free Up Space > Photos & Videos > Toggle
    //   SUBTYPE: false is off, true is on
    // CATEGORY: SETTINGS
    ACTION_DELETION_SELECTION_PHOTOS = 460;

    // ACTION: Settings > Storage > Free Up Space > Apps > Toggle
    //   SUBTYPE: false is off, true is on
    // CATEGORY: SETTINGS
    ACTION_DELETION_SELECTION_ALL_APPS = 461;

    // ACTION: Settings > Storage > Free Up Space > Apps > Click an unchecked app
    // CATEGORY: SETTINGS
    //   PACKAGE: Unchecked app
    ACTION_DELETION_SELECTION_APP_ON = 462;

    // ACTION: Settings > Storage > Free Up Space > Apps > Click a checked app
    // CATEGORY: SETTINGS
    //   PACKAGE: Checked app
    ACTION_DELETION_SELECTION_APP_OFF = 463;

    // ACTION: Settings > Storage > Free Up Space > Apps > Click category
    //   SUBTYPE: false is expanded, true is collapsed
    // CATEGORY: SETTINGS
    ACTION_DELETION_APPS_COLLAPSED = 464;

    // ACTION: Settings > Storage > Free Up Space > Downloads > Check On
    //   SUBTYPE: false is off, true is on
    // CATEGORY: SETTINGS
    ACTION_DELETION_SELECTION_DOWNLOADS = 465;

    // ACTION: Settings > Storage > Free Up Space > Downloads > Click category
    //   SUBTYPE: false is expanded, true is collapsed
    // CATEGORY: SETTINGS
    ACTION_DELETION_DOWNLOADS_COLLAPSED = 466;

    // ACTION: Settings > Storage > Free Up Space > Free up ... GB
    // CATEGORY: SETTINGS
    ACTION_DELETION_HELPER_CLEAR = 467;

    // ACTION: Settings > Storage > Free Up Space > Cancel
    // CATEGORY: SETTINGS
    ACTION_DELETION_HELPER_CANCEL = 468;

    // ACTION: Settings > Storage > Free Up Space > Free up ... GB > Remove
    // CATEGORY: SETTINGS
    ACTION_DELETION_HELPER_REMOVE_CONFIRM = 469;

    // ACTION: Settings > Storage > Free Up Space > Free up ... GB > Cancel
    // CATEGORY: SETTINGS
    ACTION_DELETION_HELPER_REMOVE_CANCEL = 470;

    // Deletion helper encountered an error during package deletion.
    ACTION_DELETION_HELPER_APPS_DELETION_FAIL = 471;

    // Deletion helper encountered an error during downloads folder deletion.
    ACTION_DELETION_HELPER_DOWNLOADS_DELETION_FAIL = 472;

    // Deletion helper encountered an error during photo and video deletion.
    ACTION_DELETION_HELPER_PHOTOS_VIDEOS_DELETION_FAIL = 473;

    // OPEN: Settings (root page if there are multiple tabs)
    // CATEGORY: SETTINGS
    DASHBOARD_CONTAINER = 474;

    // OPEN: Settings -> SUPPORT TAB
    // CATEGORY: SETTINGS
    SUPPORT_FRAGMENT = 475;

    // ACTION: Settings -> Select summary tab.
    // CATEGORY: SETTINGS
    ACTION_SELECT_SUMMARY=476;

    // ACTION: Settings -> Select support tab.
    // CATEGORY: SETTINGS
    ACTION_SELECT_SUPPORT_FRAGMENT = 477;

    // ACTION: Settings -> Support -> Tips & tricks
    // CATEGORY: SETTINGS
    ACTION_SUPPORT_TIPS_AND_TRICKS = 478;

    // ACTION: Settings -> Support -> Help & feedback
    // CATEGORY: SETTINGS
    ACTION_SUPPORT_HELP_AND_FEEDBACK = 479;

    // ACTION: Settings -> Support -> Sign in
    // CATEGORY: SETTINGS
    ACTION_SUPPORT_SIGN_IN = 480;

    // ACTION: Settings -> Support -> Phone
    // CATEGORY: SETTINGS
    ACTION_SUPPORT_PHONE = 481;

    // ACTION: Settings -> Support -> Chat
    // CATEGORY: SETTINGS
    ACTION_SUPPORT_CHAT = 482;

    // ACTION: Settings -> Support -> Phone/Chat -> Disclaimer Cancel
    // CATEGORY: SETTINGS
    ACTION_SUPPORT_DISCLAIMER_CANCEL = 483;

    // ACTION: Settings -> Support -> Phone/Chat -> Disclaimer OK
    // CATEGORY: SETTINGS
    ACTION_SUPPORT_DISCLAIMER_OK = 484;

    // ACTION: Settings -> Support -> Toll-Free Phone
    // CATEGORY: SETTINGS
    ACTION_SUPPORT_DAIL_TOLLFREE = 485;

    // ACTION: Settings -> Support -> "Travel Abroad" Button
    // CATEGORY: SETTINGS
    ACTION_SUPPORT_VIEW_TRAVEL_ABROAD_DIALOG = 486;

    // ACTION: Settings -> Support -> "Travel Abroad" Button -> Tolled Phone
    // CATEGORY: SETTINGS
    ACTION_SUPPORT_DIAL_TOLLED = 487;

    // OPEN: Settings > Display > Night Light
    // CATEGORY: SETTINGS
    NIGHT_DISPLAY_SETTINGS = 488;

    // ACTION: Settings -> Storage -> Manage storage -> Click Storage Manager
        //   SUBTYPE: false is off, true is on
    ACTION_TOGGLE_STORAGE_MANAGER = 489;

    // Settings launched from collapsed quick settings.
    ACTION_QS_COLLAPSED_SETTINGS_LAUNCH = 490;

    // OPEN: QS Night Light tile shown
    // ACTION: QS Night Light tile tapped
    //   SUBTYPE: 0 is off, 1 is on
    // CATEGORY: QUICK_SETTINGS
    QS_NIGHT_DISPLAY = 491;

    // Night Light on
    SETTINGS_CONDITION_NIGHT_DISPLAY = 492;

    // System navigation key up.
    ACTION_SYSTEM_NAVIGATION_KEY_UP = 493;

    // System navigation key down.
    ACTION_SYSTEM_NAVIGATION_KEY_DOWN = 494;

    // OPEN: Settings > Display -> Ambient Display
    // CATEGORY: SETTINGS
    ACTION_AMBIENT_DISPLAY = 495;

    // ACTION: Settings -> [sub settings activity] -> Options menu -> Help & Support
    //   SUBTYPE: sub settings classname
    ACTION_SETTING_HELP_AND_FEEDBACK = 496;

    // ---- End N-MR1 Constants, all N-MR1 constants go above this line ----

<<<<<<< HEAD
    // ACTION: The lockscreen gets shown because the SIM card was removed
    // SUBTYPE: false: device was previously unlocked, true: device was previously locked
    // CATEGORY: GLOBAL_SYSTEM_UI
    // OS: N-MR2
    ACTION_LOCK_BECAUSE_SIM_REMOVED = 497;

    // ACTION: QS Brightness Slider (with auto brightness disabled, and VR enabled)
    //   SUBTYPE: slider value
    // CATEGORY: QUICK_SETTINGS
    // OS: 6.0
    ACTION_BRIGHTNESS_FOR_VR = 498;

    // ACTION: A captive portal was detected during network validation
    // CATEGORY: NOTIFICATION
    // OS: N-MR2
    NOTIFICATION_NETWORK_SIGN_IN = 740;

    // ACTION: An unvalidated network without Internet was selected by the user
    // CATEGORY: NOTIFICATION
    // OS: N-MR2
    NOTIFICATION_NETWORK_NO_INTERNET = 741;

    // ACTION: A validated network failed revalidation and lost Internet access
    // CATEGORY: NOTIFICATION
    // OS: N-MR2
    NOTIFICATION_NETWORK_LOST_INTERNET = 742;

    // ACTION: The system default network switched to a different network
    // CATEGORY: NOTIFICATION
    // OS: N-MR2
    NOTIFICATION_NETWORK_SWITCH = 743;

    // ---- End N-MR2 Constants, all N-MR2 constants go above this line ----
=======
    // OPEN: QS NFC tile shown
    // ACTION: QS NFC tile tapped
    // CATEGORY: QUICK_SETTINGS
    QS_NFC = 497;
>>>>>>> 54bce9c6

    // Add new aosp constants above this line.
    // END OF AOSP CONSTANTS
  }
}<|MERGE_RESOLUTION|>--- conflicted
+++ resolved
@@ -2213,7 +2213,6 @@
 
     // ---- End N-MR1 Constants, all N-MR1 constants go above this line ----
 
-<<<<<<< HEAD
     // ACTION: The lockscreen gets shown because the SIM card was removed
     // SUBTYPE: false: device was previously unlocked, true: device was previously locked
     // CATEGORY: GLOBAL_SYSTEM_UI
@@ -2247,12 +2246,11 @@
     NOTIFICATION_NETWORK_SWITCH = 743;
 
     // ---- End N-MR2 Constants, all N-MR2 constants go above this line ----
-=======
+
     // OPEN: QS NFC tile shown
     // ACTION: QS NFC tile tapped
     // CATEGORY: QUICK_SETTINGS
-    QS_NFC = 497;
->>>>>>> 54bce9c6
+    QS_NFC = 800;
 
     // Add new aosp constants above this line.
     // END OF AOSP CONSTANTS
